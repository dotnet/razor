--- conflicted
+++ resolved
@@ -46,17 +46,10 @@
     <!-- By default, nothing builds from source build. Individual projects can opt in instead -->
     <ExcludeFromSourceOnlyBuild>true</ExcludeFromSourceOnlyBuild>
 
-<<<<<<< HEAD
     <NetFxVS>net472</NetFxVS>
     <NetVS>net8.0</NetVS>
     <NetVSCode>net9.0</NetVSCode>
     <NetVSAndVSCode>$(NetVS);$(NetVSCode)</NetVSAndVSCode>
-
-    <!-- Uncomment this line to run formatting on runtime code-gen if FUSE is turned on -->
-    <!-- <DefineConstants>$(DefineConstants);FORMAT_FUSE</DefineConstants> -->
-=======
-    <DefaultNetFxTargetFramework>net472</DefaultNetFxTargetFramework>
->>>>>>> b8b69d16
   </PropertyGroup>
 
   <!--
