--- conflicted
+++ resolved
@@ -348,17 +348,8 @@
 
           - job: Linux
             pool:
-<<<<<<< HEAD
               name: $(DncEngInternalBuildPool)
-              demands: ImageOverride -equals 1es-ubuntu-2004-pt
-=======
-              ${{ if eq(variables['System.TeamProject'], 'public') }}:
-                name: NetCore-Public
-                demands: ImageOverride -equals Build.Ubuntu.2004.Amd64.Open
-              ${{ if eq(variables['System.TeamProject'], 'internal') }}:
-                name: $(DncEngInternalBuildPool)
-                demands: ImageOverride -equals 1es-ubuntu-2004
->>>>>>> bf769852
+              demands: ImageOverride -equals 1es-ubuntu-2004
               os: linux
 
             strategy:
