--- conflicted
+++ resolved
@@ -18,12 +18,7 @@
     "version": "6.0.100-preview.3.21168.19"
   },
   "msbuild-sdks": {
-<<<<<<< HEAD
-    "Microsoft.DotNet.Arcade.Sdk": "6.0.0-beta.21216.2",
+    "Microsoft.DotNet.Arcade.Sdk": "6.0.0-beta.21222.1",
     "Yarn.MSBuild": "1.22.10"
-=======
-    "Microsoft.DotNet.Arcade.Sdk": "6.0.0-beta.21222.1",
-    "Yarn.MSBuild": "1.22.5"
->>>>>>> 3ff5e711
   }
 }