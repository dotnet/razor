{
  "tools": {
    "dotnet": "3.0.100-preview5-011248",
    "vs": {
      "version": "16.0",
      "components": [
        "Microsoft.VisualStudio.Component.VSSDK"
      ]
    }
  },
  "sdk": {
<<<<<<< HEAD
    "version": "3.0.100-preview5-011248"
=======
    "version": "3.0.100-preview4-011136"
>>>>>>> 81ea07ca
  },
  "msbuild-sdks": {
    "Microsoft.DotNet.Arcade.Sdk": "1.0.0-beta.19211.2"
  }
}<|MERGE_RESOLUTION|>--- conflicted
+++ resolved
@@ -9,11 +9,7 @@
     }
   },
   "sdk": {
-<<<<<<< HEAD
     "version": "3.0.100-preview5-011248"
-=======
-    "version": "3.0.100-preview4-011136"
->>>>>>> 81ea07ca
   },
   "msbuild-sdks": {
     "Microsoft.DotNet.Arcade.Sdk": "1.0.0-beta.19211.2"
