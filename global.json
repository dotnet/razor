{
  "tools": {
<<<<<<< HEAD
    "dotnet": "3.1.100-preview1-014400",
=======
    "dotnet": "5.0.100-alpha1-014696",
>>>>>>> 698dc8ac
    "runtimes": {
      "dotnet": [
        "2.1.11",
        "$(MicrosoftNETCoreAppRuntimeVersion)"
      ]
    },
    "vs": {
      "version": "16.0",
      "components": [
        "Microsoft.VisualStudio.Component.VSSDK"
      ]
    }
  },
  "sdk": {
<<<<<<< HEAD
    "version": "3.1.100-preview1-014400"
=======
    "version": "5.0.100-alpha1-014696"
>>>>>>> 698dc8ac
  },
  "msbuild-sdks": {
    "Microsoft.DotNet.Arcade.Sdk": "1.0.0-beta.19461.7",
    "Yarn.MSBuild": "1.15.2"
  }
}<|MERGE_RESOLUTION|>--- conflicted
+++ resolved
@@ -1,10 +1,6 @@
 {
   "tools": {
-<<<<<<< HEAD
-    "dotnet": "3.1.100-preview1-014400",
-=======
     "dotnet": "5.0.100-alpha1-014696",
->>>>>>> 698dc8ac
     "runtimes": {
       "dotnet": [
         "2.1.11",
@@ -19,11 +15,7 @@
     }
   },
   "sdk": {
-<<<<<<< HEAD
-    "version": "3.1.100-preview1-014400"
-=======
     "version": "5.0.100-alpha1-014696"
->>>>>>> 698dc8ac
   },
   "msbuild-sdks": {
     "Microsoft.DotNet.Arcade.Sdk": "1.0.0-beta.19461.7",
