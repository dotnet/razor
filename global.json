{
  "tools": {
    "dotnet": "8.0.108",
    "runtimes": {
      "dotnet": [
        "2.1.30",
        "$(MicrosoftNETCoreBrowserDebugHostTransportPackageVersion)",
        "3.1.30"
      ]
    },
    "vs": {
      "version": "17.2",
      "components": [
        "Microsoft.VisualStudio.Component.VSSDK"
      ]
    }
  },
  "sdk": {
    "version": "8.0.108",
    "allowPrerelease": false,
    "rollForward": "latestPatch"
  },
  "msbuild-sdks": {
    "Microsoft.DotNet.Arcade.Sdk": "8.0.0-beta.24426.2",
<<<<<<< HEAD
    "Microsoft.Build.NoTargets": "2.0.1"
=======
    "Microsoft.Build.NoTargets": "3.7.0"
>>>>>>> 41acbdeb
  }
}<|MERGE_RESOLUTION|>--- conflicted
+++ resolved
@@ -22,10 +22,6 @@
   },
   "msbuild-sdks": {
     "Microsoft.DotNet.Arcade.Sdk": "8.0.0-beta.24426.2",
-<<<<<<< HEAD
-    "Microsoft.Build.NoTargets": "2.0.1"
-=======
     "Microsoft.Build.NoTargets": "3.7.0"
->>>>>>> 41acbdeb
   }
 }