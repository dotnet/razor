{
  "tools": {
    "dotnet": "3.1.100-preview1-014400",
    "runtimes": {
      "dotnet": [
        "2.1.11",
        "$(MicrosoftNETCoreAppRuntimeVersion)"
      ]
    },
    "vs": {
      "version": "16.0",
      "components": [
        "Microsoft.VisualStudio.Component.VSSDK"
      ]
    }
  },
  "sdk": {
    "version": "3.1.100-preview1-014400"
  },
  "msbuild-sdks": {
<<<<<<< HEAD
    "Microsoft.DotNet.Arcade.Sdk": "1.0.0-beta.19569.2"
=======
    "Microsoft.DotNet.Arcade.Sdk": "1.0.0-beta.19517.3",
    "Yarn.MSBuild": "1.15.2"
>>>>>>> 574d72c6
  }
}<|MERGE_RESOLUTION|>--- conflicted
+++ resolved
@@ -18,11 +18,7 @@
     "version": "3.1.100-preview1-014400"
   },
   "msbuild-sdks": {
-<<<<<<< HEAD
-    "Microsoft.DotNet.Arcade.Sdk": "1.0.0-beta.19569.2"
-=======
     "Microsoft.DotNet.Arcade.Sdk": "1.0.0-beta.19517.3",
     "Yarn.MSBuild": "1.15.2"
->>>>>>> 574d72c6
   }
 }