﻿// Copyright (c) .NET Foundation. All rights reserved.
// Licensed under the MIT license. See License.txt in the project root for license information.

using System;
using System.Collections.Generic;
using System.Collections.Immutable;
using System.Diagnostics.CodeAnalysis;
using Microsoft.Extensions.ObjectPool;

namespace Microsoft.AspNetCore.Razor.PooledObjects;

/// <summary>
///  Wraps a pooled <see cref="ImmutableArray{T}.Builder"/> but doesn't allocate it until
///  it's needed. Note: Dispose this to ensure that the pooled array builder is returned
///  to the pool.
/// </summary>
internal ref struct PooledArrayBuilder<T>
{
    private readonly ObjectPool<ImmutableArray<T>.Builder> _pool;
    private readonly int? _capacity;
    private ImmutableArray<T>.Builder? _builder;

    public PooledArrayBuilder()
        : this(null, null)
    {
    }

    public PooledArrayBuilder(ObjectPool<ImmutableArray<T>.Builder>? pool = null, int? capacity = null)
    {
        _pool = pool ?? ArrayBuilderPool<T>.Default;
        _capacity = capacity;
    }

    public readonly T this[int i]
    {
        get
        {
            if (_builder is null || Count <= i)
            {
                throw new IndexOutOfRangeException();
            }

            return _builder[i];
        }
        set
        {
            if (_builder is null || Count <= i)
            {
                throw new IndexOutOfRangeException();
            }

            _builder[i] = value;
        }
    }

    public void Dispose()
    {
        ClearAndFree();
    }

    public readonly int Count
        => _builder?.Count ?? 0;

    public void Add(T item)
    {
        _builder ??= GetBuilder();
        _builder.Add(item);
    }

    public void AddRange(ImmutableArray<T> items)
    {
<<<<<<< HEAD
        if (items.IsDefaultOrEmpty)
=======
        if (items.Length == 0)
>>>>>>> 598c7d56
        {
            return;
        }

        _builder ??= GetBuilder();
        _builder.AddRange(items);
    }

    public void AddRange(IReadOnlyList<T> items)
    {
        if (items.Count == 0)
        {
            return;
        }

        _builder ??= GetBuilder();
        _builder.AddRange(items);
    }

    public void AddRange(IEnumerable<T> items)
    {
        _builder ??= GetBuilder();
        _builder.AddRange(items);
    }

    public void ClearAndFree()
    {
        if (_builder is { } builder)
        {
            _pool.Return(builder);
            _builder = null;
        }
    }

    public readonly void RemoveAt(int index)
    {
        if (_builder is null || Count <= index)
        {
            throw new IndexOutOfRangeException();
        }

        _builder.RemoveAt(index);
    }

    private readonly ImmutableArray<T>.Builder GetBuilder()
    {
        var result = _pool.Get();
        if (_capacity is int capacity)
        {
            result.SetCapacityIfLarger(capacity);
        }

        return result;
    }

    /// <summary>
    ///  Returns the current contents as an <see cref="ImmutableArray{T}"/> and sets
    ///  the collection to a zero length array.
    /// </summary>
    /// <remarks>
    ///  If <see cref="ImmutableArray{T}.Builder.Capacity"/> equals <see cref="Count"/>, the
    ///  internal array will be extracted as an <see cref="ImmutableArray{T}"/> without copying
    ///  the contents. Otherwise, the contents will be copied into a new array. The collection
    ///  will then be set to a zero-length array.
    /// </remarks>
    /// <returns>An immutable array.</returns>
    public readonly ImmutableArray<T> DrainToImmutable()
        => _builder?.DrainToImmutable() ?? ImmutableArray<T>.Empty;

    public readonly ImmutableArray<T> ToImmutable()
        => _builder?.ToImmutable() ?? ImmutableArray<T>.Empty;

    public readonly T[] ToArray()
        => _builder?.ToArray() ?? Array.Empty<T>();

    public void Push(T item)
    {
        this.Add(item);
    }

    public readonly T Peek()
    {
        return this[^1];
    }

    public readonly T Pop()
    {
        var item = this[^1];
        RemoveAt(Count - 1);
        return item;
    }

    public readonly bool TryPop([MaybeNullWhen(false)] out T item)
    {
        if (Count == 0)
        {
            item = default;
            return false;
        }

        item = Pop();
        return true;
    }
}<|MERGE_RESOLUTION|>--- conflicted
+++ resolved
@@ -69,11 +69,7 @@
 
     public void AddRange(ImmutableArray<T> items)
     {
-<<<<<<< HEAD
-        if (items.IsDefaultOrEmpty)
-=======
         if (items.Length == 0)
->>>>>>> 598c7d56
         {
             return;
         }
