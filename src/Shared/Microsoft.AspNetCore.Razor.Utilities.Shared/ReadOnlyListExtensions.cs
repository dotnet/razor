--- conflicted
+++ resolved
@@ -34,8 +34,6 @@
         }
     }
 
-<<<<<<< HEAD
-=======
     /// <summary>
     ///  Determines whether a list contains any elements.
     /// </summary>
@@ -880,17 +878,13 @@
         return result;
     }
 
->>>>>>> 9ff1e8ba
     public static Enumerable<T> AsEnumerable<T>(this IReadOnlyList<T> list) => new(list);
 
     public readonly ref struct Enumerable<T>(IReadOnlyList<T> list)
     {
         public Enumerator<T> GetEnumerator() => new(list);
-<<<<<<< HEAD
-=======
 
         public ReverseEnumerable<T> Reverse() => new(list);
->>>>>>> 9ff1e8ba
     }
 
     public ref struct Enumerator<T>(IReadOnlyList<T> list)
@@ -919,8 +913,6 @@
             _current = default!;
         }
     }
-<<<<<<< HEAD
-=======
 
     public readonly ref struct ReverseEnumerable<T>(IReadOnlyList<T> list)
     {
@@ -960,5 +952,4 @@
             _current = default!;
         }
     }
->>>>>>> 9ff1e8ba
 }