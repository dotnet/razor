{
  "Version": 1,
<<<<<<< HEAD
  "Hash": "8G2MKgF5NjsnO7nx4lT7IhL/5uX7qcwbEtsuGvgeuvY=",
=======
  "Hash": "UMEwM13s7n2t79tm9/3pNodgOtWrhuOZMEVOy0k/7Os=",
>>>>>>> 3380710f
  "Source": "AppWithPackageAndP2PReference",
  "BasePath": "_content/AppWithPackageAndP2PReference",
  "Mode": "Default",
  "ManifestType": "Publish",
  "RelatedManifests": [
    {
      "Identity": "${ProjectRoot}\\AnotherClassLib\\obj\\Debug\\net6.0\\StaticWebAssets.build.json",
      "Source": "AnotherClassLib",
      "ManifestType": "Build",
      "ProjectFile": "${ProjectRoot}\\AnotherClassLib\\AnotherClassLib.csproj",
      "PublishTarget": "",
      "AdditionalPublishProperties": ";",
      "AdditionalPublishPropertiesToRemove": ";WebPublishProfileFile",
<<<<<<< HEAD
      "Hash": "mXEJubVtNY8EL5e8tHag8cayOwSUoys0ztO597YXNoc="
=======
      "Hash": "OYOFqPPrYMPpKJcFjpcPYysZFUz2nk9k035bwD/xfo4="
>>>>>>> 3380710f
    },
    {
      "Identity": "${ProjectRoot}\\AnotherClassLib\\obj\\Debug\\net6.0\\StaticWebAssets.publish.json",
      "Source": "AnotherClassLib",
      "ManifestType": "Publish",
      "ProjectFile": "${ProjectRoot}\\AnotherClassLib\\AnotherClassLib.csproj",
      "PublishTarget": "ComputeReferencedStaticWebAssetsPublishManifest",
      "AdditionalPublishProperties": ";",
      "AdditionalPublishPropertiesToRemove": ";WebPublishProfileFile",
<<<<<<< HEAD
      "Hash": "5zhnSANpZp91PMIAr5whd0cVBjJVX/2Lvw76jA0QfzE="
=======
      "Hash": "lYcyW\u002Bvp5Mv8qW\u002BqIBlq\u002BcjCy94N1ksxpn/RWlwviNE="
>>>>>>> 3380710f
    },
    {
      "Identity": "${ProjectRoot}\\ClassLibrary\\obj\\Debug\\net6.0\\StaticWebAssets.build.json",
      "Source": "ClassLibrary",
      "ManifestType": "Build",
      "ProjectFile": "${ProjectRoot}\\ClassLibrary\\ClassLibrary.csproj",
      "PublishTarget": "",
      "AdditionalPublishProperties": ";",
      "AdditionalPublishPropertiesToRemove": ";WebPublishProfileFile",
      "Hash": "BYF\u002BR8uNvhzUEtS10sjBLU5NtidqsZ1Hqah59b3UsMA="
    },
    {
      "Identity": "${ProjectRoot}\\ClassLibrary\\obj\\Debug\\net6.0\\StaticWebAssets.publish.json",
      "Source": "ClassLibrary",
      "ManifestType": "Publish",
      "ProjectFile": "${ProjectRoot}\\ClassLibrary\\ClassLibrary.csproj",
      "PublishTarget": "ComputeReferencedStaticWebAssetsPublishManifest",
      "AdditionalPublishProperties": ";",
      "AdditionalPublishPropertiesToRemove": ";WebPublishProfileFile",
      "Hash": "BqBhKqFMwZGmjGCwxthQuyDk3lmqFP23I4J2Ww0qicA="
    }
  ],
  "DiscoveryPatterns": [],
  "Assets": [
    {
      "Identity": "${ProjectRoot}\\AnotherClassLib\\wwwroot\\css\\site.css",
      "SourceId": "AnotherClassLib",
      "SourceType": "Project",
      "ContentRoot": "${ProjectRoot}\\AnotherClassLib\\wwwroot\\",
      "BasePath": "_content/AnotherClassLib",
      "RelativePath": "css/site.css",
      "AssetKind": "All",
      "AssetMode": "All",
      "AssetRole": "Primary",
      "RelatedAsset": "",
      "AssetTraitName": "",
      "AssetTraitValue": "",
      "CopyToOutputDirectory": "Never",
      "CopyToPublishDirectory": "PreserveNewest",
      "OriginalItemSpec": "wwwroot\\css\\site.css"
    },
    {
      "Identity": "${ProjectRoot}\\AnotherClassLib\\wwwroot\\js\\project-direct-dep.js",
      "SourceId": "AnotherClassLib",
      "SourceType": "Project",
      "ContentRoot": "${ProjectRoot}\\AnotherClassLib\\wwwroot\\",
      "BasePath": "_content/AnotherClassLib",
      "RelativePath": "js/project-direct-dep.js",
      "AssetKind": "All",
      "AssetMode": "All",
      "AssetRole": "Primary",
      "RelatedAsset": "",
      "AssetTraitName": "",
      "AssetTraitValue": "",
      "CopyToOutputDirectory": "Never",
      "CopyToPublishDirectory": "PreserveNewest",
      "OriginalItemSpec": "wwwroot\\js\\project-direct-dep.js"
    },
    {
      "Identity": "${ProjectRoot}\\AppWithPackageAndP2PReference\\obj\\Debug\\net6.0\\scopedcss\\bundle\\AppWithPackageAndP2PReference.styles.css",
      "SourceId": "AppWithPackageAndP2PReference",
      "SourceType": "Computed",
      "ContentRoot": "${ProjectRoot}\\AppWithPackageAndP2PReference\\obj\\Debug\\net6.0\\scopedcss\\bundle\\",
      "BasePath": "_content/AppWithPackageAndP2PReference",
      "RelativePath": "AppWithPackageAndP2PReference.styles.css",
      "AssetKind": "All",
      "AssetMode": "CurrentProject",
      "AssetRole": "Primary",
      "RelatedAsset": "",
      "AssetTraitName": "ScopedCss",
      "AssetTraitValue": "ApplicationBundle",
      "CopyToOutputDirectory": "Never",
      "CopyToPublishDirectory": "PreserveNewest",
      "OriginalItemSpec": "${ProjectRoot}\\AppWithPackageAndP2PReference\\obj\\Debug\\net6.0\\scopedcss\\bundle\\AppWithPackageAndP2PReference.styles.css"
    },
    {
      "Identity": "${ProjectRoot}\\ClassLibrary\\obj\\Debug\\net6.0\\scopedcss\\projectbundle\\ClassLibrary.bundle.scp.css",
      "SourceId": "ClassLibrary",
      "SourceType": "Project",
      "ContentRoot": "${ProjectRoot}\\ClassLibrary\\obj\\Debug\\net6.0\\scopedcss\\projectbundle\\",
      "BasePath": "_content/ClassLibrary",
      "RelativePath": "ClassLibrary.bundle.scp.css",
      "AssetKind": "All",
      "AssetMode": "Reference",
      "AssetRole": "Primary",
      "RelatedAsset": "",
      "AssetTraitName": "ScopedCss",
      "AssetTraitValue": "ProjectBundle",
      "CopyToOutputDirectory": "Never",
      "CopyToPublishDirectory": "PreserveNewest",
      "OriginalItemSpec": "${ProjectRoot}\\ClassLibrary\\obj\\Debug\\net6.0\\scopedcss\\projectbundle\\ClassLibrary.bundle.scp.css"
    },
    {
      "Identity": "${ProjectRoot}\\ClassLibrary\\wwwroot\\js\\project-transitive-dep.js",
      "SourceId": "ClassLibrary",
      "SourceType": "Project",
      "ContentRoot": "${ProjectRoot}\\ClassLibrary\\wwwroot\\",
      "BasePath": "_content/ClassLibrary",
      "RelativePath": "js/project-transitive-dep.js",
      "AssetKind": "All",
      "AssetMode": "All",
      "AssetRole": "Primary",
      "RelatedAsset": "",
      "AssetTraitName": "",
      "AssetTraitValue": "",
      "CopyToOutputDirectory": "Never",
      "CopyToPublishDirectory": "PreserveNewest",
      "OriginalItemSpec": "wwwroot\\js\\project-transitive-dep.js"
    },
    {
      "Identity": "${ProjectRoot}\\ClassLibrary\\wwwroot\\js\\project-transitive-dep.v4.js",
      "SourceId": "ClassLibrary",
      "SourceType": "Project",
      "ContentRoot": "${ProjectRoot}\\ClassLibrary\\wwwroot\\",
      "BasePath": "_content/ClassLibrary",
      "RelativePath": "js/project-transitive-dep.v4.js",
      "AssetKind": "All",
      "AssetMode": "All",
      "AssetRole": "Primary",
      "RelatedAsset": "",
      "AssetTraitName": "",
      "AssetTraitValue": "",
      "CopyToOutputDirectory": "Never",
      "CopyToPublishDirectory": "PreserveNewest",
      "OriginalItemSpec": "wwwroot\\js\\project-transitive-dep.v4.js"
    },
    {
      "Identity": "${RestorePath}\\packagelibrarydirectdependency\\1.0.0\\staticwebassets\\PackageLibraryDirectDependency.bundle.scp.css",
      "SourceId": "PackageLibraryDirectDependency",
      "SourceType": "Package",
      "ContentRoot": "${RestorePath}\\packagelibrarydirectdependency\\1.0.0\\staticwebassets\\",
      "BasePath": "_content/PackageLibraryDirectDependency",
      "RelativePath": "PackageLibraryDirectDependency.bundle.scp.css",
      "AssetKind": "All",
      "AssetMode": "Reference",
      "AssetRole": "Primary",
      "RelatedAsset": "",
      "AssetTraitName": "ScopedCss",
      "AssetTraitValue": "ProjectBundle",
      "CopyToOutputDirectory": "Never",
      "CopyToPublishDirectory": "PreserveNewest",
      "OriginalItemSpec": "${RestorePath}\\packagelibrarydirectdependency\\1.0.0\\staticwebassets\\PackageLibraryDirectDependency.bundle.scp.css"
    },
    {
      "Identity": "${RestorePath}\\packagelibrarydirectdependency\\1.0.0\\staticwebassets\\css\\site.css",
      "SourceId": "PackageLibraryDirectDependency",
      "SourceType": "Package",
      "ContentRoot": "${RestorePath}\\packagelibrarydirectdependency\\1.0.0\\staticwebassets\\",
      "BasePath": "_content/PackageLibraryDirectDependency",
      "RelativePath": "css/site.css",
      "AssetKind": "All",
      "AssetMode": "All",
      "AssetRole": "Primary",
      "RelatedAsset": "",
      "AssetTraitName": "",
      "AssetTraitValue": "",
      "CopyToOutputDirectory": "Never",
      "CopyToPublishDirectory": "PreserveNewest",
      "OriginalItemSpec": "${RestorePath}\\packagelibrarydirectdependency\\1.0.0\\staticwebassets\\css\\site.css"
    },
    {
      "Identity": "${RestorePath}\\packagelibrarydirectdependency\\1.0.0\\staticwebassets\\js\\pkg-direct-dep.js",
      "SourceId": "PackageLibraryDirectDependency",
      "SourceType": "Package",
      "ContentRoot": "${RestorePath}\\packagelibrarydirectdependency\\1.0.0\\staticwebassets\\",
      "BasePath": "_content/PackageLibraryDirectDependency",
      "RelativePath": "js/pkg-direct-dep.js",
      "AssetKind": "All",
      "AssetMode": "All",
      "AssetRole": "Primary",
      "RelatedAsset": "",
      "AssetTraitName": "",
      "AssetTraitValue": "",
      "CopyToOutputDirectory": "Never",
      "CopyToPublishDirectory": "PreserveNewest",
      "OriginalItemSpec": "${RestorePath}\\packagelibrarydirectdependency\\1.0.0\\staticwebassets\\js\\pkg-direct-dep.js"
    },
    {
      "Identity": "${RestorePath}\\packagelibrarytransitivedependency\\1.0.0\\staticwebassets\\js\\pkg-transitive-dep.js",
      "SourceId": "PackageLibraryTransitiveDependency",
      "SourceType": "Package",
      "ContentRoot": "${RestorePath}\\packagelibrarytransitivedependency\\1.0.0\\staticwebassets\\",
      "BasePath": "_content/PackageLibraryTransitiveDependency",
      "RelativePath": "js/pkg-transitive-dep.js",
      "AssetKind": "All",
      "AssetMode": "All",
      "AssetRole": "Primary",
      "RelatedAsset": "",
      "AssetTraitName": "",
      "AssetTraitValue": "",
      "CopyToOutputDirectory": "Never",
      "CopyToPublishDirectory": "PreserveNewest",
      "OriginalItemSpec": "${RestorePath}\\packagelibrarytransitivedependency\\1.0.0\\staticwebassets\\js\\pkg-transitive-dep.js"
    }
  ]
}<|MERGE_RESOLUTION|>--- conflicted
+++ resolved
@@ -1,10 +1,6 @@
 {
   "Version": 1,
-<<<<<<< HEAD
-  "Hash": "8G2MKgF5NjsnO7nx4lT7IhL/5uX7qcwbEtsuGvgeuvY=",
-=======
   "Hash": "UMEwM13s7n2t79tm9/3pNodgOtWrhuOZMEVOy0k/7Os=",
->>>>>>> 3380710f
   "Source": "AppWithPackageAndP2PReference",
   "BasePath": "_content/AppWithPackageAndP2PReference",
   "Mode": "Default",
@@ -18,11 +14,7 @@
       "PublishTarget": "",
       "AdditionalPublishProperties": ";",
       "AdditionalPublishPropertiesToRemove": ";WebPublishProfileFile",
-<<<<<<< HEAD
-      "Hash": "mXEJubVtNY8EL5e8tHag8cayOwSUoys0ztO597YXNoc="
-=======
       "Hash": "OYOFqPPrYMPpKJcFjpcPYysZFUz2nk9k035bwD/xfo4="
->>>>>>> 3380710f
     },
     {
       "Identity": "${ProjectRoot}\\AnotherClassLib\\obj\\Debug\\net6.0\\StaticWebAssets.publish.json",
@@ -32,11 +24,7 @@
       "PublishTarget": "ComputeReferencedStaticWebAssetsPublishManifest",
       "AdditionalPublishProperties": ";",
       "AdditionalPublishPropertiesToRemove": ";WebPublishProfileFile",
-<<<<<<< HEAD
-      "Hash": "5zhnSANpZp91PMIAr5whd0cVBjJVX/2Lvw76jA0QfzE="
-=======
       "Hash": "lYcyW\u002Bvp5Mv8qW\u002BqIBlq\u002BcjCy94N1ksxpn/RWlwviNE="
->>>>>>> 3380710f
     },
     {
       "Identity": "${ProjectRoot}\\ClassLibrary\\obj\\Debug\\net6.0\\StaticWebAssets.build.json",
