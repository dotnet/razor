<Project Sdk="Microsoft.NET.Sdk.Razor">

  <PropertyGroup>
    <RazorSdkDirectoryRoot>$(RazorSdkArtifactsDirectory)$(Configuration)\sdk-output\</RazorSdkDirectoryRoot>
  </PropertyGroup>

  <PropertyGroup>
    <AddRazorSupportForMvc>true</AddRazorSupportForMvc>
  </PropertyGroup>

  <PropertyGroup>
<<<<<<< HEAD
    <TargetFramework>netcoreapp5.0</TargetFramework>
=======
    <TargetFramework>$(DefaultNetCoreTargetFramework)</TargetFramework>
>>>>>>> 9372b1db
    <Copyright>© Microsoft</Copyright>
    <Product>Razor Test</Product>
    <Company>Microsoft</Company>
    <Description>PackageLibraryDirectDependency Description</Description>
    <PackageOutputPath>$(MSBuildThisFileDirectory)..\TestPackageRestoreSource</PackageOutputPath>
    <DeterministicSourcePaths>false</DeterministicSourcePaths>
  </PropertyGroup>

  <PropertyGroup Condition="'$(RunningAsTest)' == ''">
    <!-- We don't want to run build server when not running as tests. -->
    <UseRazorBuildServer>false</UseRazorBuildServer>
  </PropertyGroup>

  <PropertyGroup Condition="'$(BinariesRoot)'==''">
    <!-- In test scenarios $(BinariesRoot) is defined in a generated Directory.Build.props file -->
    <BinariesRoot>$(RepositoryRoot)artifacts\bin\Microsoft.AspNetCore.Razor.Test.MvcShim.ClassLib\$(Configuration)\netstandard2.0\</BinariesRoot>
  </PropertyGroup>

  <ItemGroup Condition="'$(BinariesRoot)'!=''">
    <Reference Include="$(BinariesRoot)\Microsoft.AspNetCore.Razor.Test.ComponentShim.dll"/>
    <Reference Include="$(BinariesRoot)\Microsoft.AspNetCore.Razor.Test.MvcShim.ClassLib.dll"/>
  </ItemGroup>

  <!-- Test Placeholder -->

  <ItemGroup>
    <!-- <Content Include="build\**" Pack="true" PackagePath="build" /> -->
    <!-- We will remove the line below when we do the item to support packing -->
    <!-- <Content Update="wwwroot\**" Pack="true" PackagePath="razorContent" /> -->
    <ProjectReference Include="..\PackageLibraryTransitiveDependency\PackageLibraryTransitiveDependency.csproj" />
  </ItemGroup>


</Project><|MERGE_RESOLUTION|>--- conflicted
+++ resolved
@@ -9,11 +9,7 @@
   </PropertyGroup>
 
   <PropertyGroup>
-<<<<<<< HEAD
-    <TargetFramework>netcoreapp5.0</TargetFramework>
-=======
     <TargetFramework>$(DefaultNetCoreTargetFramework)</TargetFramework>
->>>>>>> 9372b1db
     <Copyright>© Microsoft</Copyright>
     <Product>Razor Test</Product>
     <Company>Microsoft</Company>
