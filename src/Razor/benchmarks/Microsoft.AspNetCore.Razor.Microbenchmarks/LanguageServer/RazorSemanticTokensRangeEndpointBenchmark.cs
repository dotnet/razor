--- conflicted
+++ resolved
@@ -73,11 +73,7 @@
         var documentSnapshot = GetDocumentSnapshot(ProjectFilePath, filePath, TargetPath);
         var version = 1;
         DocumentContext = new VersionedDocumentContext(documentUri, documentSnapshot, projectContext: null, version);
-<<<<<<< HEAD
         SemanticTokensRangeEndpoint = new SemanticTokensRangeEndpoint(loggerFactory, telemetryReporter: null);
-=======
-        SemanticTokensRangeEndpoint = new SemanticTokensRangeEndpoint(telemetryReporter: null);
->>>>>>> b9575f10
         SemanticTokensRangeEndpoint.ApplyCapabilities(new(), new VSInternalClientCapabilities() { SupportsVisualStudioExtensions = true });
 
         var text = await DocumentContext.GetSourceTextAsync(CancellationToken.None).ConfigureAwait(false);
