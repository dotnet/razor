﻿// Copyright (c) .NET Foundation. All rights reserved.
// Licensed under the MIT license. See License.txt in the project root for license information.

#nullable disable

using System;
using System.IO;
using System.Linq;
using System.Threading;
using System.Threading.Tasks;
using BenchmarkDotNet.Attributes;
using Microsoft.AspNetCore.Razor.Language;
using Microsoft.AspNetCore.Razor.LanguageServer;
using Microsoft.AspNetCore.Razor.LanguageServer.Semantic;
using Microsoft.CodeAnalysis.Razor;
using Microsoft.CodeAnalysis.Razor.ProjectSystem;
using Microsoft.Extensions.DependencyInjection;
using Microsoft.Extensions.Logging;
using Microsoft.VisualStudio.LanguageServer.Protocol;

namespace Microsoft.AspNetCore.Razor.Microbenchmarks.LanguageServer
{
    public class RazorSemanticTokensBenchmark : RazorLanguageServerBenchmarkBase
    {
        private DefaultRazorSemanticTokensInfoService RazorSemanticTokenService { get; set; }

        private DocumentVersionCache VersionCache { get; set; }

        private Uri DocumentUri => DocumentContext.Uri;

        private DocumentSnapshot DocumentSnapshot => DocumentContext.Snapshot;

        private DocumentContext DocumentContext { get; set; }

        private Range Range { get; set; }

        private ProjectSnapshotManagerDispatcher ProjectSnapshotManagerDispatcher { get; set; }

        private string PagesDirectory { get; set; }

        private string ProjectFilePath { get; set; }

        private string TargetPath { get; set; }

        [GlobalSetup(Target = nameof(RazorSemanticTokensRangeAsync))]
        public async Task InitializeRazorSemanticAsync()
        {
            EnsureServicesInitialized();

            var projectRoot = Path.Combine(RepoRoot, "src", "Razor", "test", "testapps", "ComponentApp");
            ProjectFilePath = Path.Combine(projectRoot, "ComponentApp.csproj");
            PagesDirectory = Path.Combine(projectRoot, "Components", "Pages");
            var filePath = Path.Combine(PagesDirectory, $"SemanticTokens.razor");
            TargetPath = "/Components/Pages/SemanticTokens.razor";

            var documentUri = new Uri(filePath);
            var documentSnapshot = GetDocumentSnapshot(ProjectFilePath, filePath, TargetPath);
            var version = 1;
            DocumentContext = new DocumentContext(documentUri, documentSnapshot, version);

            var text = await DocumentContext.GetSourceTextAsync(CancellationToken.None).ConfigureAwait(false);
            Range = new Range
            {
                Start = new Position
                {
                    Line = 0,
                    Character = 0
                },
                End = new Position
                {
                    Line = text.Lines.Count - 1,
                    Character = text.Lines.Last().Span.Length - 1
                }
            };
        }

        [Benchmark(Description = "Razor Semantic Tokens Range Handling")]
        public async Task RazorSemanticTokensRangeAsync()
        {
            var textDocumentIdentifier = new TextDocumentIdentifier
            {
                Uri = DocumentUri
            };
            var cancellationToken = CancellationToken.None;
            var documentVersion = 1;

            await UpdateDocumentAsync(documentVersion, DocumentSnapshot, cancellationToken).ConfigureAwait(false);
            await RazorSemanticTokenService.GetSemanticTokensAsync(
                textDocumentIdentifier, Range, DocumentContext, cancellationToken).ConfigureAwait(false);
        }

        private static LspServices GetLspServices()
        {
            throw new NotImplementedException();
        }

        private async Task UpdateDocumentAsync(int newVersion, DocumentSnapshot documentSnapshot, CancellationToken cancellationToken)
        {
            await ProjectSnapshotManagerDispatcher.RunOnDispatcherThreadAsync(
                () => VersionCache.TrackDocumentVersion(documentSnapshot, newVersion), cancellationToken).ConfigureAwait(false);
        }

<<<<<<< HEAD
=======
        [GlobalCleanup]
        public Task CleanupServerAsync()
        {
            RazorLanguageServer.Dispose();
            return Task.CompletedTask;
        }

>>>>>>> 8e74efe4
        protected internal override void Builder(IServiceCollection collection)
        {
            collection.AddSingleton<RazorSemanticTokensInfoService, TestRazorSemanticTokensInfoService>();
        }

        private void EnsureServicesInitialized()
        {
            var languageServer = RazorLanguageServer.GetInnerLanguageServerForTesting();
            RazorSemanticTokenService = languageServer.GetRequiredService<RazorSemanticTokensInfoService>() as TestRazorSemanticTokensInfoService;
            VersionCache = languageServer.GetRequiredService<DocumentVersionCache>();
            ProjectSnapshotManagerDispatcher = languageServer.GetRequiredService<ProjectSnapshotManagerDispatcher>();
        }

        internal class TestRazorSemanticTokensInfoService : DefaultRazorSemanticTokensInfoService
        {
            public TestRazorSemanticTokensInfoService(ClientNotifierServiceBase languageServer, RazorDocumentMappingService documentMappingService, LoggerFactory loggerFactory)
                : base(languageServer, documentMappingService, loggerFactory)
            {
            }

            // We can't get C# responses without significant amounts of extra work, so let's just shim it for now, any non-Null result is fine.
            internal override Task<SemanticRange[]> GetCSharpSemanticRangesAsync(
                RazorCodeDocument codeDocument,
                TextDocumentIdentifier textDocumentIdentifier,
                Range razorRange,
                long documentVersion,
                CancellationToken cancellationToken,
                string previousResultId = null)
            {
                var result = Array.Empty<SemanticRange>();
                return Task.FromResult(result);
            }
        }
    }
}<|MERGE_RESOLUTION|>--- conflicted
+++ resolved
@@ -100,16 +100,14 @@
                 () => VersionCache.TrackDocumentVersion(documentSnapshot, newVersion), cancellationToken).ConfigureAwait(false);
         }
 
-<<<<<<< HEAD
-=======
         [GlobalCleanup]
-        public Task CleanupServerAsync()
+        public async Task CleanupServerAsync()
         {
-            RazorLanguageServer.Dispose();
-            return Task.CompletedTask;
+            var innerServer = RazorLanguageServer.GetInnerLanguageServerForTesting();
+            await innerServer.ShutdownAsync();
+            await innerServer.ExitAsync();
         }
 
->>>>>>> 8e74efe4
         protected internal override void Builder(IServiceCollection collection)
         {
             collection.AddSingleton<RazorSemanticTokensInfoService, TestRazorSemanticTokensInfoService>();
