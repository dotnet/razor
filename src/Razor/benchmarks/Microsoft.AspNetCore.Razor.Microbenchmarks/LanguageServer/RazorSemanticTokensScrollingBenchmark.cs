--- conflicted
+++ resolved
@@ -112,17 +112,15 @@
                 () => VersionCache!.TrackDocumentVersion(documentSnapshot, newVersion), CancellationToken.None).ConfigureAwait(false);
         }
 
-<<<<<<< HEAD
-=======
         [GlobalCleanup]
-        public Task CleanupServerAsync()
+        public async Task CleanupServerAsync()
         {
-            RazorLanguageServer.Dispose();
+            var innerServer = RazorLanguageServer.GetInnerLanguageServerForTesting();
 
-            return Task.CompletedTask;
+            await innerServer.ShutdownAsync();
+            await innerServer.ExitAsync();
         }
 
->>>>>>> 8e74efe4
         protected internal override void Builder(IServiceCollection collection)
         {
             collection.AddSingleton<RazorSemanticTokensInfoService, TestRazorSemanticTokensInfoService>();
