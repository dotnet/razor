﻿// Copyright (c) .NET Foundation. All rights reserved.
// Licensed under the MIT license. See License.txt in the project root for license information.

#nullable disable

using System;
using System.IO;
using System.Threading;
using System.Threading.Tasks;
using BenchmarkDotNet.Attributes;
using Microsoft.AspNetCore.Razor.LanguageServer;
using Microsoft.AspNetCore.Razor.LanguageServer.Semantic;
using Microsoft.CodeAnalysis.Razor;
using Microsoft.CodeAnalysis.Razor.ProjectSystem;
using Microsoft.Extensions.DependencyInjection;
using Microsoft.VisualStudio.LanguageServer.Protocol;
using static Microsoft.AspNetCore.Razor.Microbenchmarks.LanguageServer.RazorSemanticTokensBenchmark;

namespace Microsoft.AspNetCore.Razor.Microbenchmarks.LanguageServer
{
    public class RazorSemanticTokensScrollingBenchmark : RazorLanguageServerBenchmarkBase
    {
        private DefaultRazorSemanticTokensInfoService RazorSemanticTokenService { get; set; }

        private DocumentVersionCache VersionCache { get; set; }

        private DocumentContext DocumentContext { get; set; }

        private Uri DocumentUri => DocumentContext.Uri;

        private DocumentSnapshot DocumentSnapshot => DocumentContext.Snapshot;

        private Range Range { get; set; }

        private ProjectSnapshotManagerDispatcher ProjectSnapshotManagerDispatcher { get; set; }

        private string PagesDirectory { get; set; }

        private string ProjectFilePath { get; set; }

        private string TargetPath { get; set; }

        [GlobalSetup(Target = nameof(RazorSemanticTokensRangeScrollingAsync))]
        public async Task InitializeRazorSemanticAsync()
        {
            EnsureServicesInitialized();

            var projectRoot = Path.Combine(RepoRoot, "src", "Razor", "test", "testapps", "ComponentApp");
            ProjectFilePath = Path.Combine(projectRoot, "ComponentApp.csproj");
            PagesDirectory = Path.Combine(projectRoot, "Components", "Pages");
            var filePath = Path.Combine(PagesDirectory, $"FormattingTest.razor");
            TargetPath = "/Components/Pages/FormattingTest.razor";

            var documentUri = new Uri(filePath);
            var documentSnapshot = GetDocumentSnapshot(ProjectFilePath, filePath, TargetPath);
            DocumentContext = new DocumentContext(documentUri, documentSnapshot, version: 1);

            var text = await DocumentSnapshot.GetTextAsync().ConfigureAwait(false);
            Range = new Range
            {
                Start = new Position
                {
                    Line = 0,
                    Character = 0
                },
                End = new Position
                {
                    Line = text.Lines.Count - 1,
                    Character = 0
                }
            };
        }

        private const int WindowSize = 10;

        [Benchmark(Description = "Razor Semantic Tokens Range Scrolling")]
        public async Task RazorSemanticTokensRangeScrollingAsync()
        {
            var textDocumentIdentifier = new TextDocumentIdentifier()
            {
                Uri = DocumentUri
            };
            var cancellationToken = CancellationToken.None;
            var documentVersion = 1;

            await UpdateDocumentAsync(documentVersion, DocumentSnapshot).ConfigureAwait(false);

            var documentLineCount = Range.End.Line;

            var lineCount = 0;
            while (lineCount != documentLineCount)
            {
                var newLineCount = Math.Min(lineCount + WindowSize, documentLineCount);
                var range = new Range
                {
                    Start = new Position(lineCount, 0),
                    End = new Position(newLineCount, 0)
                };
                await RazorSemanticTokenService!.GetSemanticTokensAsync(
                    textDocumentIdentifier,
                    range,
                    DocumentContext,
                    cancellationToken);

                lineCount = newLineCount;
            }
        }

        private async Task UpdateDocumentAsync(int newVersion, DocumentSnapshot documentSnapshot)
        {
            await ProjectSnapshotManagerDispatcher!.RunOnDispatcherThreadAsync(
                () => VersionCache!.TrackDocumentVersion(documentSnapshot, newVersion), CancellationToken.None).ConfigureAwait(false);
        }

<<<<<<< HEAD
       [GlobalCleanup]
       public async Task CleanupServerAsync()
=======
        [GlobalCleanup]
        public async Task CleanupServerAsync()
>>>>>>> 937e26d8
        {
            var innerServer = RazorLanguageServer.GetInnerLanguageServerForTesting();

            await innerServer.ShutdownAsync();
            await innerServer.ExitAsync();
<<<<<<< HEAD
       }
=======
        }
>>>>>>> 937e26d8

        protected internal override void Builder(IServiceCollection collection)
        {
            collection.AddSingleton<RazorSemanticTokensInfoService, TestRazorSemanticTokensInfoService>();
        }

        private void EnsureServicesInitialized()
        {
            var languageServer = RazorLanguageServer.GetInnerLanguageServerForTesting();
            RazorSemanticTokenService = (languageServer.GetRequiredService<RazorSemanticTokensInfoService>() as TestRazorSemanticTokensInfoService)!;
            VersionCache = languageServer.GetRequiredService<DocumentVersionCache>();
            ProjectSnapshotManagerDispatcher = languageServer.GetRequiredService<ProjectSnapshotManagerDispatcher>();
        }
    }
}<|MERGE_RESOLUTION|>--- conflicted
+++ resolved
@@ -112,23 +112,14 @@
                 () => VersionCache!.TrackDocumentVersion(documentSnapshot, newVersion), CancellationToken.None).ConfigureAwait(false);
         }
 
-<<<<<<< HEAD
-       [GlobalCleanup]
-       public async Task CleanupServerAsync()
-=======
         [GlobalCleanup]
         public async Task CleanupServerAsync()
->>>>>>> 937e26d8
         {
             var innerServer = RazorLanguageServer.GetInnerLanguageServerForTesting();
 
             await innerServer.ShutdownAsync();
             await innerServer.ExitAsync();
-<<<<<<< HEAD
-       }
-=======
         }
->>>>>>> 937e26d8
 
         protected internal override void Builder(IServiceCollection collection)
         {
