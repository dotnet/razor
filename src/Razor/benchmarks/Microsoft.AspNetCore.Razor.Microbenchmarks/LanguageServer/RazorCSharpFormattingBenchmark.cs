﻿// Copyright (c) .NET Foundation. All rights reserved.
// Licensed under the MIT license. See License.txt in the project root for license information.

#nullable disable

using System;
using System.IO;
using System.Linq;
using System.Threading;
using System.Threading.Tasks;
using BenchmarkDotNet.Attributes;
using Microsoft.AspNetCore.Razor.LanguageServer;
using Microsoft.AspNetCore.Razor.LanguageServer.Extensions;
using Microsoft.AspNetCore.Razor.LanguageServer.Formatting;
using Microsoft.CodeAnalysis.Razor.ProjectSystem;
using Microsoft.CodeAnalysis.Text;
using Microsoft.VisualStudio.LanguageServer.Protocol;

namespace Microsoft.AspNetCore.Razor.Microbenchmarks.LanguageServer
{
    public enum InputType
    {
        Preformatted,
        Unformatted
    }

    [CsvExporter]
    [RPlotExporter]
    public class RazorCSharpFormattingBenchmark : RazorLanguageServerBenchmarkBase
    {
        private string _filePath;

        private RazorFormattingService RazorFormattingService { get; set; }

        private Uri DocumentUri { get; set; }

        private DocumentSnapshot DocumentSnapshot { get; set; }

        private SourceText DocumentText { get; set; }

        /// <summary>
        /// How many blocks of 25 lines of code should be formatted
        /// </summary>
        [Params(1, 2, 3, 4, 5, 10, 20, 30, 40, 100)]
        public int Blocks { get; set; }

        [ParamsAllValues]
        public InputType InputType { get; set; }

        [GlobalSetup(Target = nameof(RazorCSharpFormattingAsync))]
        public async Task InitializeRazorCSharpFormattingAsync()
        {
            EnsureServicesInitialized();

            var projectRoot = Path.Combine(RepoRoot, "src", "Razor", "test", "testapps", "ComponentApp");
            var projectFilePath = Path.Combine(projectRoot, "ComponentApp.csproj");
            _filePath = Path.Combine(projectRoot, "Components", "Pages", $"Generated.razor");

            WriteSampleFormattingFile(_filePath, InputType == InputType.Preformatted, Blocks);

            var targetPath = "/Components/Pages/Generated.razor";

            DocumentUri = new Uri(_filePath);
            DocumentSnapshot = GetDocumentSnapshot(projectFilePath, _filePath, targetPath);
            DocumentText = await DocumentSnapshot.GetTextAsync();
        }

        private static void WriteSampleFormattingFile(string filePath, bool preformatted, int blocks)
        {
            var data = @"
@{
    y = 456;
}

<div>
    <span>@DateTime.Now</span>
    @if (true)
    {
        var x = 123;
        <span>@x</span>
    }
</div>

@code {
    public string Prop$INDEX$ { get; set; }

    public string[] SomeList$INDEX$ { get; set; }

    public class Foo$INDEX$
    {
        @* This is a Razor Comment *@
        void Method() { }
    }
}

";
            using var fileStream = File.CreateText(filePath);

            if (!preformatted)
            {
                data = data.Replace("    ", "")
                    .Replace("@code {", "@code{")
                    .Replace("@if (true", "@if(true");
            }

            for (var i = 0; i < blocks; i++)
            {
                fileStream.WriteLine(data.Replace("$INDEX$", i.ToString()));
            }
        }

        [Benchmark(Description = "Formatting")]
        public async Task RazorCSharpFormattingAsync()
        {
            var options = new FormattingOptions()
            {
                TabSize = 4,
                InsertSpaces = true
            };

            var documentContext = new DocumentContext(DocumentUri, DocumentSnapshot, version: 1);

            var edits = await RazorFormattingService.FormatAsync(documentContext, range: null, options, CancellationToken.None);

#if DEBUG
            // For debugging purposes only.
            var changedText = DocumentText.WithChanges(edits.Select(e => e.AsTextChange(DocumentText)));
            _ = changedText.ToString();
#endif
        }

        [GlobalCleanup]
        public Task CleanupServerAsync()
        {
            File.Delete(_filePath);

<<<<<<< HEAD
            var innerServer = RazorLanguageServer.GetInnerLanguageServerForTesting();

            await innerServer.ShutdownAsync();
            await innerServer.ExitAsync();
=======
            RazorLanguageServer.Dispose();

            return Task.CompletedTask;
>>>>>>> 8e74efe4
        }

        private void EnsureServicesInitialized()
        {
            var languageServer = RazorLanguageServer.GetInnerLanguageServerForTesting();
            RazorFormattingService = languageServer.GetRequiredService<RazorFormattingService>();
        }
    }
}<|MERGE_RESOLUTION|>--- conflicted
+++ resolved
@@ -130,20 +130,14 @@
         }
 
         [GlobalCleanup]
-        public Task CleanupServerAsync()
+        public async Task CleanupServerAsync()
         {
             File.Delete(_filePath);
 
-<<<<<<< HEAD
             var innerServer = RazorLanguageServer.GetInnerLanguageServerForTesting();
 
             await innerServer.ShutdownAsync();
             await innerServer.ExitAsync();
-=======
-            RazorLanguageServer.Dispose();
-
-            return Task.CompletedTask;
->>>>>>> 8e74efe4
         }
 
         private void EnsureServicesInitialized()
