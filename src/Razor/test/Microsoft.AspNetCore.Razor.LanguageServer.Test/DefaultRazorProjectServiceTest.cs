--- conflicted
+++ resolved
@@ -65,13 +65,8 @@
         var hostProject = new HostProject("C:/path/to/project.csproj", RazorConfiguration.Default, "TestRootNamespace");
         projectManager.ProjectAdded(hostProject);
         var hostDocument = new HostDocument("C:/path/to/file.cshtml", "file.cshtml", FileKinds.Legacy);
-<<<<<<< HEAD
         projectManager.DocumentAdded(hostProject.Key, hostDocument, Mock.Of<TextLoader>(MockBehavior.Strict));
-        var projectService = CreateProjectService(new TestProjectResolver(), projectManager);
-=======
-        projectManager.DocumentAdded(hostProject, hostDocument, Mock.Of<TextLoader>(MockBehavior.Strict));
         var projectService = CreateProjectService(new TestSnapshotResolver(), projectManager);
->>>>>>> bd98548a
         var newDocument = new DocumentSnapshotHandle("file.cshtml", "file.cshtml", FileKinds.Component);
 
         // Act
@@ -92,13 +87,8 @@
         var hostProject = new HostProject("C:/path/to/project.csproj", RazorConfiguration.Default, "TestRootNamespace");
         projectManager.ProjectAdded(hostProject);
         var hostDocument = new HostDocument("C:/path/to/file.cshtml", "file.cshtml", FileKinds.Legacy);
-<<<<<<< HEAD
-        projectManager.DocumentAdded(hostProject.Key, hostDocument, Mock.Of<TextLoader>(MockBehavior.Strict));
-        var projectService = CreateProjectService(new TestProjectResolver(), projectManager);
-=======
         projectManager.DocumentAdded(hostProject, hostDocument, Mock.Of<TextLoader>(MockBehavior.Strict));
         var projectService = CreateProjectService(new TestSnapshotResolver(), projectManager);
->>>>>>> bd98548a
         var oldDocument = new DocumentSnapshotHandle(hostDocument.FilePath, hostDocument.TargetPath, hostDocument.FileKind);
         var newDocument = new DocumentSnapshotHandle("C:/path/to/file2.cshtml", "file2.cshtml", FileKinds.Legacy);
 
@@ -121,17 +111,10 @@
         projectManager.ProjectAdded(miscProject.HostProject);
         var hostProject = new HostProject("C:/path/to/project.csproj", RazorConfiguration.Default, "TestRootNamespace");
         projectManager.ProjectAdded(hostProject);
-<<<<<<< HEAD
-        projectManager.DocumentAdded(miscProject.Key, hostDocument, Mock.Of<TextLoader>(MockBehavior.Strict));
-        var project = projectManager.GetLoadedProject(hostProject.Key);
-        var miscProjectSnapshot = projectManager.GetLoadedProject(miscProject.Key);
-        var projectResolver = new TestProjectResolver(
-=======
         projectManager.DocumentAdded(miscProject.HostProject, hostDocument, Mock.Of<TextLoader>(MockBehavior.Strict));
         var project = projectManager.GetLoadedProject(hostProject.FilePath);
-        var miscProjectSnapshot = projectManager.GetLoadedProject(miscProject.FilePath);
-        var projectResolver = new TestSnapshotResolver(
->>>>>>> bd98548a
+        var miscProjectSnapshot = projectManager.GetLoadedProject(miscProject.Key);
+        var projectResolver = new TestSnapshotResolver(
             new Dictionary<string, IProjectSnapshot>
             {
                 [hostDocument.FilePath] = project
@@ -163,13 +146,8 @@
         projectManager.ProjectAdded(hostProject);
         var project = projectManager.GetLoadedProject(hostProject.Key);
         var hostDocument = new HostDocument("C:/path/to/file.cshtml", "file.cshtml", FileKinds.Legacy);
-<<<<<<< HEAD
-        projectManager.DocumentAdded(hostProject.Key, hostDocument, Mock.Of<TextLoader>(MockBehavior.Strict));
+        projectManager.DocumentAdded(hostProject, hostDocument, Mock.Of<TextLoader>(MockBehavior.Strict));
         var projectResolver = new TestProjectResolver(
-=======
-        projectManager.DocumentAdded(hostProject, hostDocument, Mock.Of<TextLoader>(MockBehavior.Strict));
-        var projectResolver = new TestSnapshotResolver(
->>>>>>> bd98548a
             new Dictionary<string, IProjectSnapshot>
             {
                 [hostDocument.FilePath] = project
@@ -196,15 +174,9 @@
         var projectManager = TestProjectSnapshotManager.Create(LegacyDispatcher, ErrorReporter);
         var hostProject = new HostProject("path/to/project.csproj", RazorConfiguration.Default, "TestRootNamespace");
         projectManager.ProjectAdded(hostProject);
-<<<<<<< HEAD
-        var document = new HostDocument("path/to/file.cshtml", "file.cshtml", FileKinds.Legacy);
-        projectManager.DocumentAdded(hostProject.Key, document, Mock.Of<TextLoader>(MockBehavior.Strict));
-        var projectService = CreateProjectService(new TestProjectResolver(), projectManager);
-=======
         var document = new HostDocument("/path/to/file.cshtml", "file.cshtml", FileKinds.Legacy);
         projectManager.DocumentAdded(hostProject, document, Mock.Of<TextLoader>(MockBehavior.Strict));
-        var projectService = CreateProjectService(new TestSnapshotResolver(), projectManager);
->>>>>>> bd98548a
+        var projectService = CreateProjectService(new TestProjectResolver(), projectManager);
         var newDocument = new DocumentSnapshotHandle(document.FilePath, document.TargetPath, document.FileKind);
         projectManager.AllowNotifyListeners = true;
         projectManager.Changed += (sender, args) =>
@@ -229,13 +201,8 @@
         var hostProject = new HostProject("C:/path/to/project.csproj", RazorConfiguration.Default, "TestRootNamespace");
         projectManager.ProjectAdded(hostProject);
         var legacyDocument = new HostDocument("C:/path/to/file.cshtml", "file.cshtml", FileKinds.Legacy);
-<<<<<<< HEAD
-        projectManager.DocumentAdded(hostProject.Key, legacyDocument, Mock.Of<TextLoader>(MockBehavior.Strict));
+        projectManager.DocumentAdded(hostProject, legacyDocument, Mock.Of<TextLoader>(MockBehavior.Strict));
         var projectService = CreateProjectService(new TestProjectResolver(), projectManager);
-=======
-        projectManager.DocumentAdded(hostProject, legacyDocument, Mock.Of<TextLoader>(MockBehavior.Strict));
-        var projectService = CreateProjectService(new TestSnapshotResolver(), projectManager);
->>>>>>> bd98548a
         var newDocument = new DocumentSnapshotHandle(legacyDocument.FilePath, legacyDocument.TargetPath, FileKinds.Component);
 
         // Act
