﻿// Copyright (c) .NET Foundation. All rights reserved.
// Licensed under the MIT license. See License.txt in the project root for license information.

using System;
using System.Collections.Generic;
using System.Linq;
using System.Threading;
using System.Threading.Tasks;
using Microsoft.AspNetCore.Razor.LanguageServer.Common;
using Microsoft.AspNetCore.Razor.Test.Common;
using Microsoft.CodeAnalysis.Razor.Workspaces;
using Microsoft.CommonLanguageServerProtocol.Framework;
using Microsoft.Extensions.Options;
using Microsoft.VisualStudio.LanguageServer.Protocol;
using Moq;
using Xunit;
using Xunit.Abstractions;

namespace Microsoft.AspNetCore.Razor.LanguageServer.Semantic;

public abstract class RazorSemanticTokenInfoServiceTest : SemanticTokenTestBase
{
    public RazorSemanticTokenInfoServiceTest(ITestOutputHelper testOutput, bool usePreciseSemanticTokenRanges)
        : base(testOutput, usePreciseSemanticTokenRanges)
    {
    }

    [Fact]
    public async Task GetSemanticTokens_CSharp_RazorIfNotReady()
    {
        var documentText =
            """
                <p></p>@{
                    var d = "t";
                }
                """;

        var razorRange = GetRange(documentText);
        var csResponse = new ProvideSemanticTokensResponse(tokens: Array.Empty<int[]>(), hostDocumentSyncVersion: 1);
        var perRangeTokens = new Dictionary<Range, int[]>() { { razorRange, Array.Empty<int>() } };
        await AssertSemanticTokensAsync(documentText, isRazorFile: false, razorRange, csResponse, perRangeTokens, documentVersion: 1);
    }

    [Fact]
    public async Task GetSemanticTokens_CSharpBlock_HTML()
    {
        var documentText =
            """
                @{
                    var d = "t";
                    <p>HTML @d</p>
                }
                """;

        var razorRange = GetRange(documentText);
        var (csResponse, perRangeTokens) = await GetCSharpSemanticTokensResponseAsync(documentText, razorRange, isRazorFile: false);
        await AssertSemanticTokensAsync(documentText, isRazorFile: false, razorRange, csResponse, perRangeTokens);
        Assert.NotNull(csResponse.Tokens);
        Assert.NotEmpty(csResponse.Tokens);
    }

    [Fact(Skip = "For some reason [12, 38, 15, 18, 0] has discrepancy with original tokens on the third index, not contained in [[12, 38, 16, 18, 0], [12, 54, 1, 54, 0], ...]. Test is skipped to debug further.")]
    [WorkItem("https://github.com/dotnet/razor/issues/9092")]
    public async Task GetSemanticTokens_CSharp_Nested_HTML()
    {
        var documentText =
            """
                @addTagHelper *, TestAssembly
                <!--@{var d = "string";@<a></a>}-->
                """;

        var razorRange = GetRange(documentText);
        var (csResponse, perRangeTokens) = await GetCSharpSemanticTokensResponseAsync(documentText, razorRange, isRazorFile: false);
        await AssertSemanticTokensAsync(documentText, isRazorFile: false, razorRange, csResponse, perRangeTokens);
        Assert.NotNull(csResponse.Tokens);
        Assert.NotEmpty(csResponse.Tokens);
    }

    [Fact]
    public async Task GetSemanticTokens_CSharp_VSCodeWorks()
    {
        var documentText =
            """
                @addTagHelper *, TestAssembly
                @{ var d = }
                """;

        var razorRange = GetRange(documentText);
<<<<<<< HEAD
        var csResponse = new ProvideSemanticTokensResponse(tokens: Array.Empty<int[]>(), hostDocumentSyncVersion: null);
        var perRangeTokens = new Dictionary<Range, int[]>() { { razorRange, Array.Empty<int>() } };
        await AssertSemanticTokensAsync(documentText, isRazorFile: false, razorRange, csResponse, perRangeTokens, documentVersion: 1);
=======
        var csharpTokens = new ProvideSemanticTokensResponse(tokens: Array.Empty<int>(), hostDocumentSyncVersion: 1);
        await AssertSemanticTokensAsync(documentText, isRazorFile: false, razorRange, csharpTokens: csharpTokens, documentVersion: 1);
>>>>>>> fba06ce3
    }

    [Fact]
    public async Task GetSemanticTokens_CSharp_Explicit()
    {
        var documentText =
            """
                @using System
                @addTagHelper *, TestAssembly
                @(DateTime.Now)
                """;

        var razorRange = GetRange(documentText);
        var (csResponse, perRangeTokens) = await GetCSharpSemanticTokensResponseAsync(documentText, razorRange, isRazorFile: false);
        await AssertSemanticTokensAsync(documentText, isRazorFile: false, razorRange, csResponse, perRangeTokens);
        Assert.NotNull(csResponse.Tokens);
        Assert.NotEmpty(csResponse.Tokens);
    }

    [Fact]
    public async Task GetSemanticTokens_CSharp_Implicit()
    {
        var documentText =
            """
                @addTagHelper *, TestAssembly
                @{ var d = "txt";}
                @d
                """;

        var razorRange = GetRange(documentText);
        var (csResponse, perRangeTokens) = await GetCSharpSemanticTokensResponseAsync(documentText, razorRange, isRazorFile: false);
        await AssertSemanticTokensAsync(documentText, isRazorFile: false, razorRange, csResponse, perRangeTokens);
        Assert.NotNull(csResponse.Tokens);
        Assert.NotEmpty(csResponse.Tokens);
    }

    [Fact]
    public async Task GetSemanticTokens_CSharp_VersionMismatch()
    {
        var documentText =
            """
                @addTagHelper *, TestAssembly
                @{ var d = }
                """;

        var razorRange = GetRange(documentText);
        var (csResponse, perRangeTokens) = await GetCSharpSemanticTokensResponseAsync(documentText, razorRange, isRazorFile: false);
        await AssertSemanticTokensAsync(documentText, isRazorFile: false, razorRange, csResponse, perRangeTokens, documentVersion: 21);
        Assert.NotNull(csResponse.Tokens);
        Assert.NotEmpty(csResponse.Tokens);
    }

    [Fact]
    public async Task GetSemanticTokens_CSharp_FunctionAsync()
    {
        var documentText =
            """
                @addTagHelper *, TestAssembly
                @{ var d = }
                """;

        var razorRange = GetRange(documentText);
        var (csResponse, perRangeTokens) = await GetCSharpSemanticTokensResponseAsync(documentText, razorRange, isRazorFile: false);
        await AssertSemanticTokensAsync(documentText, isRazorFile: false, razorRange, csResponse, perRangeTokens);
        Assert.NotNull(csResponse.Tokens);
        Assert.NotEmpty(csResponse.Tokens);
    }

    [Fact]
    public async Task GetSemanticTokens_CSharp_StaticModifier()
    {
        var documentText =
            """
                @code
                {
                    static int x = 1;
                }
                """;

        var razorRange = GetRange(documentText);
        var (csResponse, perRangeTokens) = await GetCSharpSemanticTokensResponseAsync(documentText, razorRange, isRazorFile: true);
        await AssertSemanticTokensAsync(documentText, isRazorFile: true, razorRange, csResponse, perRangeTokens);
        Assert.NotNull(csResponse.Tokens);
        Assert.NotEmpty(csResponse.Tokens);
    }

    [Fact]
    public async Task GetSemanticTokens_MultipleBlankLines()
    {
        var documentText =
            """
                @addTagHelper *, TestAssembly

                <p>first
                second</p>
                """;

        var razorRange = GetRange(documentText);
        var (csResponse, perRangeTokens) = await GetCSharpSemanticTokensResponseAsync(documentText, razorRange, isRazorFile: false);
        await AssertSemanticTokensAsync(documentText, isRazorFile: false, razorRange, csResponse, perRangeTokens);
        Assert.NotNull(csResponse.Tokens);
        Assert.NotEmpty(csResponse.Tokens);
    }

    [Fact]
    public async Task GetSemanticTokens_IncompleteTag()
    {
        var documentText =
            """
                <str class='
                """;

        var razorRange = GetRange(documentText);
        var (csResponse, perRangeTokens) = await GetCSharpSemanticTokensResponseAsync(documentText, razorRange, isRazorFile: false);
        await AssertSemanticTokensAsync(documentText, isRazorFile: false, razorRange, csResponse, perRangeTokens);
        Assert.NotNull(csResponse.Tokens);
        Assert.Empty(csResponse.Tokens);
    }

    [Fact]
    public async Task GetSemanticTokens_MinimizedHTMLAttribute()
    {
        var documentText =
            """
                <p attr />
                """;

        var razorRange = GetRange(documentText);
        var (csResponse, perRangeTokens) = await GetCSharpSemanticTokensResponseAsync(documentText, razorRange, isRazorFile: false);
        await AssertSemanticTokensAsync(documentText, isRazorFile: false, razorRange, csResponse, perRangeTokens);
        Assert.NotNull(csResponse.Tokens);
        Assert.Empty(csResponse.Tokens);
    }

    [Fact]
    public async Task GetSemanticTokens_MinimizedHTMLAsync()
    {
        var documentText = """
                @addTagHelper *, TestAssembly
                <input/>
                """;

        var razorRange = GetRange(documentText);
        var (csResponse, perRangeTokens) = await GetCSharpSemanticTokensResponseAsync(documentText, razorRange, isRazorFile: false);
        await AssertSemanticTokensAsync(documentText, isRazorFile: false, razorRange, csResponse, perRangeTokens);
        Assert.NotNull(csResponse.Tokens);
        Assert.NotEmpty(csResponse.Tokens);
    }

    [Fact]
    public async Task GetSemanticTokens_HTMLCommentAsync()
    {
        var documentText =
            """
                @addTagHelper *, TestAssembly
                <!-- comment with comma's -->
                """;

        var razorRange = GetRange(documentText);
        var (csResponse, perRangeTokens) = await GetCSharpSemanticTokensResponseAsync(documentText, razorRange, isRazorFile: false);
        await AssertSemanticTokensAsync(documentText, isRazorFile: false, razorRange, csResponse, perRangeTokens);
        Assert.NotNull(csResponse.Tokens);
        Assert.NotEmpty(csResponse.Tokens);
    }

    [Fact]
    public async Task GetSemanticTokens_PartialHTMLCommentAsync()
    {
        var documentText =
            """
                @addTagHelper *, TestAssembly
                <!-- comment
                """;

        var razorRange = GetRange(documentText);
        var (csResponse, perRangeTokens) = await GetCSharpSemanticTokensResponseAsync(documentText, razorRange, isRazorFile: true);
        await AssertSemanticTokensAsync(documentText, isRazorFile: true, razorRange, csResponse, perRangeTokens);
        Assert.NotNull(csResponse.Tokens);
        Assert.NotEmpty(csResponse.Tokens);
    }

    [Fact]
    public async Task GetSemanticTokens_HTMLIncludesBang()
    {
        var documentText =
            """
                @addTagHelper *, TestAssembly
                <!input/>
                """;

        var razorRange = GetRange(documentText);
        var (csResponse, perRangeTokens) = await GetCSharpSemanticTokensResponseAsync(documentText, razorRange, isRazorFile: false);
        await AssertSemanticTokensAsync(documentText, isRazorFile: false, razorRange, csResponse, perRangeTokens);
        Assert.NotNull(csResponse.Tokens);
        Assert.NotEmpty(csResponse.Tokens);
    }

    [Fact]
    public async Task GetSemanticTokens_HalfOfCommentAsync()
    {
        var documentText =
            """
                @addTagHelper *, TestAssembly
                @* comment
                """;

        var razorRange = GetRange(documentText);
        var (csResponse, perRangeTokens) = await GetCSharpSemanticTokensResponseAsync(documentText, razorRange, isRazorFile: true);
        await AssertSemanticTokensAsync(documentText, isRazorFile: true, razorRange, csResponse, perRangeTokens);
        Assert.NotNull(csResponse.Tokens);
        Assert.NotEmpty(csResponse.Tokens);
    }

    [Fact]
    public async Task GetSemanticTokens_NoAttributesAsync()
    {
        var documentText =
            """
                @addTagHelper *, TestAssembly
                <test1></test1>
                """;

        var razorRange = GetRange(documentText);
        var (csResponse, perRangeTokens) = await GetCSharpSemanticTokensResponseAsync(documentText, razorRange, isRazorFile: false);
        await AssertSemanticTokensAsync(documentText, isRazorFile: false, razorRange, csResponse, perRangeTokens);
        Assert.NotNull(csResponse.Tokens);
        Assert.NotEmpty(csResponse.Tokens);
    }

    [Fact]
    public async Task GetSemanticTokens_WithAttributeAsync()
    {
        var documentText =
            """
                @addTagHelper *, TestAssembly
                <test1 bool-val='true'></test1>
                """;

        var razorRange = GetRange(documentText);
        var (csResponse, perRangeTokens) = await GetCSharpSemanticTokensResponseAsync(documentText, razorRange, isRazorFile: false);
        await AssertSemanticTokensAsync(documentText, isRazorFile: false, razorRange, csResponse, perRangeTokens);
        Assert.NotNull(csResponse.Tokens);
        Assert.NotEmpty(csResponse.Tokens);
    }

    [Fact]
    public async Task GetSemanticTokens_MinimizedAttribute_BoundAsync()
    {
        var documentText =
            """
                @addTagHelper *, TestAssembly
                <test1 bool-val></test1>
                """;

        var razorRange = GetRange(documentText);
        var (csResponse, perRangeTokens) = await GetCSharpSemanticTokensResponseAsync(documentText, razorRange, isRazorFile: false);
        await AssertSemanticTokensAsync(documentText, isRazorFile: false, razorRange, csResponse, perRangeTokens);
        Assert.NotNull(csResponse.Tokens);
        Assert.NotEmpty(csResponse.Tokens);
    }

    [Fact]
    public async Task GetSemanticTokens_MinimizedAttribute_NotBoundAsync()
    {
        var documentText =
            """
                @addTagHelper *, TestAssembly
                <test1 notbound></test1>
                """;

        var razorRange = GetRange(documentText);
        var (csResponse, perRangeTokens) = await GetCSharpSemanticTokensResponseAsync(documentText, razorRange, isRazorFile: false);
        await AssertSemanticTokensAsync(documentText, isRazorFile: false, razorRange, csResponse, perRangeTokens);
        Assert.NotNull(csResponse.Tokens);
        Assert.NotEmpty(csResponse.Tokens);
    }

    [Fact]
    public async Task GetSemanticTokens_IgnoresNonTagHelperAttributesAsync()
    {
        var documentText =
            """
                @addTagHelper *, TestAssembly
                <test1 bool-val='true' class='display:none'></test1>
                """;

        var razorRange = GetRange(documentText);
        var (csResponse, perRangeTokens) = await GetCSharpSemanticTokensResponseAsync(documentText, razorRange, isRazorFile: false);
        await AssertSemanticTokensAsync(documentText, isRazorFile: false, razorRange, csResponse, perRangeTokens);
        Assert.NotNull(csResponse.Tokens);
        Assert.NotEmpty(csResponse.Tokens);
    }

    [Fact]
    public async Task GetSemanticTokens_TagHelpersNotAvailableInRazorAsync()
    {
        var documentText =
            """
                @addTagHelper *, TestAssembly
                <test1 bool-val='true' class='display:none'></test1>
                """;

        var razorRange = GetRange(documentText);
        var (csResponse, perRangeTokens) = await GetCSharpSemanticTokensResponseAsync(documentText, razorRange, isRazorFile: true);
        await AssertSemanticTokensAsync(documentText, isRazorFile: true, razorRange, csResponse, perRangeTokens);
        Assert.NotNull(csResponse.Tokens);
        Assert.NotEmpty(csResponse.Tokens);
    }

    [Fact]
    public async Task GetSemanticTokens_DoesNotApplyOnNonTagHelpersAsync()
    {
        var documentText =
            """
                @addTagHelper *, TestAssembly
                <p bool-val='true'></p>
                """;

        var razorRange = GetRange(documentText);
        var (csResponse, perRangeTokens) = await GetCSharpSemanticTokensResponseAsync(documentText, razorRange, isRazorFile: false);
        await AssertSemanticTokensAsync(documentText, isRazorFile: false, razorRange, csResponse, perRangeTokens);
        Assert.NotNull(csResponse.Tokens);
        Assert.NotEmpty(csResponse.Tokens);
    }

    [Fact]
    public async Task GetSemanticTokens_Razor_MinimizedDirectiveAttributeParameters()
    {
        // Capitalized, non-well-known-HTML elements should not be marked as TagHelpers
        var documentText =
            """
                @addTagHelper *, TestAssembly
                }<NotATagHelp @minimized:something />
                """;

        var razorRange = GetRange(documentText);
        var (csResponse, perRangeTokens) = await GetCSharpSemanticTokensResponseAsync(documentText, razorRange, isRazorFile: true);
        await AssertSemanticTokensAsync(documentText, isRazorFile: true, razorRange, csResponse, perRangeTokens);
        Assert.NotNull(csResponse.Tokens);
        Assert.NotEmpty(csResponse.Tokens);
    }

    [Fact]
    public async Task GetSemanticTokens_Razor_ComponentAttributeAsync()
    {
        var documentText =
            """
                @addTagHelper *, TestAssembly
                <Component1 bool-val=""true""></Component1>
                """;

        var razorRange = GetRange(documentText);
        var (csResponse, perRangeTokens) = await GetCSharpSemanticTokensResponseAsync(documentText, razorRange, isRazorFile: true);
        await AssertSemanticTokensAsync(documentText, isRazorFile: true, razorRange, csResponse, perRangeTokens);
        Assert.NotNull(csResponse.Tokens);
        Assert.NotEmpty(csResponse.Tokens);
    }

    [Fact]
    public async Task GetSemanticTokens_Razor_ComponentAttribute_DoesntGetABackground()
    {
        // Need C# around the component for the C# range to be valid, to correctly validate the attribute handling
        var documentText =
            """
                @DateTime.Now

                <Component1 Title=""Hi there I'm a string""></Component1>

                @DateTime.Now
                """;

        var razorRange = GetRange(documentText);
        var (csResponse, perRangeTokens) = await GetCSharpSemanticTokensResponseAsync(documentText, razorRange, isRazorFile: true);
        await AssertSemanticTokensAsync(documentText, isRazorFile: true, razorRange, csResponse, perRangeTokens, withCSharpBackground: true);
        Assert.NotNull(csResponse.Tokens);
        Assert.NotEmpty(csResponse.Tokens);
    }

    [Fact]
    public async Task GetSemanticTokens_Razor_DirectiveAttributesParametersAsync()
    {
        var documentText =
            """
                @addTagHelper *, TestAssembly
                <Component1 @test:something='Function'></Component1>
                """;

        var razorRange = GetRange(documentText);
        var (csResponse, perRangeTokens) = await GetCSharpSemanticTokensResponseAsync(documentText, razorRange, isRazorFile: true);
        await AssertSemanticTokensAsync(documentText, isRazorFile: true, razorRange, csResponse, perRangeTokens);
        Assert.NotNull(csResponse.Tokens);
        Assert.NotEmpty(csResponse.Tokens);
    }

    [Fact]
    public async Task GetSemanticTokens_Razor_NonComponentsDoNotShowInRazorAsync()
    {
        var documentText =
            """
                @addTagHelper *, TestAssembly
                <test1 bool-val='true'></test1>
                """;

        var razorRange = GetRange(documentText);
        var (csResponse, perRangeTokens) = await GetCSharpSemanticTokensResponseAsync(documentText, razorRange, isRazorFile: true);
        await AssertSemanticTokensAsync(documentText, isRazorFile: true, razorRange, csResponse, perRangeTokens);
        Assert.NotNull(csResponse.Tokens);
        Assert.NotEmpty(csResponse.Tokens);
    }

    [Fact]
    public async Task GetSemanticTokens_Razor_DirectivesAsync()
    {
        var documentText =
            """
                @addTagHelper *, TestAssembly
                <Component1 @test='Function'></Component1>
                """;

        var razorRange = GetRange(documentText);
        var (csResponse, perRangeTokens) = await GetCSharpSemanticTokensResponseAsync(documentText, razorRange, isRazorFile: true);
        await AssertSemanticTokensAsync(documentText, isRazorFile: true, razorRange, csResponse, perRangeTokens);
        Assert.NotNull(csResponse.Tokens);
        Assert.NotEmpty(csResponse.Tokens);
    }

    [Fact]
    public async Task GetSemanticTokens_HandleTransitionEscape()
    {
        var documentText =
            """
                @@text
                """;

        var razorRange = GetRange(documentText);
        var (csResponse, perRangeTokens) = await GetCSharpSemanticTokensResponseAsync(documentText, razorRange, isRazorFile: true);
        await AssertSemanticTokensAsync(documentText, isRazorFile: true, razorRange, csResponse, perRangeTokens);
        Assert.NotNull(csResponse.Tokens);
        Assert.Empty(csResponse.Tokens);
    }

    [Fact]
    public async Task GetSemanticTokens_Razor_DoNotColorNonTagHelpersAsync()
    {
        var documentText =
            """
                <p @test='Function'></p>
                """;

        var razorRange = GetRange(documentText);
        var (csResponse, perRangeTokens) = await GetCSharpSemanticTokensResponseAsync(documentText, razorRange, isRazorFile: true);
        await AssertSemanticTokensAsync(documentText, isRazorFile: true, razorRange, csResponse, perRangeTokens);
        Assert.NotNull(csResponse.Tokens);
        Assert.Empty(csResponse.Tokens);
    }

    [Fact]
    public async Task GetSemanticTokens_Razor_DoesNotApplyOnNonTagHelpersAsync()
    {
        var documentText = """
                @addTagHelpers *, TestAssembly
                <p></p>
                """;

        var razorRange = GetRange(documentText);
        var (csResponse, perRangeTokens) = await GetCSharpSemanticTokensResponseAsync(documentText, razorRange, isRazorFile: true);
        await AssertSemanticTokensAsync(documentText, isRazorFile: true, razorRange, csResponse, perRangeTokens);
        Assert.NotNull(csResponse.Tokens);
        Assert.NotEmpty(csResponse.Tokens);
    }

    [Fact]
    public async Task GetSemanticTokens_Razor_CodeDirectiveAsync()
    {
        var documentText =
            """
                @code {}
                """;

        var razorRange = GetRange(documentText);
        var (csResponse, perRangeTokens) = await GetCSharpSemanticTokensResponseAsync(documentText, razorRange, isRazorFile: true);
        await AssertSemanticTokensAsync(documentText, isRazorFile: true, razorRange, csResponse, perRangeTokens);
        Assert.NotNull(csResponse.Tokens);
        Assert.Empty(csResponse.Tokens);
    }

    [Fact]
    public async Task GetSemanticTokens_Razor_CodeDirectiveBodyAsync()
    {
        var documentText = """
                @using System
                @code {
                    public void SomeMethod()
                    {
                        @DateTime.Now
                    }
                }
                """;

        var razorRange = GetRange(documentText);
        var (csResponse, perRangeTokens) = await GetCSharpSemanticTokensResponseAsync(documentText, razorRange, isRazorFile: true);
        await AssertSemanticTokensAsync(documentText, isRazorFile: true, razorRange, csResponse, perRangeTokens);
        Assert.NotNull(csResponse.Tokens);
        Assert.NotEmpty(csResponse.Tokens);
    }

    [Fact]
    public async Task GetSemanticTokens_Razor_UsingDirective()
    {
        var documentText =
            """
                @using System.Threading
                """;

        var razorRange = GetRange(documentText);
        var (csResponse, perRangeTokens) = await GetCSharpSemanticTokensResponseAsync(documentText, razorRange, isRazorFile: true);
        await AssertSemanticTokensAsync(documentText, isRazorFile: true, razorRange, csResponse, perRangeTokens);
        Assert.NotNull(csResponse.Tokens);
        Assert.NotEmpty(csResponse.Tokens);
    }

    [Fact]
    public async Task GetSemanticTokens_Razor_FunctionsDirectiveAsync()
    {
        var documentText =
            """
                @functions {}
                """;

        var razorRange = GetRange(documentText);
        var (csResponse, perRangeTokens) = await GetCSharpSemanticTokensResponseAsync(documentText, razorRange, isRazorFile: true);
        await AssertSemanticTokensAsync(documentText, isRazorFile: true, razorRange, csResponse, perRangeTokens);
        Assert.NotNull(csResponse.Tokens);
        Assert.Empty(csResponse.Tokens);
    }

    [Fact]
    public async Task GetSemanticTokens_Razor_NestedTextDirectives()
    {
        var documentText =
            """
                @using System
                @functions {
                    private void BidsByShipment(string generatedId, int bids)
                    {
                        if (bids > 0)
                        {
                            <a class=""Thing"">
                                @if(bids > 0)
                                {
                                    <text>@DateTime.Now</text>
                                }
                            </a>
                        }
                    }
                }
                """;

        var razorRange = GetRange(documentText);
        var (csResponse, perRangeTokens) = await GetCSharpSemanticTokensResponseAsync(documentText, razorRange, isRazorFile: false);
        await AssertSemanticTokensAsync(documentText, isRazorFile: false, razorRange, csResponse, perRangeTokens);
        Assert.NotNull(csResponse.Tokens);
        Assert.NotEmpty(csResponse.Tokens);
    }

    [Fact]
    public async Task GetSemanticTokens_Razor_NestedTransitions()
    {
        var documentText =
            """
                @using System
                @functions {
                    Action<object> abc = @<span></span>;
                }
                """;

        var razorRange = GetRange(documentText);
        var (csResponse, perRangeTokens) = await GetCSharpSemanticTokensResponseAsync(documentText, razorRange, isRazorFile: true);
        await AssertSemanticTokensAsync(documentText, isRazorFile: true, razorRange, csResponse, perRangeTokens);
        Assert.NotNull(csResponse.Tokens);
        Assert.NotEmpty(csResponse.Tokens);
    }

    [Fact]
    public async Task GetSemanticTokens_Razor_CommentAsync()
    {
        var documentText = """
                @* A comment *@
                """;

        var razorRange = GetRange(documentText);
        var (csResponse, perRangeTokens) = await GetCSharpSemanticTokensResponseAsync(documentText, razorRange, isRazorFile: true);
        await AssertSemanticTokensAsync(documentText, isRazorFile: true, razorRange, csResponse, perRangeTokens);
        Assert.NotNull(csResponse.Tokens);
        Assert.Empty(csResponse.Tokens);
    }

    [Fact]
    public async Task GetSemanticTokens_Razor_MultiLineCommentMidlineAsync()
    {
        var documentText =
            """
                <a />@* kdl
                skd
                slf*@
                """;

        var razorRange = GetRange(documentText);
        var (csResponse, perRangeTokens) = await GetCSharpSemanticTokensResponseAsync(documentText, razorRange, isRazorFile: false);
        await AssertSemanticTokensAsync(documentText, isRazorFile: false, razorRange, csResponse, perRangeTokens);
        Assert.NotNull(csResponse.Tokens);
        Assert.Empty(csResponse.Tokens);
    }

    [Fact]
    public async Task GetSemanticTokens_Razor_MultiLineCommentWithBlankLines()
    {
        var documentText =
            """
                @* kdl

                skd

                        sdfasdfasdf
                slf*@
                """;

        var razorRange = GetRange(documentText);
        var (csResponse, perRangeTokens) = await GetCSharpSemanticTokensResponseAsync(documentText, razorRange, isRazorFile: false);
        await AssertSemanticTokensAsync(documentText, isRazorFile: false, razorRange, csResponse, perRangeTokens);
        Assert.NotNull(csResponse.Tokens);
        Assert.Empty(csResponse.Tokens);
    }

    [Fact]
    [WorkItem("https://github.com/dotnet/razor/issues/8176")]
    public async Task GetSemanticTokens_Razor_MultiLineCommentWithBlankLines_LF()
    {
        var documentText = "@* kdl\n\nskd\n    \n        sdfasdfasdf\nslf*@";

        var razorRange = GetRange(documentText);
        var (csResponse, perRangeTokens) = await GetCSharpSemanticTokensResponseAsync(documentText, razorRange, isRazorFile: false);
        await AssertSemanticTokensAsync(documentText, isRazorFile: false, razorRange, csResponse, perRangeTokens);
        Assert.NotNull(csResponse.Tokens);
        Assert.Empty(csResponse.Tokens);
    }

    [Fact]
    public async Task GetSemanticTokens_Razor_MultiLineCommentAsync()
    {
        var documentText =
            """
                @*stuff
                things *@
                """;

        var razorRange = GetRange(documentText);
        var (csResponse, perRangeTokens) = await GetCSharpSemanticTokensResponseAsync(documentText, razorRange, isRazorFile: false);
        await AssertSemanticTokensAsync(documentText, isRazorFile: false, razorRange, csResponse, perRangeTokens);
        Assert.NotNull(csResponse.Tokens);
        Assert.Empty(csResponse.Tokens);
    }

    [Fact]
    public async Task GetSemanticTokens_CSharp_Static()
    {
        var documentText = """
                @using System
                @code
                {
                    private static bool _isStatic;

                    public void M()
                    {
                        if (_isStatic)
                        {
                        }
                    }
                }
                """;

        var razorRange = GetRange(documentText);
        var (csResponse, perRangeTokens) = await GetCSharpSemanticTokensResponseAsync(documentText, razorRange, isRazorFile: true);
        await AssertSemanticTokensAsync(documentText, isRazorFile: true, razorRange, csResponse, perRangeTokens);
        Assert.NotNull(csResponse.Tokens);
        Assert.NotEmpty(csResponse.Tokens);
    }

    [Fact]
    public async Task GetSemanticTokens_CSharp_Static_WithBackground()
    {
        var documentText = """
                @using System
                @code
                {
                    private static bool
                        _isStatic;

                    public void M()
                    {
                        if (_isStatic)
                        {
                        }
                    }
                }
                """;

        var razorRange = GetRange(documentText);
        var (csResponse, perRangeTokens) = await GetCSharpSemanticTokensResponseAsync(documentText, razorRange, isRazorFile: true);
        await AssertSemanticTokensAsync(documentText, isRazorFile: true, razorRange, csResponse, perRangeTokens, withCSharpBackground: true);
        Assert.NotNull(csResponse.Tokens);
        Assert.NotEmpty(csResponse.Tokens);
    }

    [Fact]
    public async Task GetSemanticTokens_CSharp_WithBackground()
    {
        var documentText = """
                @using System
                @code
                {
                    private static bool _isStatic;

                    public void M()
                    {
                        if (_isStatic)
                        {
                        }
                    }
                }
                """;

        var razorRange = GetRange(documentText);
        var (csResponse, perRangeTokens) = await GetCSharpSemanticTokensResponseAsync(documentText, razorRange, isRazorFile: true);
        await AssertSemanticTokensAsync(documentText, isRazorFile: true, razorRange, csResponse, perRangeTokens, withCSharpBackground: true);
        Assert.NotNull(csResponse.Tokens);
        Assert.NotEmpty(csResponse.Tokens);
    }

    [Fact]
    public async Task GetSemanticTokens_CSharp_WitRenderFragment()
    {
        var documentText = """
                <div>This is some HTML</div>
                @code
                {
                    public void M()
                    {
                        RenderFragment x = @<div>This is some HTML</div>;
                    }
                }
                """;

        var razorRange = GetRange(documentText);
        var (csResponse, perRangeTokens) = await GetCSharpSemanticTokensResponseAsync(documentText, razorRange, isRazorFile: true);
        await AssertSemanticTokensAsync(documentText, isRazorFile: true, razorRange, csResponse, perRangeTokens);
        Assert.NotNull(csResponse.Tokens);
        Assert.NotEmpty(csResponse.Tokens);
    }

    [Fact]
    public async Task GetSemanticTokens_CSharp_WitRenderFragmentAndBackground()
    {
        var documentText = """
                <div>This is some HTML</div>
                @code
                {
                    public void M()
                    {
                        RenderFragment x = @<div>This is some HTML</div>;
                    }
                }
                """;

        var razorRange = GetRange(documentText);
        var (csResponse, perRangeTokens) = await GetCSharpSemanticTokensResponseAsync(documentText, razorRange, isRazorFile: true);
        await AssertSemanticTokensAsync(documentText, isRazorFile: true, razorRange, csResponse, perRangeTokens, withCSharpBackground: true);
        Assert.NotNull(csResponse.Tokens);
        Assert.NotEmpty(csResponse.Tokens);
    }

    [Fact]
    public async Task GetSemanticTokens_CSharp_ExplicitStatement_WithBackground()
    {
        var documentText = """
            @DateTime.Now

            @("hello" + "\\n" + "world" + Environment.NewLine + "how are you?")
            """;

        var razorRange = GetRange(documentText);
        var (csResponse, perRangeTokens) = await GetCSharpSemanticTokensResponseAsync(documentText, razorRange, isRazorFile: true);
        await AssertSemanticTokensAsync(documentText, isRazorFile: true, razorRange, csResponse, perRangeTokens, withCSharpBackground: true);
        Assert.NotNull(csResponse.Tokens);
        Assert.NotEmpty(csResponse.Tokens);
    }

    [Fact]
    public void StitchSemanticTokenResponsesTogether_OnNullInput_ReturnsEmptyResponseData()
    {
        // Arrange
        int[][]? responseData = null;

        // Act
        var result = RazorSemanticTokensInfoService.StitchSemanticTokenResponsesTogether(responseData);

        // Assert
        Assert.NotNull(result);
        Assert.Empty(result);
    }

    [Fact]
    public void StitchSemanticTokenResponsesTogether_OnEmptyInput_ReturnsEmptyResponseData()
    {
        // Arrange
        var responseData = Array.Empty<int[]>();

        // Act
        var result = RazorSemanticTokensInfoService.StitchSemanticTokenResponsesTogether(responseData);

        // Assert
        Assert.NotNull(result);
        Assert.Empty(result);
    }

    [Fact]
    public void StitchSemanticTokenResponsesTogether_ReturnsCombinedResponseData()
    {
        // Arrange
        var responseData = new int[][] {
             new int[] { 0, 0, 0, 0, 0,
                         1, 0, 0, 0, 0,
                         1, 0, 0, 0, 0,
                         0, 5, 0, 0, 0,
                         0, 3, 0, 0, 0,
                         2, 2, 0, 0, 0,
                         0, 3, 0, 0, 0 },
             new int[] { 10, 0, 0, 0, 0,
                         1, 0, 0, 0, 0,
                         1, 0, 0, 0, 0,
                         0, 5, 0, 0, 0,
                         0, 3, 0, 0, 0,
                         2, 2, 0, 0, 0,
                         0, 3, 0, 0, 0 },
             new int[] { 14, 7, 0, 0, 0,
                         1, 0, 0, 0, 0,
                         1, 0, 0, 0, 0,
                         0, 5, 0, 0, 0,
                         0, 3, 0, 0, 0,
                         2, 2, 0, 0, 0,
                         0, 3, 0, 0, 0 },
         };

        var expectedResponseData = new int[] {
            0, 0, 0, 0, 0, 1, 0, 0, 0, 0, 1, 0, 0, 0, 0, 0, 5, 0, 0, 0, 0, 3, 0, 0, 0, 2, 2, 0, 0, 0, 0, 3, 0, 0, 0,
            6, 0, 0, 0, 0, 1, 0, 0, 0, 0, 1, 0, 0, 0, 0, 0, 5, 0, 0, 0, 0, 3, 0, 0, 0, 2, 2, 0, 0, 0, 0, 3, 0, 0, 0,
            0, 2, 0, 0, 0, 1, 0, 0, 0, 0, 1, 0, 0, 0, 0, 0, 5, 0, 0, 0, 0, 3, 0, 0, 0, 2, 2, 0, 0, 0, 0, 3, 0, 0, 0
        };

        // Act
        var result = RazorSemanticTokensInfoService.StitchSemanticTokenResponsesTogether(responseData);

        // Assert
        Assert.Equal(expectedResponseData, result);
    }

    private async Task AssertSemanticTokensAsync(
        string documentText,
        bool isRazorFile,
        Range range,
        ProvideSemanticTokensResponse? csResponse,
        Dictionary<Range, int[]> perRangeTokens,
        IRazorSemanticTokensInfoService? service = null,
        int documentVersion = 0,
        bool withCSharpBackground = false)
    {
        await AssertSemanticTokensAsync(new DocumentContentVersion[]
        {
            new DocumentContentVersion(documentText, documentVersion)
        },
        isRazorArray: new bool[] { isRazorFile },
        range,
        service,
        csResponse,
        documentVersion,
        withCSharpBackground);

        if (csResponse?.Tokens is not null && csResponse.Tokens.Any())
        {
            await CompareResultsToWhenFeatureFlagTurnedOffAsync(documentText, isRazorFile, range, perRangeTokens);
        }
    }

    private async Task AssertSemanticTokensAsync(
        DocumentContentVersion[] documentTexts,
        bool[] isRazorArray,
        Range range,
        IRazorSemanticTokensInfoService? service,
        ProvideSemanticTokensResponse? csResponse,
        int documentVersion,
        bool withCSharpBackground)
    {
        // Arrange
        if (csResponse is null)
        {
<<<<<<< HEAD
            csResponse = new ProvideSemanticTokensResponse(tokens: null, csResponse?.HostDocumentSyncVersion);
=======
            csharpTokens = new ProvideSemanticTokensResponse(tokens: null, -1);
>>>>>>> fba06ce3
        }

        var (documentContexts, textDocumentIdentifiers) = CreateDocumentContext(
            documentTexts, isRazorArray, DefaultTagHelpers, documentVersion: documentVersion);

        if (service is null)
        {
            service = await GetDefaultRazorSemanticTokenInfoServiceAsync(documentContexts, csResponse, withCSharpBackground);
        }

        var textDocumentIdentifier = textDocumentIdentifiers.Dequeue();
        var documentContext = documentContexts.Peek();
        var correlationId = Guid.Empty;

        // Act
        var tokens = await service.GetSemanticTokensAsync(textDocumentIdentifier, range, documentContext, TestRazorSemanticTokensLegend.Instance, correlationId, DisposalToken);

        // Assert
        var sourceText = await documentContext.GetSourceTextAsync(DisposalToken);
        AssertSemanticTokensMatchesBaseline(sourceText, tokens?.Data);
    }

    private async Task<IRazorSemanticTokensInfoService> GetDefaultRazorSemanticTokenInfoServiceAsync(
        Queue<VersionedDocumentContext> documentSnapshots,
        ProvideSemanticTokensResponse? csResponse,
        bool withCSharpBackground)
    {
        var languageServer = new Mock<ClientNotifierServiceBase>(MockBehavior.Strict);
        languageServer
            .Setup(l => l.SendRequestAsync<SemanticTokensParams, ProvideSemanticTokensResponse?>(
                CustomMessageNames.RazorProvideSemanticTokensRangeEndpoint,
                It.IsAny<SemanticTokensParams>(),
                It.IsAny<CancellationToken>()))
            .ReturnsAsync(csResponse);

        var documentContextFactory = new TestDocumentContextFactory(documentSnapshots);
        var documentMappingService = new RazorDocumentMappingService(FilePathService, documentContextFactory, LoggerFactory);

        var configurationSyncService = new Mock<IConfigurationSyncService>(MockBehavior.Strict);

        var options = RazorLSPOptions.Default with { ColorBackground = withCSharpBackground };
        configurationSyncService
            .Setup(c => c.GetLatestOptionsAsync(It.IsAny<CancellationToken>()))
            .Returns(Task.FromResult<RazorLSPOptions?>(options));

        var optionsMonitorCache = new OptionsCache<RazorLSPOptions>();

        var optionsMonitor = TestRazorLSPOptionsMonitor.Create(
            configurationSyncService.Object,
            optionsMonitorCache);

        await optionsMonitor.UpdateAsync(CancellationToken.None);

        var featureOptions = Mock.Of<LanguageServerFeatureOptions>(options =>
            options.DelegateToCSharpOnDiagnosticPublish == true &&
            options.UsePreciseSemanticTokenRanges == UsePreciseSemanticTokenRanges &&
            options.CSharpVirtualDocumentSuffix == ".ide.g.cs" &&
            options.HtmlVirtualDocumentSuffix == "__virtual.html",
            MockBehavior.Strict);

        return new RazorSemanticTokensInfoService(
            languageServer.Object,
            documentMappingService,
            optionsMonitor,
            featureOptions,
            LoggerFactory);
    }

    private static Range GetRange(string text)
    {
        var lines = text.Split(Environment.NewLine);

        var range = new Range
        {
            Start = new Position { Line = 0, Character = 0 },
            End = new Position { Line = lines.Length, Character = 0 }
        };

        return range;
    }

    private async Task CompareResultsToWhenFeatureFlagTurnedOffAsync(
        string documentText,
        bool isRazorFile,
        Range razorRange,
        Dictionary<Range, int[]> perRangeTokens)
    {
        if (!UsePreciseSemanticTokenRanges)
        {
            var singleRangeResponse = Assert.Single(perRangeTokens);
            Assert.True(singleRangeResponse.Value.Count() % 5 == 0);
            return;
        }

        UsePreciseSemanticTokenRanges = false;
        var (originalCsResponse, originalCsTokens) = await GetCSharpSemanticTokensResponseAsync(documentText, razorRange, isRazorFile);
        UsePreciseSemanticTokenRanges = true;
        Assert.NotNull(originalCsResponse.Tokens);
        Assert.NotEmpty(originalCsResponse.Tokens);

        var original = Assert.Single(originalCsTokens);
        var originalTokens = new HashSet<int[]>();
        EditIndices(original.Value, originalTokens);

        Assert.NotEmpty(perRangeTokens.Values);
        var revised = perRangeTokens.Values.ToArray();
        var newTokens = new HashSet<int[]>();
        for (var j = 0; j < revised.Length; j++)
        {
            EditIndices(revised[j], newTokens);
        }

        Assert.True(originalTokens.Count >= newTokens.Count);
        foreach (var newToken in newTokens)
        {
            Assert.Contains(newToken, originalTokens);
        }

        static void EditIndices(int[] tt, HashSet<int[]> tokens)
        {
            for (var i = 0; i < tt.Length; i += 5)
            {
                if (i != 0)
                {
                    if (tt[i] == 0)
                    {
                        tt[i + 1] = tt[i - 4] + tt[i + 1];
                    }

                    tt[i] = tt[i - 5] + tt[i];
                }

                var arr = new int[5];
                Array.Copy(tt, i, arr, 0, 5);
                tokens.Add(arr);
            }
        }
    }

    private class TestInitializeManager : IInitializeManager<InitializeParams, InitializeResult>
    {
        public InitializeParams GetInitializeParams()
        {
            throw new NotImplementedException();
        }

        public InitializeResult GetInitializeResult()
        {
            throw new NotImplementedException();
        }

        public void SetInitializeParams(InitializeParams request)
        {
            throw new NotImplementedException();
        }
    }

    private class TestDocumentContextFactory : DocumentContextFactory
    {
        private readonly Queue<VersionedDocumentContext> _documentContexts;

        public TestDocumentContextFactory(Queue<VersionedDocumentContext> documentContexts)
        {
            _documentContexts = documentContexts;
        }

        protected override DocumentContext? TryCreateCore(Uri documentUri, VSProjectContext? projectContext, bool versioned)
        {
            var document = _documentContexts.Count == 1 ? _documentContexts.Peek() : _documentContexts.Dequeue();

            return document;
        }
    }
}<|MERGE_RESOLUTION|>--- conflicted
+++ resolved
@@ -86,14 +86,9 @@
                 """;
 
         var razorRange = GetRange(documentText);
-<<<<<<< HEAD
-        var csResponse = new ProvideSemanticTokensResponse(tokens: Array.Empty<int[]>(), hostDocumentSyncVersion: null);
+        var csResponse = new ProvideSemanticTokensResponse(tokens: Array.Empty<int[]>(), hostDocumentSyncVersion: 1);
         var perRangeTokens = new Dictionary<Range, int[]>() { { razorRange, Array.Empty<int>() } };
         await AssertSemanticTokensAsync(documentText, isRazorFile: false, razorRange, csResponse, perRangeTokens, documentVersion: 1);
-=======
-        var csharpTokens = new ProvideSemanticTokensResponse(tokens: Array.Empty<int>(), hostDocumentSyncVersion: 1);
-        await AssertSemanticTokensAsync(documentText, isRazorFile: false, razorRange, csharpTokens: csharpTokens, documentVersion: 1);
->>>>>>> fba06ce3
     }
 
     [Fact]
@@ -999,11 +994,7 @@
         // Arrange
         if (csResponse is null)
         {
-<<<<<<< HEAD
-            csResponse = new ProvideSemanticTokensResponse(tokens: null, csResponse?.HostDocumentSyncVersion);
-=======
             csharpTokens = new ProvideSemanticTokensResponse(tokens: null, -1);
->>>>>>> fba06ce3
         }
 
         var (documentContexts, textDocumentIdentifiers) = CreateDocumentContext(
