﻿// Copyright (c) .NET Foundation. All rights reserved.
// Licensed under the MIT license. See License.txt in the project root for license information.

using System;
using System.Collections.Generic;
using System.Threading;
using System.Threading.Tasks;
using Microsoft.AspNetCore.Razor.LanguageServer.Common;
using Microsoft.AspNetCore.Razor.Test.Common;
using Microsoft.CodeAnalysis.Razor.Workspaces;
using Microsoft.CommonLanguageServerProtocol.Framework;
using Microsoft.Extensions.Options;
using Microsoft.VisualStudio.LanguageServer.Protocol;
using Moq;
using Xunit;
using Xunit.Abstractions;

namespace Microsoft.AspNetCore.Razor.LanguageServer.Semantic;

public abstract class RazorSemanticTokenInfoServiceTest : SemanticTokenTestBase
{
    public RazorSemanticTokenInfoServiceTest(ITestOutputHelper testOutput, bool useRangesParams)
        : base(testOutput, useRangesParams)
    {
    }

    [Fact]
    public async Task GetSemanticTokens_CSharp_RazorIfNotReady()
    {
        var documentText =
            """
                <p></p>@{
                    var d = "t";
                }
                """;

        var razorRange = GetRange(documentText);
        var csharpTokens = new ProvideSemanticTokensResponse(tokens: Array.Empty<int>(), hostDocumentSyncVersion: 1);
        await AssertSemanticTokensAsync(documentText, isRazorFile: false, razorRange, csharpTokens: csharpTokens, documentVersion: 1);
    }

    [Fact]
    public async Task GetSemanticTokens_CSharpBlock_HTML()
    {
        var documentText =
            """
                @{
                    var d = "t";
                    <p>HTML @d</p>
                }
                """;

        var razorRange = GetRange(documentText);
        var csharpTokens = await GetCSharpSemanticTokensResponseAsync(documentText, razorRange, isRazorFile: false);
        await AssertSemanticTokensAsync(documentText, isRazorFile: false, razorRange, csharpTokens: csharpTokens);
    }

    [Fact]
    public async Task GetSemanticTokens_CSharp_Nested_HTML()
    {
        var documentText =
            """
                @addTagHelper *, TestAssembly
                <!--@{var d = "string";@<a></a>}-->
                """;

        var razorRange = GetRange(documentText);
        var csharpTokens = await GetCSharpSemanticTokensResponseAsync(documentText, razorRange, isRazorFile: false);
        await AssertSemanticTokensAsync(documentText, isRazorFile: false, razorRange, csharpTokens: csharpTokens);
    }

    [Fact]
    public async Task GetSemanticTokens_CSharp_VSCodeWorks()
    {
        var documentText =
            """
                @addTagHelper *, TestAssembly
                @{ var d = }
                """;

        var razorRange = GetRange(documentText);
        var csharpTokens = new ProvideSemanticTokensResponse(tokens: Array.Empty<int>(), hostDocumentSyncVersion: null);
        await AssertSemanticTokensAsync(documentText, isRazorFile: false, razorRange, csharpTokens: csharpTokens, documentVersion: 1);
    }

    [Fact]
    public async Task GetSemanticTokens_CSharp_Explicit()
    {
        var documentText =
            """
                @using System
                @addTagHelper *, TestAssembly
                @(DateTime.Now)
                """;

        var razorRange = GetRange(documentText);
        var csharpTokens = await GetCSharpSemanticTokensResponseAsync(documentText, razorRange, isRazorFile: false);
        await AssertSemanticTokensAsync(documentText, isRazorFile: false, razorRange, csharpTokens: csharpTokens);
    }

    [Fact]
    public async Task GetSemanticTokens_CSharp_Implicit()
    {
        var documentText =
            """
                @addTagHelper *, TestAssembly
                @{ var d = "txt";}
                @d
                """;

        var razorRange = GetRange(documentText);
        var csharpTokens = await GetCSharpSemanticTokensResponseAsync(documentText, razorRange, isRazorFile: false);
        await AssertSemanticTokensAsync(documentText, isRazorFile: false, razorRange, csharpTokens: csharpTokens);
    }

    [Fact]
    public async Task GetSemanticTokens_CSharp_VersionMismatch()
    {
        var documentText =
            """
                @addTagHelper *, TestAssembly
                @{ var d = }
                """;

        var razorRange = GetRange(documentText);
        var csharpTokens = await GetCSharpSemanticTokensResponseAsync(documentText, razorRange, isRazorFile: false);
        await AssertSemanticTokensAsync(documentText, isRazorFile: false, razorRange, csharpTokens: csharpTokens, documentVersion: 21);
    }

    [Fact]
    public async Task GetSemanticTokens_CSharp_FunctionAsync()
    {
        var documentText =
            """
                @addTagHelper *, TestAssembly
                @{ var d = }
                """;

        var razorRange = GetRange(documentText);
        var csharpTokens = await GetCSharpSemanticTokensResponseAsync(documentText, razorRange, isRazorFile: false);
        await AssertSemanticTokensAsync(documentText, isRazorFile: false, razorRange, csharpTokens: csharpTokens);
    }

    [Fact]
    public async Task GetSemanticTokens_CSharp_StaticModifier()
    {
        var documentText =
            """
                @code
                {
                    static int x = 1;
                }
                """;

        var razorRange = GetRange(documentText);
        var csharpTokens = await GetCSharpSemanticTokensResponseAsync(documentText, razorRange, isRazorFile: true);
        await AssertSemanticTokensAsync(documentText, isRazorFile: true, razorRange, csharpTokens: csharpTokens);
    }

    [Fact]
    public async Task GetSemanticTokens_MultipleBlankLines()
    {
        var documentText =
            """
                @addTagHelper *, TestAssembly

                <p>first
                second</p>
                """;

        var razorRange = GetRange(documentText);
        var csharpTokens = await GetCSharpSemanticTokensResponseAsync(documentText, razorRange, isRazorFile: false);
        await AssertSemanticTokensAsync(documentText, isRazorFile: false, razorRange, csharpTokens: csharpTokens);
    }

    [Fact]
    public async Task GetSemanticTokens_IncompleteTag()
    {
        var documentText =
            """
                <str class='
                """;

        var razorRange = GetRange(documentText);
        var csharpTokens = await GetCSharpSemanticTokensResponseAsync(documentText, razorRange, isRazorFile: false);
        await AssertSemanticTokensAsync(documentText, isRazorFile: false, razorRange, csharpTokens: csharpTokens);
    }

    [Fact]
    public async Task GetSemanticTokens_MinimizedHTMLAttribute()
    {
        var documentText =
            """
                <p attr />
                """;

        var razorRange = GetRange(documentText);
        var csharpTokens = await GetCSharpSemanticTokensResponseAsync(documentText, razorRange, isRazorFile: false);
        await AssertSemanticTokensAsync(documentText, isRazorFile: false, razorRange, csharpTokens: csharpTokens);
    }

    [Fact]
    public async Task GetSemanticTokens_MinimizedHTMLAsync()
    {
        var documentText = """
                @addTagHelper *, TestAssembly
                <input/>
                """;

        var razorRange = GetRange(documentText);
        var csharpTokens = await GetCSharpSemanticTokensResponseAsync(documentText, razorRange, isRazorFile: false);
        await AssertSemanticTokensAsync(documentText, isRazorFile: false, razorRange, csharpTokens: csharpTokens);
    }

    [Fact]
    public async Task GetSemanticTokens_HTMLCommentAsync()
    {
        var documentText =
            """
                @addTagHelper *, TestAssembly
                <!-- comment with comma's -->
                """;

        var razorRange = GetRange(documentText);
        var csharpTokens = await GetCSharpSemanticTokensResponseAsync(documentText, razorRange, isRazorFile: false);
        await AssertSemanticTokensAsync(documentText, isRazorFile: false, razorRange, csharpTokens: csharpTokens);
    }

    [Fact]
    public async Task GetSemanticTokens_PartialHTMLCommentAsync()
    {
        var documentText =
            """
                @addTagHelper *, TestAssembly
                <!-- comment
                """;

        var razorRange = GetRange(documentText);
        var csharpTokens = await GetCSharpSemanticTokensResponseAsync(documentText, razorRange, isRazorFile: true);
        await AssertSemanticTokensAsync(documentText, isRazorFile: true, razorRange, csharpTokens: csharpTokens);
    }

    [Fact]
    public async Task GetSemanticTokens_HTMLIncludesBang()
    {
        var documentText =
            """
                @addTagHelper *, TestAssembly
                <!input/>
                """;

        var razorRange = GetRange(documentText);
        var csharpTokens = await GetCSharpSemanticTokensResponseAsync(documentText, razorRange, isRazorFile: false);
        await AssertSemanticTokensAsync(documentText, isRazorFile: false, razorRange, csharpTokens: csharpTokens);
    }

    [Fact]
    public async Task GetSemanticTokens_HalfOfCommentAsync()
    {
        var documentText =
            """
                @addTagHelper *, TestAssembly
                @* comment
                """;

        var razorRange = GetRange(documentText);
        var csharpTokens = await GetCSharpSemanticTokensResponseAsync(documentText, razorRange, isRazorFile: true);
        await AssertSemanticTokensAsync(documentText, isRazorFile: true, razorRange, csharpTokens: csharpTokens);
    }

    [Fact]
    public async Task GetSemanticTokens_NoAttributesAsync()
    {
        var documentText =
            """
                @addTagHelper *, TestAssembly
                <test1></test1>
                """;

        var razorRange = GetRange(documentText);
        var csharpTokens = await GetCSharpSemanticTokensResponseAsync(documentText, razorRange, isRazorFile: false);
        await AssertSemanticTokensAsync(documentText, isRazorFile: false, razorRange, csharpTokens: csharpTokens);
    }

    [Fact]
    public async Task GetSemanticTokens_WithAttributeAsync()
    {
        var documentText =
            """
                @addTagHelper *, TestAssembly
                <test1 bool-val='true'></test1>
                """;

        var razorRange = GetRange(documentText);
        var csharpTokens = await GetCSharpSemanticTokensResponseAsync(documentText, razorRange, isRazorFile: false);
        await AssertSemanticTokensAsync(documentText, isRazorFile: false, razorRange, csharpTokens: csharpTokens);
    }

    [Fact]
    public async Task GetSemanticTokens_MinimizedAttribute_BoundAsync()
    {
        var documentText =
            """
                @addTagHelper *, TestAssembly
                <test1 bool-val></test1>
                """;

        var razorRange = GetRange(documentText);
        var csharpTokens = await GetCSharpSemanticTokensResponseAsync(documentText, razorRange, isRazorFile: false);
        await AssertSemanticTokensAsync(documentText, isRazorFile: false, razorRange, csharpTokens: csharpTokens);
    }

    [Fact]
    public async Task GetSemanticTokens_MinimizedAttribute_NotBoundAsync()
    {
        var documentText =
            """
                @addTagHelper *, TestAssembly
                <test1 notbound></test1>
                """;

        var razorRange = GetRange(documentText);
        var csharpTokens = await GetCSharpSemanticTokensResponseAsync(documentText, razorRange, isRazorFile: false);
        await AssertSemanticTokensAsync(documentText, isRazorFile: false, razorRange, csharpTokens: csharpTokens);
    }

    [Fact]
    public async Task GetSemanticTokens_IgnoresNonTagHelperAttributesAsync()
    {
        var documentText =
            """
                @addTagHelper *, TestAssembly
                <test1 bool-val='true' class='display:none'></test1>
                """;

        var razorRange = GetRange(documentText);
        var csharpTokens = await GetCSharpSemanticTokensResponseAsync(documentText, razorRange, isRazorFile: false);
        await AssertSemanticTokensAsync(documentText, isRazorFile: false, razorRange, csharpTokens: csharpTokens);
    }

    [Fact]
    public async Task GetSemanticTokens_TagHelpersNotAvailableInRazorAsync()
    {
        var documentText =
            """
                @addTagHelper *, TestAssembly
                <test1 bool-val='true' class='display:none'></test1>
                """;

        var razorRange = GetRange(documentText);
        var csharpTokens = await GetCSharpSemanticTokensResponseAsync(documentText, razorRange, isRazorFile: true);
        await AssertSemanticTokensAsync(documentText, isRazorFile: true, razorRange, csharpTokens: csharpTokens);
    }

    [Fact]
    public async Task GetSemanticTokens_DoesNotApplyOnNonTagHelpersAsync()
    {
        var documentText =
            """
                @addTagHelper *, TestAssembly
                <p bool-val='true'></p>
                """;

        var razorRange = GetRange(documentText);
        var csharpTokens = await GetCSharpSemanticTokensResponseAsync(documentText, razorRange, isRazorFile: false);
        await AssertSemanticTokensAsync(documentText, isRazorFile: false, razorRange, csharpTokens: csharpTokens);
    }

    [Fact]
    public async Task GetSemanticTokens_Razor_MinimizedDirectiveAttributeParameters()
    {
        // Capitalized, non-well-known-HTML elements should not be marked as TagHelpers
        var documentText =
            """
                @addTagHelper *, TestAssembly
                }<NotATagHelp @minimized:something />
                """;

        var razorRange = GetRange(documentText);
        var csharpTokens = await GetCSharpSemanticTokensResponseAsync(documentText, razorRange, isRazorFile: true);
        await AssertSemanticTokensAsync(documentText, isRazorFile: true, razorRange, csharpTokens: csharpTokens);
    }

    [Fact]
    public async Task GetSemanticTokens_Razor_ComponentAttributeAsync()
    {
        var documentText =
            """
                @addTagHelper *, TestAssembly
                <Component1 bool-val=""true""></Component1>
                """;

        var razorRange = GetRange(documentText);
        var csharpTokens = await GetCSharpSemanticTokensResponseAsync(documentText, razorRange, isRazorFile: true);
        await AssertSemanticTokensAsync(documentText, isRazorFile: true, razorRange, csharpTokens: csharpTokens);
    }

    [Fact]
    public async Task GetSemanticTokens_Razor_ComponentAttribute_DoesntGetABackground()
    {
        // Need C# around the component for the C# range to be valid, to correctly validate the attribute handling
        var documentText =
            """
                @DateTime.Now

                <Component1 Title=""Hi there I'm a string""></Component1>

                @DateTime.Now
                """;

        var razorRange = GetRange(documentText);
        var csharpTokens = await GetCSharpSemanticTokensResponseAsync(documentText, razorRange, isRazorFile: true);
        await AssertSemanticTokensAsync(documentText, isRazorFile: true, razorRange, csharpTokens: csharpTokens, withCSharpBackground: true);
    }

    [Fact]
    public async Task GetSemanticTokens_Razor_DirectiveAttributesParametersAsync()
    {
        var documentText =
            """
                @addTagHelper *, TestAssembly
                <Component1 @test:something='Function'></Component1>
                """;

        var razorRange = GetRange(documentText);
        var csharpTokens = await GetCSharpSemanticTokensResponseAsync(documentText, razorRange, isRazorFile: true);
        await AssertSemanticTokensAsync(documentText, isRazorFile: true, razorRange, csharpTokens: csharpTokens);
    }

    [Fact]
    public async Task GetSemanticTokens_Razor_NonComponentsDoNotShowInRazorAsync()
    {
        var documentText =
            """
                @addTagHelper *, TestAssembly
                <test1 bool-val='true'></test1>
                """;

        var razorRange = GetRange(documentText);
        var csharpTokens = await GetCSharpSemanticTokensResponseAsync(documentText, razorRange, isRazorFile: true);
        await AssertSemanticTokensAsync(documentText, isRazorFile: true, razorRange, csharpTokens: csharpTokens);
    }

    [Fact]
    public async Task GetSemanticTokens_Razor_DirectivesAsync()
    {
        var documentText =
            """
                @addTagHelper *, TestAssembly
                <Component1 @test='Function'></Component1>
                """;

        var razorRange = GetRange(documentText);
        var csharpTokens = await GetCSharpSemanticTokensResponseAsync(documentText, razorRange, isRazorFile: true);
        await AssertSemanticTokensAsync(documentText, isRazorFile: true, razorRange, csharpTokens: csharpTokens);
    }

    [Fact]
    public async Task GetSemanticTokens_HandleTransitionEscape()
    {
        var documentText =
            """
                @@text
                """;

        var razorRange = GetRange(documentText);
        var csharpTokens = await GetCSharpSemanticTokensResponseAsync(documentText, razorRange, isRazorFile: true);
        await AssertSemanticTokensAsync(documentText, isRazorFile: true, razorRange, csharpTokens: csharpTokens);
    }

    [Fact]
    public async Task GetSemanticTokens_Razor_DoNotColorNonTagHelpersAsync()
    {
        var documentText =
            """
                <p @test='Function'></p>
                """;

        var razorRange = GetRange(documentText);
        var csharpTokens = await GetCSharpSemanticTokensResponseAsync(documentText, razorRange, isRazorFile: true);
        await AssertSemanticTokensAsync(documentText, isRazorFile: true, razorRange, csharpTokens: csharpTokens);
    }

    [Fact]
    public async Task GetSemanticTokens_Razor_DoesNotApplyOnNonTagHelpersAsync()
    {
        var documentText = """
                @addTagHelpers *, TestAssembly
                <p></p>
                """;

        var razorRange = GetRange(documentText);
        var csharpTokens = await GetCSharpSemanticTokensResponseAsync(documentText, razorRange, isRazorFile: true);
        await AssertSemanticTokensAsync(documentText, isRazorFile: true, razorRange, csharpTokens: csharpTokens);
    }

    [Fact]
    public async Task GetSemanticTokens_Razor_CodeDirectiveAsync()
    {
        var documentText =
            """
                @code {}
                """;

        var razorRange = GetRange(documentText);
        var csharpTokens = await GetCSharpSemanticTokensResponseAsync(documentText, razorRange, isRazorFile: true);
        await AssertSemanticTokensAsync(documentText, isRazorFile: true, razorRange, csharpTokens: csharpTokens);
    }

    [Fact]
    public async Task GetSemanticTokens_Razor_CodeDirectiveBodyAsync()
    {
        var documentText = """
                @using System
                @code {
                    public void SomeMethod()
                    {
                        @DateTime.Now
                    }
                }
                """;

        var razorRange = GetRange(documentText);
        var csharpTokens = await GetCSharpSemanticTokensResponseAsync(documentText, razorRange, isRazorFile: true);
        await AssertSemanticTokensAsync(documentText, isRazorFile: true, razorRange, csharpTokens: csharpTokens);
    }

    [Fact]
    public async Task GetSemanticTokens_Razor_UsingDirective()
    {
        var documentText =
            """
                @using System.Threading
                """;

        var razorRange = GetRange(documentText);
        var csharpTokens = await GetCSharpSemanticTokensResponseAsync(documentText, razorRange, isRazorFile: true);
        await AssertSemanticTokensAsync(documentText, isRazorFile: true, razorRange, csharpTokens: csharpTokens);
    }

    [Fact]
    public async Task GetSemanticTokens_Razor_FunctionsDirectiveAsync()
    {
        var documentText =
            """
                @functions {}
                """;

        var razorRange = GetRange(documentText);
        var csharpTokens = await GetCSharpSemanticTokensResponseAsync(documentText, razorRange, isRazorFile: true);
        await AssertSemanticTokensAsync(documentText, isRazorFile: true, razorRange, csharpTokens: csharpTokens);
    }

    [Fact]
    public async Task GetSemanticTokens_Razor_NestedTextDirectives()
    {
        var documentText =
            """
                @using System
                @functions {
                    private void BidsByShipment(string generatedId, int bids)
                    {
                        if (bids > 0)
                        {
                            <a class=""Thing"">
                                @if(bids > 0)
                                {
                                    <text>@DateTime.Now</text>
                                }
                            </a>
                        }
                    }
                }
                """;

        var razorRange = GetRange(documentText);
        var csharpTokens = await GetCSharpSemanticTokensResponseAsync(documentText, razorRange, isRazorFile: false);
        await AssertSemanticTokensAsync(documentText, isRazorFile: false, razorRange, csharpTokens: csharpTokens);
    }

    [Fact]
    public async Task GetSemanticTokens_Razor_NestedTransitions()
    {
        var documentText =
            """
                @using System
                @functions {
                    Action<object> abc = @<span></span>;
                }
                """;

        var razorRange = GetRange(documentText);
        var csharpTokens = await GetCSharpSemanticTokensResponseAsync(documentText, razorRange, isRazorFile: true);
        await AssertSemanticTokensAsync(documentText, isRazorFile: true, razorRange, csharpTokens: csharpTokens);
    }

    [Fact]
    public async Task GetSemanticTokens_Razor_CommentAsync()
    {
        var documentText = """
                @* A comment *@
                """;

        var razorRange = GetRange(documentText);
        var csharpTokens = await GetCSharpSemanticTokensResponseAsync(documentText, razorRange, isRazorFile: true);
        await AssertSemanticTokensAsync(documentText, isRazorFile: true, razorRange, csharpTokens: csharpTokens);
    }

    [Fact]
    public async Task GetSemanticTokens_Razor_MultiLineCommentMidlineAsync()
    {
        var documentText =
            """
                <a />@* kdl
                skd
                slf*@
                """;

        var razorRange = GetRange(documentText);
        var csharpTokens = await GetCSharpSemanticTokensResponseAsync(documentText, razorRange, isRazorFile: false);
        await AssertSemanticTokensAsync(documentText, isRazorFile: false, razorRange, csharpTokens: csharpTokens);
    }

    [Fact]
    public async Task GetSemanticTokens_Razor_MultiLineCommentWithBlankLines()
    {
        var documentText =
            """
                @* kdl

                skd

                        sdfasdfasdf
                slf*@
                """;

        var razorRange = GetRange(documentText);
        var csharpTokens = await GetCSharpSemanticTokensResponseAsync(documentText, razorRange, isRazorFile: false);
        await AssertSemanticTokensAsync(documentText, isRazorFile: false, razorRange, csharpTokens: csharpTokens);
    }

    [Fact]
    [WorkItem("https://github.com/dotnet/razor/issues/8176")]
    public async Task GetSemanticTokens_Razor_MultiLineCommentWithBlankLines_LF()
    {
        var documentText = "@* kdl\n\nskd\n    \n        sdfasdfasdf\nslf*@";

        var razorRange = GetRange(documentText);
        var csharpTokens = await GetCSharpSemanticTokensResponseAsync(documentText, razorRange, isRazorFile: false);
        await AssertSemanticTokensAsync(documentText, isRazorFile: false, razorRange, csharpTokens: csharpTokens);
    }

    [Fact]
    public async Task GetSemanticTokens_Razor_MultiLineCommentAsync()
    {
        var documentText =
            """
                @*stuff
                things *@
                """;

        var razorRange = GetRange(documentText);
        var csharpTokens = await GetCSharpSemanticTokensResponseAsync(documentText, razorRange, isRazorFile: false);
        await AssertSemanticTokensAsync(documentText, isRazorFile: false, razorRange, csharpTokens: csharpTokens);
    }

    [Fact]
    public async Task GetSemanticTokens_CSharp_Static()
    {
        var documentText = """
                @using System
                @code
                {
                    private static bool _isStatic;

                    public void M()
                    {
                        if (_isStatic)
                        {
                        }
                    }
                }
                """;

        var razorRange = GetRange(documentText);
        var csharpTokens = await GetCSharpSemanticTokensResponseAsync(documentText, razorRange, isRazorFile: true);
        await AssertSemanticTokensAsync(documentText, isRazorFile: true, razorRange, csharpTokens: csharpTokens);
    }

    [Fact]
    public async Task GetSemanticTokens_CSharp_Static_WithBackground()
    {
        var documentText = """
                @using System
                @code
                {
                    private static bool
                        _isStatic;

                    public void M()
                    {
                        if (_isStatic)
                        {
                        }
                    }
                }
                """;

        var razorRange = GetRange(documentText);
        var csharpTokens = await GetCSharpSemanticTokensResponseAsync(documentText, razorRange, isRazorFile: true);
        await AssertSemanticTokensAsync(documentText, isRazorFile: true, razorRange, csharpTokens: csharpTokens, withCSharpBackground: true);
    }

    [Fact]
    public async Task GetSemanticTokens_CSharp_WithBackground()
    {
        var documentText = """
                @using System
                @code
                {
                    private static bool _isStatic;

                    public void M()
                    {
                        if (_isStatic)
                        {
                        }
                    }
                }
                """;

        var razorRange = GetRange(documentText);
        var csharpTokens = await GetCSharpSemanticTokensResponseAsync(documentText, razorRange, isRazorFile: true);
        await AssertSemanticTokensAsync(documentText, isRazorFile: true, razorRange, csharpTokens: csharpTokens, withCSharpBackground: true);
    }

    [Fact]
    public async Task GetSemanticTokens_CSharp_WitRenderFragment()
    {
        var documentText = """
                <div>This is some HTML</div>
                @code
                {
                    public void M()
                    {
                        RenderFragment x = @<div>This is some HTML</div>;
                    }
                }
                """;

        var razorRange = GetRange(documentText);
        var csharpTokens = await GetCSharpSemanticTokensResponseAsync(documentText, razorRange, isRazorFile: true);
        await AssertSemanticTokensAsync(documentText, isRazorFile: true, razorRange, csharpTokens: csharpTokens);
    }

    [Fact]
    public async Task GetSemanticTokens_CSharp_WitRenderFragmentAndBackground()
    {
        var documentText = """
                <div>This is some HTML</div>
                @code
                {
                    public void M()
                    {
                        RenderFragment x = @<div>This is some HTML</div>;
                    }
                }
                """;

        var razorRange = GetRange(documentText);
        var csharpTokens = await GetCSharpSemanticTokensResponseAsync(documentText, razorRange, isRazorFile: true);
        await AssertSemanticTokensAsync(documentText, isRazorFile: true, razorRange, csharpTokens: csharpTokens, withCSharpBackground: true);
    }

    [Fact]
    public async Task GetSemanticTokens_CSharp_ExplicitStatement_WithBackground()
    {
        var documentText = """
            @DateTime.Now

            @("hello" + "\\n" + "world" + Environment.NewLine + "how are you?")
            """;

        var razorRange = GetRange(documentText);
        var csharpTokens = await GetCSharpSemanticTokensResponseAsync(documentText, razorRange, isRazorFile: true);
        await AssertSemanticTokensAsync(documentText, isRazorFile: true, razorRange, csharpTokens: csharpTokens, withCSharpBackground: true);
    }

    private async Task AssertSemanticTokensAsync(
        string documentText,
        bool isRazorFile,
        Range range,
        IRazorSemanticTokensInfoService? service = null,
        ProvideSemanticTokensResponse? csharpTokens = null,
        int documentVersion = 0,
        bool withCSharpBackground = false)
    {
        await AssertSemanticTokensAsync(new DocumentContentVersion[]
        {
            new DocumentContentVersion(documentText, documentVersion)
        },
        isRazorArray: new bool[] { isRazorFile },
        range,
        service,
        csharpTokens,
        documentVersion,
        withCSharpBackground);
    }

    private async Task AssertSemanticTokensAsync(
        DocumentContentVersion[] documentTexts,
        bool[] isRazorArray,
        Range range,
        IRazorSemanticTokensInfoService? service,
        ProvideSemanticTokensResponse? csharpTokens,
        int documentVersion,
        bool withCSharpBackground)
    {
        // Arrange
        if (csharpTokens is null)
        {
            csharpTokens = new ProvideSemanticTokensResponse(tokens: null, csharpTokens?.HostDocumentSyncVersion);
        }

        var (documentContexts, textDocumentIdentifiers) = CreateDocumentContext(
            documentTexts, isRazorArray, DefaultTagHelpers, documentVersion: documentVersion);

        if (service is null)
        {
            service = await GetDefaultRazorSemanticTokenInfoServiceAsync(documentContexts, csharpTokens, withCSharpBackground);
        }

        var textDocumentIdentifier = textDocumentIdentifiers.Dequeue();
        var documentContext = documentContexts.Peek();
        var correlationId = Guid.Empty;

        // Act
        var tokens = await service.GetSemanticTokensAsync(textDocumentIdentifier, range, documentContext, TestRazorSemanticTokensLegend.Instance, correlationId, DisposalToken);

        // Assert
        var sourceText = await documentContext.GetSourceTextAsync(DisposalToken);
        AssertSemanticTokensMatchesBaseline(sourceText, tokens?.Data);
    }

    private async Task<IRazorSemanticTokensInfoService> GetDefaultRazorSemanticTokenInfoServiceAsync(
        Queue<VersionedDocumentContext> documentSnapshots,
        ProvideSemanticTokensResponse? csharpTokens,
        bool withCSharpBackground)
    {
        var languageServer = new Mock<ClientNotifierServiceBase>(MockBehavior.Strict);
        var endpoint = UseRangesParams ? CustomMessageNames.RazorProvideSemanticTokensRangesEndpoint : CustomMessageNames.RazorProvideSemanticTokensRangeEndpoint;
        languageServer
            .Setup(l => l.SendRequestAsync<SemanticTokensParams, ProvideSemanticTokensResponse?>(
                endpoint,
                It.IsAny<SemanticTokensParams>(),
                It.IsAny<CancellationToken>()))
            .ReturnsAsync(csharpTokens);

        var documentContextFactory = new TestDocumentContextFactory(documentSnapshots);
<<<<<<< HEAD
        var featureOptions = BuildFeatureOptions();
        var documentMappingService = new RazorDocumentMappingService(featureOptions, documentContextFactory, LoggerFactory);
=======
        var documentMappingService = new RazorDocumentMappingService(FilePathService, documentContextFactory, LoggerFactory);
>>>>>>> e9c606d9

        var configurationSyncService = new Mock<IConfigurationSyncService>(MockBehavior.Strict);

        var options = RazorLSPOptions.Default with { ColorBackground = withCSharpBackground };
        configurationSyncService
            .Setup(c => c.GetLatestOptionsAsync(It.IsAny<CancellationToken>()))
            .Returns(Task.FromResult<RazorLSPOptions?>(options));

        var optionsMonitorCache = new OptionsCache<RazorLSPOptions>();

        var optionsMonitor = TestRazorLSPOptionsMonitor.Create(
            configurationSyncService.Object,
            optionsMonitorCache);

        await optionsMonitor.UpdateAsync(CancellationToken.None);

        return new RazorSemanticTokensInfoService(
            languageServer.Object,
            documentMappingService,
            optionsMonitor,
            featureOptions,
            LoggerFactory);
    }

    private static Range GetRange(string text)
    {
        var lines = text.Split(Environment.NewLine);

        var range = new Range
        {
            Start = new Position { Line = 0, Character = 0 },
            End = new Position { Line = lines.Length, Character = 0 }
        };

        return range;
    }

    private LanguageServerFeatureOptions BuildFeatureOptions()
    {
        return Mock.Of<LanguageServerFeatureOptions>(options =>
            options.SupportsDelegatedDiagnostics == true &&
            options.TrimRangesForSemanticTokens == UseRangesParams &&
            options.CSharpVirtualDocumentSuffix == ".ide.g.cs" &&
            options.HtmlVirtualDocumentSuffix == "__virtual.html",
            MockBehavior.Strict);
    }

    private class TestInitializeManager : IInitializeManager<InitializeParams, InitializeResult>
    {
        public InitializeParams GetInitializeParams()
        {
            throw new NotImplementedException();
        }

        public InitializeResult GetInitializeResult()
        {
            throw new NotImplementedException();
        }

        public void SetInitializeParams(InitializeParams request)
        {
            throw new NotImplementedException();
        }
    }

    private class TestDocumentContextFactory : DocumentContextFactory
    {
        private readonly Queue<VersionedDocumentContext> _documentContexts;

        public TestDocumentContextFactory(Queue<VersionedDocumentContext> documentContexts)
        {
            _documentContexts = documentContexts;
        }

        protected override DocumentContext? TryCreateCore(Uri documentUri, VSProjectContext? projectContext, bool versioned)
        {
            var document = _documentContexts.Count == 1 ? _documentContexts.Peek() : _documentContexts.Dequeue();

            return document;
        }
    }
}<|MERGE_RESOLUTION|>--- conflicted
+++ resolved
@@ -857,12 +857,8 @@
             .ReturnsAsync(csharpTokens);
 
         var documentContextFactory = new TestDocumentContextFactory(documentSnapshots);
-<<<<<<< HEAD
         var featureOptions = BuildFeatureOptions();
-        var documentMappingService = new RazorDocumentMappingService(featureOptions, documentContextFactory, LoggerFactory);
-=======
-        var documentMappingService = new RazorDocumentMappingService(FilePathService, documentContextFactory, LoggerFactory);
->>>>>>> e9c606d9
+        var documentMappingService = new RazorDocumentMappingService(FilePathService, featureOptions, documentContextFactory, LoggerFactory);
 
         var configurationSyncService = new Mock<IConfigurationSyncService>(MockBehavior.Strict);
 
