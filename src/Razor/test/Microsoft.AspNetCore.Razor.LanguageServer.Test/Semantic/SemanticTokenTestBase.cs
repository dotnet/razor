﻿// Copyright (c) .NET Foundation. All rights reserved.
// Licensed under the MIT license. See License.txt in the project root for license information.

using System;
using System.Collections.Generic;
using System.IO;
using System.Linq;
using System.Reflection;
using System.Text;
using System.Threading;
using System.Threading.Tasks;
using Microsoft.AspNetCore.Razor.Language;
using Microsoft.AspNetCore.Razor.LanguageServer.Completion;
using Microsoft.AspNetCore.Razor.LanguageServer.EndpointContracts;
using Microsoft.AspNetCore.Razor.LanguageServer.Extensions;
using Microsoft.AspNetCore.Razor.LanguageServer.Semantic.Models;
using Microsoft.AspNetCore.Razor.LanguageServer.Test.Common;
using Microsoft.AspNetCore.Razor.Test.Common;
using Microsoft.CodeAnalysis;
using Microsoft.CodeAnalysis.Razor.Workspaces.Extensions;
using Microsoft.VisualStudio.LanguageServer.Protocol;
using Xunit;
using Xunit.Sdk;
using Range = Microsoft.VisualStudio.LanguageServer.Protocol.Range;

namespace Microsoft.AspNetCore.Razor.LanguageServer.Semantic
{
    public abstract class SemanticTokenTestBase : TagHelperServiceTestBase
    {
        private static readonly AsyncLocal<string?> s_fileName = new();

        private static readonly string s_projectPath = TestProject.GetProjectDirectory(typeof(TagHelperServiceTestBase));

        protected static readonly ServerCapabilities SemanticTokensServerCapabilities = new()
        {
            SemanticTokensOptions = new()
            {
                Full = false,
                Range = true
            }
        };

        // Used by the test framework to set the 'base' name for test files.
        public static string? FileName
        {
            get { return s_fileName.Value; }
            set { s_fileName.Value = value; }
        }

#if GENERATE_BASELINES
        protected bool GenerateBaselines { get; set; } = true;
#else
        protected bool GenerateBaselines { get; set; } = false;
#endif

        protected int BaselineTestCount { get; set; }
        protected int BaselineEditTestCount { get; set; }

        protected void AssertSemanticTokensMatchesBaseline(IEnumerable<int>? actualSemanticTokens)
        {
            if (FileName is null)
            {
                var message = $"{nameof(AssertSemanticTokensMatchesBaseline)} should only be called from a Semantic test ({nameof(FileName)} is null).";
                throw new InvalidOperationException(message);
            }

            var fileName = BaselineTestCount > 0 ? FileName + $"_{BaselineTestCount}" : FileName;
            var baselineFileName = Path.ChangeExtension(fileName, ".semantic.txt");
            var actual = actualSemanticTokens?.ToArray();

            BaselineTestCount++;
            if (GenerateBaselines)
            {
                GenerateSemanticBaseline(actual, baselineFileName);
            }

            var semanticArray = GetBaselineTokens(baselineFileName);

            if (semanticArray is null && actual is null)
            {
                return;
            }
            else if (semanticArray is null || actual is null)
            {
                Assert.False(true, $"Expected: {semanticArray}; Actual: {actual}");
            }

            for (var i = 0; i < Math.Min(semanticArray!.Length, actual!.Length); i += 5)
            {
                var end = i + 5;
                var actualTokens = actual[i..end];
                var expectedTokens = semanticArray[i..end];
                Assert.True(Enumerable.SequenceEqual(expectedTokens, actualTokens), $"Expected: {string.Join(',', expectedTokens)} Actual: {string.Join(',', actualTokens)} index: {i}");
            }

            Assert.True(semanticArray.Length == actual.Length, $"Expected length: {semanticArray.Length}, Actual length: {actual.Length}");
        }

        protected int[]? GetBaselineTokens(string baselineFileName)
        {
            var semanticFile = TestFile.Create(baselineFileName, GetType().GetTypeInfo().Assembly);
            if (!semanticFile.Exists())
            {
                throw new XunitException($"The resource {baselineFileName} was not found.");
            }

            var semanticIntStr = semanticFile.ReadAllText();
            var semanticArray = ParseSemanticBaseline(semanticIntStr);
            return semanticArray;
        }

        private protected async Task<ProvideSemanticTokensResponse> GetCSharpSemanticTokensResponseAsync(
            string documentText, Range razorRange, bool isRazorFile, int hostDocumentSyncVersion = 0)
        {
            var codeDocument = CreateCodeDocument(documentText, isRazorFile, DefaultTagHelpers);
            var csharpRange = GetMappedCSharpRange(codeDocument, razorRange);
            var csharpTokens = Array.Empty<int>();

            if (csharpRange is not null)
            {
                var csharpDocumentUri = new Uri("C:\\TestSolution\\TestProject\\TestDocument.cs");
                var csharpSourceText = codeDocument.GetCSharpSourceText();

<<<<<<< HEAD
                await using var csharpServer = await CSharpTestLspServerHelpers.CreateCSharpLspServerAsync(
                    csharpSourceText, csharpDocumentUri, SemanticTokensServerCapabilities).ConfigureAwait(false);
                var result = await csharpServer.ExecuteRequestAsync<SemanticTokensRangeParams, SemanticTokens>(
                    Methods.TextDocumentSemanticTokensRangeName,
                    CreateVSSemanticTokensRangeParams(csharpRange.AsVSRange(), csharpDocumentUri),
                    CancellationToken.None).ConfigureAwait(false);
=======
                var exportProvider = TestCompositions.Roslyn.ExportProviderFactory.CreateExportProvider();
                using var workspace = CreateTestWorkspace(files, exportProvider);
                await using var csharpLspServer = await CreateCSharpLspServerAsync(workspace, exportProvider, SemanticTokensServerCapabilities);

                var result = await csharpLspServer.ExecuteRequestAsync<SemanticTokensRangeParamsBridge, VSSemanticTokensResponse>(
                    Methods.TextDocumentSemanticTokensRangeName,
                    CreateVSSemanticTokensRangeParams(csharpRange, documentUri), CancellationToken.None);
>>>>>>> 3987b12e

                csharpTokens = result?.Data;
            }

            var csharpResponse = new ProvideSemanticTokensResponse(tokens: csharpTokens, hostDocumentSyncVersion);
            return csharpResponse;
        }

        protected static Range? GetMappedCSharpRange(RazorCodeDocument codeDocument, Range razorRange)
        {
            var documentMappingService = new DefaultRazorDocumentMappingService(TestLoggerFactory.Instance);
            if (!documentMappingService.TryMapToProjectedDocumentRange(codeDocument, razorRange, out var csharpRange) &&
                !DefaultRazorSemanticTokensInfoService.TryGetMinimalCSharpRange(codeDocument, razorRange, out csharpRange))
            {
                // No C# in the range.
                return null;
            }

            return csharpRange;
        }

        internal static SemanticTokensRangeParamsBridge CreateVSSemanticTokensRangeParams(Range range, Uri uri)
            => new()
            {
                TextDocument = new TextDocumentIdentifier { Uri = uri },
                Range = range
            };

        private static void GenerateSemanticBaseline(IEnumerable<int>? actual, string baselineFileName)
        {
            var builder = new StringBuilder();
            if (actual != null)
            {
                var actualArray = actual.ToArray();
                builder.AppendLine("//line,characterPos,length,tokenType,modifier");
                var legendArray = RazorSemanticTokensLegend.TokenTypes.ToArray();
                for (var i = 0; i < actualArray.Length; i += 5)
                {
                    var typeString = legendArray[actualArray[i + 3]];
                    builder.Append(actualArray[i]).Append(' ');
                    builder.Append(actualArray[i + 1]).Append(' ');
                    builder.Append(actualArray[i + 2]).Append(' ');
                    builder.Append(actualArray[i + 3]).Append(' ');
                    builder.Append(actualArray[i + 4]).Append(" //").Append(typeString);
                    builder.AppendLine();
                }
            }

            var semanticBaselinePath = Path.Combine(s_projectPath, baselineFileName);
            File.WriteAllText(semanticBaselinePath, builder.ToString());
        }

        private static int[]? ParseSemanticBaseline(string semanticIntStr)
        {
            if (string.IsNullOrEmpty(semanticIntStr))
            {
                return null;
            }

            var strArray = semanticIntStr.Split(new string[] { " ", Environment.NewLine }, StringSplitOptions.TrimEntries | StringSplitOptions.RemoveEmptyEntries);
            var results = new List<int>();
            foreach (var str in strArray)
            {
                if (str.StartsWith("//", StringComparison.Ordinal))
                {
                    continue;
                }

                if (int.TryParse(str, System.Globalization.NumberStyles.Integer, Thread.CurrentThread.CurrentCulture, out var intResult))
                {
                    results.Add(intResult);
                }
            }

            return results.ToArray();
        }
    }
}<|MERGE_RESOLUTION|>--- conflicted
+++ resolved
@@ -121,22 +121,12 @@
                 var csharpDocumentUri = new Uri("C:\\TestSolution\\TestProject\\TestDocument.cs");
                 var csharpSourceText = codeDocument.GetCSharpSourceText();
 
-<<<<<<< HEAD
                 await using var csharpServer = await CSharpTestLspServerHelpers.CreateCSharpLspServerAsync(
                     csharpSourceText, csharpDocumentUri, SemanticTokensServerCapabilities).ConfigureAwait(false);
-                var result = await csharpServer.ExecuteRequestAsync<SemanticTokensRangeParams, SemanticTokens>(
+                var result = await csharpServer.ExecuteRequestAsync<SemanticTokensRangeParamsBridge, SemanticTokens>(
                     Methods.TextDocumentSemanticTokensRangeName,
-                    CreateVSSemanticTokensRangeParams(csharpRange.AsVSRange(), csharpDocumentUri),
+                    CreateVSSemanticTokensRangeParams(csharpRange, csharpDocumentUri),
                     CancellationToken.None).ConfigureAwait(false);
-=======
-                var exportProvider = TestCompositions.Roslyn.ExportProviderFactory.CreateExportProvider();
-                using var workspace = CreateTestWorkspace(files, exportProvider);
-                await using var csharpLspServer = await CreateCSharpLspServerAsync(workspace, exportProvider, SemanticTokensServerCapabilities);
-
-                var result = await csharpLspServer.ExecuteRequestAsync<SemanticTokensRangeParamsBridge, VSSemanticTokensResponse>(
-                    Methods.TextDocumentSemanticTokensRangeName,
-                    CreateVSSemanticTokensRangeParams(csharpRange, documentUri), CancellationToken.None);
->>>>>>> 3987b12e
 
                 csharpTokens = result?.Data;
             }
