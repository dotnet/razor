﻿// Copyright (c) .NET Foundation. All rights reserved.
// Licensed under the MIT license. See License.txt in the project root for license information.

using System;
using System.Linq;
using System.Threading;
using System.Threading.Tasks;
using Microsoft.AspNetCore.Razor.Language;
using Microsoft.AspNetCore.Razor.LanguageServer.Common;
using Microsoft.AspNetCore.Razor.LanguageServer.Common.Extensions;
using Microsoft.AspNetCore.Razor.LanguageServer.EndpointContracts.WrapWithTag;
using Microsoft.AspNetCore.Razor.LanguageServer.Extensions;
using Microsoft.AspNetCore.Razor.LanguageServer.Formatting;
using Microsoft.AspNetCore.Razor.LanguageServer.Protocol;
using Microsoft.AspNetCore.Razor.Test.Common;
using Microsoft.VisualStudio.LanguageServer.Protocol;
using Moq;
using Xunit;
using Xunit.Abstractions;

namespace Microsoft.AspNetCore.Razor.LanguageServer.WrapWithTag;

public class WrapWithTagEndpointTest : LanguageServerTestBase
{
    public WrapWithTagEndpointTest(ITestOutputHelper testOutput)
        : base(testOutput)
    {
    }

    [Fact]
    public async Task Handle_Html_ReturnsResult()
    {
        // Arrange
        var codeDocument = TestRazorCodeDocument.Create("<div></div>");
        var uri = new Uri("file://path/test.razor");
        var documentContext = CreateDocumentContext(uri, codeDocument);
        var response = new WrapWithTagResponse();

        var languageServer = new Mock<ClientNotifierServiceBase>(MockBehavior.Strict);
        languageServer
            .Setup(l => l.SendRequestAsync<WrapWithTagParams, WrapWithTagResponse>(LanguageServerConstants.RazorWrapWithTagEndpoint, It.IsAny<WrapWithTagParams>(), It.IsAny<CancellationToken>()))
            .ReturnsAsync(response);

        var documentMappingService = Mock.Of<RazorDocumentMappingService>(
            s => s.GetLanguageKind(codeDocument, It.IsAny<int>(), It.IsAny<bool>()) == RazorLanguageKind.Html, MockBehavior.Strict);
        var endpoint = new WrapWithTagEndpoint(
            languageServer.Object,
            documentMappingService);

        var wrapWithDivParams = new WrapWithTagParams(new TextDocumentIdentifier { Uri = uri })
        {
            Range = new Range { Start = new Position(0, 0), End = new Position(0, 2) },
        };
        var requestContext = CreateRazorRequestContext(documentContext);

        // Act
        var result = await endpoint.HandleRequestAsync(wrapWithDivParams, requestContext, DisposalToken);

        // Assert
        Assert.NotNull(result);
        languageServer.Verify();
    }

    [Fact]
    public async Task Handle_CSharp_ReturnsNull()
    {
        // Arrange
        var codeDocument = TestRazorCodeDocument.Create("@counter");
        var uri = new Uri("file://path/test.razor");
        var documentContext = CreateDocumentContext(uri, codeDocument);
        var response = new WrapWithTagResponse();

        var languageServer = new Mock<ClientNotifierServiceBase>(MockBehavior.Strict);
        languageServer
            .Setup(l => l.SendRequestAsync<WrapWithTagParams, WrapWithTagResponse>(LanguageServerConstants.RazorWrapWithTagEndpoint, It.IsAny<WrapWithTagParams>(), It.IsAny<CancellationToken>()))
            .ReturnsAsync(response);

        var documentMappingService = Mock.Of<RazorDocumentMappingService>(
            s => s.GetLanguageKind(codeDocument, It.IsAny<int>(), It.IsAny<bool>()) == RazorLanguageKind.CSharp, MockBehavior.Strict);
        var endpoint = new WrapWithTagEndpoint(
            languageServer.Object,
            documentMappingService);

        var wrapWithDivParams = new WrapWithTagParams(new TextDocumentIdentifier { Uri = uri })
        {
            Range = new Range { Start = new Position(0, 0), End = new Position(0, 2) },
        };
        var requestContext = CreateRazorRequestContext(documentContext);

        // Act
        var result = await endpoint.HandleRequestAsync(wrapWithDivParams, requestContext, DisposalToken);

        // Assert
        Assert.Null(result);
        languageServer.Verify();
    }

    [Fact]
    public async Task Handle_DocumentNotFound_ReturnsNull()
    {
        // Arrange
        var codeDocument = TestRazorCodeDocument.Create("<div></div>");
        var realUri = new Uri("file://path/test.razor");
        var missingUri = new Uri("file://path/nottest.razor");

        var languageServer = new Mock<ClientNotifierServiceBase>(MockBehavior.Strict);

        var documentMappingService = Mock.Of<RazorDocumentMappingService>(
            s => s.GetLanguageKind(codeDocument, It.IsAny<int>(), It.IsAny<bool>()) == RazorLanguageKind.Html, MockBehavior.Strict);
        var endpoint = new WrapWithTagEndpoint(languageServer.Object, documentMappingService);

        var wrapWithDivParams = new WrapWithTagParams(new TextDocumentIdentifier { Uri = missingUri })
        {
            Range = new Range { Start = new Position(0, 0), End = new Position(0, 2) },
        };
        var requestContext = CreateRazorRequestContext(documentContext: null);

        // Act
        var result = await endpoint.HandleRequestAsync(wrapWithDivParams, requestContext, DisposalToken);

        // Assert
        Assert.Null(result);
    }

    [Fact]
    public async Task Handle_UnsupportedCodeDocument_ReturnsNull()
    {
        // Arrange
        var codeDocument = TestRazorCodeDocument.Create("<div></div>");
        codeDocument.SetUnsupported();
        var uri = new Uri("file://path/test.razor");
        var documentContext = CreateDocumentContext(uri, codeDocument);

        var languageServer = new Mock<ClientNotifierServiceBase>(MockBehavior.Strict);

        var documentMappingService = Mock.Of<RazorDocumentMappingService>(
            s => s.GetLanguageKind(codeDocument, It.IsAny<int>(), It.IsAny<bool>()) == RazorLanguageKind.Html, MockBehavior.Strict);
        var endpoint = new WrapWithTagEndpoint(languageServer.Object, documentMappingService);

        var wrapWithDivParams = new WrapWithTagParams(new TextDocumentIdentifier { Uri = uri })
        {
            Range = new Range { Start = new Position(0, 0), End = new Position(0, 2) },
        };
        var requestContext = CreateRazorRequestContext(documentContext);

        // Act
        var result = await endpoint.HandleRequestAsync(wrapWithDivParams, requestContext, DisposalToken);

        // Assert
        Assert.Null(result);

        Func<int, int, int> x = (_, _) => { return 4; };
    }

    [Fact]
    public async Task CleanUpTextEdits_NoTilde()
    {
        var input = """
                @if (true)
                {
                }
                """;
        var expected = """
                <div>
                    @if (true)
                    {
                    }
                </div>
                """;

        var uri = new Uri("file://path.razor");
        var factory = CreateDocumentContextFactory(uri, input);
        var context = await factory.TryCreateAsync(uri, DisposalToken);
        Assert.NotNull(context);
        var inputSourceText = await context!.GetSourceTextAsync(DisposalToken);

        var computedEdits = new TextEdit[]
        {
            new TextEdit
            {
                NewText="<div>\r\n    ",
                Range = new Range { Start= new Position(0, 0), End = new Position(0, 0) }
            },
            new TextEdit
            {
                NewText="    ",
                Range = new Range { Start= new Position(1, 0), End = new Position(1, 0) }
            },
            new TextEdit
            {
                NewText="    }\r\n</div>",
                Range = new Range { Start= new Position(2, 0), End = new Position(2, 1) }
            }
        };

<<<<<<< HEAD
            var htmlSourceText = await context!.GetHtmlSourceTextAsync(DisposalToken);
            var edits = HtmlFormatter.FixHtmlTestEdits(htmlSourceText, computedEdits);
            Assert.Same(computedEdits, edits);
=======
        var edits = await WrapWithTagEndpoint.CleanUpTextEditsAsync(context!, computedEdits, DisposalToken);
        Assert.Same(computedEdits, edits);
>>>>>>> 8a005c6b

        var finalText = inputSourceText.WithChanges(edits.Select(e => e.AsTextChange(inputSourceText)));
        Assert.Equal(expected, finalText.ToString());
    }

    [Fact]
    public async Task CleanUpTextEdits_BadEditWithTilde()
    {
        var input = """
                @if (true)
                {
                }
                """;

        var expected = """
                <div>
                    @if (true)
                    {
                    }
                </div>
                """;

        var uri = new Uri("file://path.razor");
        var factory = CreateDocumentContextFactory(uri, input);
        var context = await factory.TryCreateAsync(uri, DisposalToken);
        Assert.NotNull(context);
        var inputSourceText = await context!.GetSourceTextAsync(DisposalToken);

        var computedEdits = new TextEdit[]
        {
            new TextEdit
            {
                NewText="<div>\r\n    ",
                Range = new Range { Start= new Position(0, 0), End = new Position(0, 0) }
            },
            new TextEdit
            {
                NewText="    ",
                Range = new Range { Start= new Position(1, 0), End = new Position(1, 0) }
            },
            new TextEdit
            {
                // This is the problematic edit.. the close brace has been replaced with a tilde
                NewText="    ~\r\n</div>",
                Range = new Range { Start= new Position(2, 0), End = new Position(2, 1) }
            }
        };

<<<<<<< HEAD
            var htmlSourceText = await context!.GetHtmlSourceTextAsync(DisposalToken);
            var edits = HtmlFormatter.FixHtmlTestEdits(htmlSourceText, computedEdits);
            Assert.NotSame(computedEdits, edits);
=======
        var edits = await WrapWithTagEndpoint.CleanUpTextEditsAsync(context!, computedEdits, DisposalToken);
        Assert.NotSame(computedEdits, edits);
>>>>>>> 8a005c6b

        var finalText = inputSourceText.WithChanges(edits.Select(e => e.AsTextChange(inputSourceText)));
        Assert.Equal(expected, finalText.ToString());
    }

    [Fact]
    public async Task CleanUpTextEdits_GoodEditWithTilde()
    {
        var input = """
                @if (true)
                {
                ~
                """;

        var expected = """
                <div>
                    @if (true)
                    {
                    ~
                </div>
                """;

        var uri = new Uri("file://path.razor");
        var factory = CreateDocumentContextFactory(uri, input);
        var context = await factory.TryCreateAsync(uri, DisposalToken);
        Assert.NotNull(context);
        var inputSourceText = await context!.GetSourceTextAsync(DisposalToken);

        var computedEdits = new TextEdit[]
        {
            new TextEdit
            {
                NewText="<div>\r\n    ",
                Range = new Range { Start= new Position(0, 0), End = new Position(0, 0) }
            },
            new TextEdit
            {
                NewText="    ",
                Range = new Range { Start= new Position(1, 0), End = new Position(1, 0) }
            },
            new TextEdit
            {
                // This looks like a bad edit, but the original source document had a tilde
                NewText="    ~\r\n</div>",
                Range = new Range { Start= new Position(2, 0), End = new Position(2, 1) }
            }
        };

<<<<<<< HEAD
            var htmlSourceText = await context!.GetHtmlSourceTextAsync(DisposalToken);
            var edits = HtmlFormatter.FixHtmlTestEdits(htmlSourceText, computedEdits);
            Assert.NotSame(computedEdits, edits);
=======
        var edits = await WrapWithTagEndpoint.CleanUpTextEditsAsync(context!, computedEdits, DisposalToken);
        Assert.NotSame(computedEdits, edits);
>>>>>>> 8a005c6b

        var finalText = inputSourceText.WithChanges(edits.Select(e => e.AsTextChange(inputSourceText)));
        Assert.Equal(expected, finalText.ToString());
    }
}<|MERGE_RESOLUTION|>--- conflicted
+++ resolved
@@ -20,147 +20,147 @@
 
 namespace Microsoft.AspNetCore.Razor.LanguageServer.WrapWithTag;
 
-public class WrapWithTagEndpointTest : LanguageServerTestBase
-{
-    public WrapWithTagEndpointTest(ITestOutputHelper testOutput)
-        : base(testOutput)
+    public class WrapWithTagEndpointTest : LanguageServerTestBase
     {
-    }
-
-    [Fact]
-    public async Task Handle_Html_ReturnsResult()
-    {
-        // Arrange
-        var codeDocument = TestRazorCodeDocument.Create("<div></div>");
-        var uri = new Uri("file://path/test.razor");
-        var documentContext = CreateDocumentContext(uri, codeDocument);
-        var response = new WrapWithTagResponse();
-
-        var languageServer = new Mock<ClientNotifierServiceBase>(MockBehavior.Strict);
-        languageServer
-            .Setup(l => l.SendRequestAsync<WrapWithTagParams, WrapWithTagResponse>(LanguageServerConstants.RazorWrapWithTagEndpoint, It.IsAny<WrapWithTagParams>(), It.IsAny<CancellationToken>()))
-            .ReturnsAsync(response);
-
-        var documentMappingService = Mock.Of<RazorDocumentMappingService>(
-            s => s.GetLanguageKind(codeDocument, It.IsAny<int>(), It.IsAny<bool>()) == RazorLanguageKind.Html, MockBehavior.Strict);
-        var endpoint = new WrapWithTagEndpoint(
-            languageServer.Object,
-            documentMappingService);
-
-        var wrapWithDivParams = new WrapWithTagParams(new TextDocumentIdentifier { Uri = uri })
-        {
-            Range = new Range { Start = new Position(0, 0), End = new Position(0, 2) },
-        };
-        var requestContext = CreateRazorRequestContext(documentContext);
-
-        // Act
-        var result = await endpoint.HandleRequestAsync(wrapWithDivParams, requestContext, DisposalToken);
-
-        // Assert
-        Assert.NotNull(result);
-        languageServer.Verify();
-    }
-
-    [Fact]
-    public async Task Handle_CSharp_ReturnsNull()
-    {
-        // Arrange
-        var codeDocument = TestRazorCodeDocument.Create("@counter");
-        var uri = new Uri("file://path/test.razor");
-        var documentContext = CreateDocumentContext(uri, codeDocument);
-        var response = new WrapWithTagResponse();
-
-        var languageServer = new Mock<ClientNotifierServiceBase>(MockBehavior.Strict);
-        languageServer
-            .Setup(l => l.SendRequestAsync<WrapWithTagParams, WrapWithTagResponse>(LanguageServerConstants.RazorWrapWithTagEndpoint, It.IsAny<WrapWithTagParams>(), It.IsAny<CancellationToken>()))
-            .ReturnsAsync(response);
-
-        var documentMappingService = Mock.Of<RazorDocumentMappingService>(
-            s => s.GetLanguageKind(codeDocument, It.IsAny<int>(), It.IsAny<bool>()) == RazorLanguageKind.CSharp, MockBehavior.Strict);
-        var endpoint = new WrapWithTagEndpoint(
-            languageServer.Object,
-            documentMappingService);
-
-        var wrapWithDivParams = new WrapWithTagParams(new TextDocumentIdentifier { Uri = uri })
-        {
-            Range = new Range { Start = new Position(0, 0), End = new Position(0, 2) },
-        };
-        var requestContext = CreateRazorRequestContext(documentContext);
-
-        // Act
-        var result = await endpoint.HandleRequestAsync(wrapWithDivParams, requestContext, DisposalToken);
-
-        // Assert
-        Assert.Null(result);
-        languageServer.Verify();
-    }
-
-    [Fact]
-    public async Task Handle_DocumentNotFound_ReturnsNull()
-    {
-        // Arrange
-        var codeDocument = TestRazorCodeDocument.Create("<div></div>");
-        var realUri = new Uri("file://path/test.razor");
-        var missingUri = new Uri("file://path/nottest.razor");
-
-        var languageServer = new Mock<ClientNotifierServiceBase>(MockBehavior.Strict);
-
-        var documentMappingService = Mock.Of<RazorDocumentMappingService>(
-            s => s.GetLanguageKind(codeDocument, It.IsAny<int>(), It.IsAny<bool>()) == RazorLanguageKind.Html, MockBehavior.Strict);
-        var endpoint = new WrapWithTagEndpoint(languageServer.Object, documentMappingService);
-
-        var wrapWithDivParams = new WrapWithTagParams(new TextDocumentIdentifier { Uri = missingUri })
-        {
-            Range = new Range { Start = new Position(0, 0), End = new Position(0, 2) },
-        };
-        var requestContext = CreateRazorRequestContext(documentContext: null);
-
-        // Act
-        var result = await endpoint.HandleRequestAsync(wrapWithDivParams, requestContext, DisposalToken);
-
-        // Assert
-        Assert.Null(result);
-    }
-
-    [Fact]
-    public async Task Handle_UnsupportedCodeDocument_ReturnsNull()
-    {
-        // Arrange
-        var codeDocument = TestRazorCodeDocument.Create("<div></div>");
-        codeDocument.SetUnsupported();
-        var uri = new Uri("file://path/test.razor");
-        var documentContext = CreateDocumentContext(uri, codeDocument);
-
-        var languageServer = new Mock<ClientNotifierServiceBase>(MockBehavior.Strict);
-
-        var documentMappingService = Mock.Of<RazorDocumentMappingService>(
-            s => s.GetLanguageKind(codeDocument, It.IsAny<int>(), It.IsAny<bool>()) == RazorLanguageKind.Html, MockBehavior.Strict);
-        var endpoint = new WrapWithTagEndpoint(languageServer.Object, documentMappingService);
-
-        var wrapWithDivParams = new WrapWithTagParams(new TextDocumentIdentifier { Uri = uri })
-        {
-            Range = new Range { Start = new Position(0, 0), End = new Position(0, 2) },
-        };
-        var requestContext = CreateRazorRequestContext(documentContext);
-
-        // Act
-        var result = await endpoint.HandleRequestAsync(wrapWithDivParams, requestContext, DisposalToken);
-
-        // Assert
-        Assert.Null(result);
-
-        Func<int, int, int> x = (_, _) => { return 4; };
-    }
-
-    [Fact]
-    public async Task CleanUpTextEdits_NoTilde()
-    {
-        var input = """
+        public WrapWithTagEndpointTest(ITestOutputHelper testOutput)
+            : base(testOutput)
+        {
+        }
+
+        [Fact]
+        public async Task Handle_Html_ReturnsResult()
+        {
+            // Arrange
+            var codeDocument = TestRazorCodeDocument.Create("<div></div>");
+            var uri = new Uri("file://path/test.razor");
+            var documentContext = CreateDocumentContext(uri, codeDocument);
+            var response = new WrapWithTagResponse();
+
+            var languageServer = new Mock<ClientNotifierServiceBase>(MockBehavior.Strict);
+            languageServer
+                .Setup(l => l.SendRequestAsync<WrapWithTagParams, WrapWithTagResponse>(LanguageServerConstants.RazorWrapWithTagEndpoint, It.IsAny<WrapWithTagParams>(), It.IsAny<CancellationToken>()))
+                .ReturnsAsync(response);
+
+            var documentMappingService = Mock.Of<RazorDocumentMappingService>(
+                s => s.GetLanguageKind(codeDocument, It.IsAny<int>(), It.IsAny<bool>()) == RazorLanguageKind.Html, MockBehavior.Strict);
+            var endpoint = new WrapWithTagEndpoint(
+                languageServer.Object,
+                documentMappingService);
+
+            var wrapWithDivParams = new WrapWithTagParams(new TextDocumentIdentifier { Uri = uri })
+            {
+                Range = new Range { Start = new Position(0, 0), End = new Position(0, 2) },
+            };
+            var requestContext = CreateRazorRequestContext(documentContext);
+
+            // Act
+            var result = await endpoint.HandleRequestAsync(wrapWithDivParams, requestContext, DisposalToken);
+
+            // Assert
+            Assert.NotNull(result);
+            languageServer.Verify();
+        }
+
+        [Fact]
+        public async Task Handle_CSharp_ReturnsNull()
+        {
+            // Arrange
+            var codeDocument = TestRazorCodeDocument.Create("@counter");
+            var uri = new Uri("file://path/test.razor");
+            var documentContext = CreateDocumentContext(uri, codeDocument);
+            var response = new WrapWithTagResponse();
+
+            var languageServer = new Mock<ClientNotifierServiceBase>(MockBehavior.Strict);
+            languageServer
+                .Setup(l => l.SendRequestAsync<WrapWithTagParams, WrapWithTagResponse>(LanguageServerConstants.RazorWrapWithTagEndpoint, It.IsAny<WrapWithTagParams>(), It.IsAny<CancellationToken>()))
+                .ReturnsAsync(response);
+
+            var documentMappingService = Mock.Of<RazorDocumentMappingService>(
+                s => s.GetLanguageKind(codeDocument, It.IsAny<int>(), It.IsAny<bool>()) == RazorLanguageKind.CSharp, MockBehavior.Strict);
+            var endpoint = new WrapWithTagEndpoint(
+                languageServer.Object,
+                documentMappingService);
+
+            var wrapWithDivParams = new WrapWithTagParams(new TextDocumentIdentifier { Uri = uri })
+            {
+                Range = new Range { Start = new Position(0, 0), End = new Position(0, 2) },
+            };
+            var requestContext = CreateRazorRequestContext(documentContext);
+
+            // Act
+            var result = await endpoint.HandleRequestAsync(wrapWithDivParams, requestContext, DisposalToken);
+
+            // Assert
+            Assert.Null(result);
+            languageServer.Verify();
+        }
+
+        [Fact]
+        public async Task Handle_DocumentNotFound_ReturnsNull()
+        {
+            // Arrange
+            var codeDocument = TestRazorCodeDocument.Create("<div></div>");
+            var realUri = new Uri("file://path/test.razor");
+            var missingUri = new Uri("file://path/nottest.razor");
+
+            var languageServer = new Mock<ClientNotifierServiceBase>(MockBehavior.Strict);
+
+            var documentMappingService = Mock.Of<RazorDocumentMappingService>(
+                s => s.GetLanguageKind(codeDocument, It.IsAny<int>(), It.IsAny<bool>()) == RazorLanguageKind.Html, MockBehavior.Strict);
+            var endpoint = new WrapWithTagEndpoint(languageServer.Object, documentMappingService);
+
+            var wrapWithDivParams = new WrapWithTagParams(new TextDocumentIdentifier { Uri = missingUri })
+            {
+                Range = new Range { Start = new Position(0, 0), End = new Position(0, 2) },
+            };
+            var requestContext = CreateRazorRequestContext(documentContext: null);
+
+            // Act
+            var result = await endpoint.HandleRequestAsync(wrapWithDivParams, requestContext, DisposalToken);
+
+            // Assert
+            Assert.Null(result);
+        }
+
+        [Fact]
+        public async Task Handle_UnsupportedCodeDocument_ReturnsNull()
+        {
+            // Arrange
+            var codeDocument = TestRazorCodeDocument.Create("<div></div>");
+            codeDocument.SetUnsupported();
+            var uri = new Uri("file://path/test.razor");
+            var documentContext = CreateDocumentContext(uri, codeDocument);
+
+            var languageServer = new Mock<ClientNotifierServiceBase>(MockBehavior.Strict);
+
+            var documentMappingService = Mock.Of<RazorDocumentMappingService>(
+                s => s.GetLanguageKind(codeDocument, It.IsAny<int>(), It.IsAny<bool>()) == RazorLanguageKind.Html, MockBehavior.Strict);
+            var endpoint = new WrapWithTagEndpoint(languageServer.Object, documentMappingService);
+
+            var wrapWithDivParams = new WrapWithTagParams(new TextDocumentIdentifier { Uri = uri })
+            {
+                Range = new Range { Start = new Position(0, 0), End = new Position(0, 2) },
+            };
+            var requestContext = CreateRazorRequestContext(documentContext);
+
+            // Act
+            var result = await endpoint.HandleRequestAsync(wrapWithDivParams, requestContext, DisposalToken);
+
+            // Assert
+            Assert.Null(result);
+
+            Func<int, int, int> x = (_, _) => { return 4; };
+        }
+
+        [Fact]
+        public async Task CleanUpTextEdits_NoTilde()
+        {
+            var input = """
                 @if (true)
                 {
                 }
                 """;
-        var expected = """
+            var expected = """
                 <div>
                     @if (true)
                     {
@@ -168,54 +168,49 @@
                 </div>
                 """;
 
-        var uri = new Uri("file://path.razor");
-        var factory = CreateDocumentContextFactory(uri, input);
-        var context = await factory.TryCreateAsync(uri, DisposalToken);
-        Assert.NotNull(context);
-        var inputSourceText = await context!.GetSourceTextAsync(DisposalToken);
-
-        var computedEdits = new TextEdit[]
-        {
-            new TextEdit
-            {
-                NewText="<div>\r\n    ",
-                Range = new Range { Start= new Position(0, 0), End = new Position(0, 0) }
-            },
-            new TextEdit
-            {
-                NewText="    ",
-                Range = new Range { Start= new Position(1, 0), End = new Position(1, 0) }
-            },
-            new TextEdit
-            {
-                NewText="    }\r\n</div>",
-                Range = new Range { Start= new Position(2, 0), End = new Position(2, 1) }
-            }
-        };
-
-<<<<<<< HEAD
+            var uri = new Uri("file://path.razor");
+            var factory = CreateDocumentContextFactory(uri, input);
+            var context = await factory.TryCreateAsync(uri, DisposalToken);
+            Assert.NotNull(context);
+            var inputSourceText = await context!.GetSourceTextAsync(DisposalToken);
+
+            var computedEdits = new TextEdit[]
+            {
+                new TextEdit
+                {
+                    NewText="<div>\r\n    ",
+                    Range = new Range { Start= new Position(0, 0), End = new Position(0, 0) }
+                },
+                new TextEdit
+                {
+                    NewText="    ",
+                    Range = new Range { Start= new Position(1, 0), End = new Position(1, 0) }
+                },
+                new TextEdit
+                {
+                    NewText="    }\r\n</div>",
+                    Range = new Range { Start= new Position(2, 0), End = new Position(2, 1) }
+                }
+            };
+
             var htmlSourceText = await context!.GetHtmlSourceTextAsync(DisposalToken);
             var edits = HtmlFormatter.FixHtmlTestEdits(htmlSourceText, computedEdits);
             Assert.Same(computedEdits, edits);
-=======
-        var edits = await WrapWithTagEndpoint.CleanUpTextEditsAsync(context!, computedEdits, DisposalToken);
-        Assert.Same(computedEdits, edits);
->>>>>>> 8a005c6b
-
-        var finalText = inputSourceText.WithChanges(edits.Select(e => e.AsTextChange(inputSourceText)));
-        Assert.Equal(expected, finalText.ToString());
-    }
-
-    [Fact]
-    public async Task CleanUpTextEdits_BadEditWithTilde()
-    {
-        var input = """
+
+            var finalText = inputSourceText.WithChanges(edits.Select(e => e.AsTextChange(inputSourceText)));
+            Assert.Equal(expected, finalText.ToString());
+        }
+
+        [Fact]
+        public async Task CleanUpTextEdits_BadEditWithTilde()
+        {
+            var input = """
                 @if (true)
                 {
                 }
                 """;
 
-        var expected = """
+            var expected = """
                 <div>
                     @if (true)
                     {
@@ -223,55 +218,50 @@
                 </div>
                 """;
 
-        var uri = new Uri("file://path.razor");
-        var factory = CreateDocumentContextFactory(uri, input);
-        var context = await factory.TryCreateAsync(uri, DisposalToken);
-        Assert.NotNull(context);
-        var inputSourceText = await context!.GetSourceTextAsync(DisposalToken);
-
-        var computedEdits = new TextEdit[]
-        {
-            new TextEdit
-            {
-                NewText="<div>\r\n    ",
-                Range = new Range { Start= new Position(0, 0), End = new Position(0, 0) }
-            },
-            new TextEdit
-            {
-                NewText="    ",
-                Range = new Range { Start= new Position(1, 0), End = new Position(1, 0) }
-            },
-            new TextEdit
-            {
-                // This is the problematic edit.. the close brace has been replaced with a tilde
-                NewText="    ~\r\n</div>",
-                Range = new Range { Start= new Position(2, 0), End = new Position(2, 1) }
-            }
-        };
-
-<<<<<<< HEAD
+            var uri = new Uri("file://path.razor");
+            var factory = CreateDocumentContextFactory(uri, input);
+            var context = await factory.TryCreateAsync(uri, DisposalToken);
+            Assert.NotNull(context);
+            var inputSourceText = await context!.GetSourceTextAsync(DisposalToken);
+
+            var computedEdits = new TextEdit[]
+            {
+                new TextEdit
+                {
+                    NewText="<div>\r\n    ",
+                    Range = new Range { Start= new Position(0, 0), End = new Position(0, 0) }
+                },
+                new TextEdit
+                {
+                    NewText="    ",
+                    Range = new Range { Start= new Position(1, 0), End = new Position(1, 0) }
+                },
+                new TextEdit
+                {
+                    // This is the problematic edit.. the close brace has been replaced with a tilde
+                    NewText="    ~\r\n</div>",
+                    Range = new Range { Start= new Position(2, 0), End = new Position(2, 1) }
+                }
+            };
+
             var htmlSourceText = await context!.GetHtmlSourceTextAsync(DisposalToken);
             var edits = HtmlFormatter.FixHtmlTestEdits(htmlSourceText, computedEdits);
             Assert.NotSame(computedEdits, edits);
-=======
-        var edits = await WrapWithTagEndpoint.CleanUpTextEditsAsync(context!, computedEdits, DisposalToken);
-        Assert.NotSame(computedEdits, edits);
->>>>>>> 8a005c6b
-
-        var finalText = inputSourceText.WithChanges(edits.Select(e => e.AsTextChange(inputSourceText)));
-        Assert.Equal(expected, finalText.ToString());
-    }
-
-    [Fact]
-    public async Task CleanUpTextEdits_GoodEditWithTilde()
-    {
-        var input = """
+
+            var finalText = inputSourceText.WithChanges(edits.Select(e => e.AsTextChange(inputSourceText)));
+            Assert.Equal(expected, finalText.ToString());
+        }
+
+        [Fact]
+        public async Task CleanUpTextEdits_GoodEditWithTilde()
+        {
+            var input = """
                 @if (true)
                 {
                 ~
                 """;
 
-        var expected = """
+            var expected = """
                 <div>
                     @if (true)
                     {
@@ -279,42 +269,37 @@
                 </div>
                 """;
 
-        var uri = new Uri("file://path.razor");
-        var factory = CreateDocumentContextFactory(uri, input);
-        var context = await factory.TryCreateAsync(uri, DisposalToken);
-        Assert.NotNull(context);
-        var inputSourceText = await context!.GetSourceTextAsync(DisposalToken);
-
-        var computedEdits = new TextEdit[]
-        {
-            new TextEdit
-            {
-                NewText="<div>\r\n    ",
-                Range = new Range { Start= new Position(0, 0), End = new Position(0, 0) }
-            },
-            new TextEdit
-            {
-                NewText="    ",
-                Range = new Range { Start= new Position(1, 0), End = new Position(1, 0) }
-            },
-            new TextEdit
-            {
-                // This looks like a bad edit, but the original source document had a tilde
-                NewText="    ~\r\n</div>",
-                Range = new Range { Start= new Position(2, 0), End = new Position(2, 1) }
-            }
-        };
-
-<<<<<<< HEAD
+            var uri = new Uri("file://path.razor");
+            var factory = CreateDocumentContextFactory(uri, input);
+            var context = await factory.TryCreateAsync(uri, DisposalToken);
+            Assert.NotNull(context);
+            var inputSourceText = await context!.GetSourceTextAsync(DisposalToken);
+
+            var computedEdits = new TextEdit[]
+            {
+                new TextEdit
+                {
+                    NewText="<div>\r\n    ",
+                    Range = new Range { Start= new Position(0, 0), End = new Position(0, 0) }
+                },
+                new TextEdit
+                {
+                    NewText="    ",
+                    Range = new Range { Start= new Position(1, 0), End = new Position(1, 0) }
+                },
+                new TextEdit
+                {
+                    // This looks like a bad edit, but the original source document had a tilde
+                    NewText="    ~\r\n</div>",
+                    Range = new Range { Start= new Position(2, 0), End = new Position(2, 1) }
+                }
+            };
+
             var htmlSourceText = await context!.GetHtmlSourceTextAsync(DisposalToken);
             var edits = HtmlFormatter.FixHtmlTestEdits(htmlSourceText, computedEdits);
             Assert.NotSame(computedEdits, edits);
-=======
-        var edits = await WrapWithTagEndpoint.CleanUpTextEditsAsync(context!, computedEdits, DisposalToken);
-        Assert.NotSame(computedEdits, edits);
->>>>>>> 8a005c6b
-
-        var finalText = inputSourceText.WithChanges(edits.Select(e => e.AsTextChange(inputSourceText)));
-        Assert.Equal(expected, finalText.ToString());
-    }
-}+
+            var finalText = inputSourceText.WithChanges(edits.Select(e => e.AsTextChange(inputSourceText)));
+            Assert.Equal(expected, finalText.ToString());
+        }
+    }