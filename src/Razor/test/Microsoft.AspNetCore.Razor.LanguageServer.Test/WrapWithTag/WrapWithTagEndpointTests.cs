--- conflicted
+++ resolved
@@ -29,18 +29,10 @@
         var uri = new Uri("file://path/test.razor");
         var documentContext = CreateDocumentContext(uri, codeDocument);
 
-<<<<<<< HEAD
-        var clientConnection = new Mock<IClientConnection>(MockBehavior.Strict);
-        clientConnection
-            .Setup(l => l.SendRequestAsync<WrapWithTagParams, WrapWithTagResponse>(LanguageServerConstants.RazorWrapWithTagEndpoint, It.IsAny<WrapWithTagParams>(), It.IsAny<CancellationToken>()))
-            .ReturnsAsync(response)
-            .Verifiable();
-=======
-        var clientConnection = TestMocks.CreateClientConnection(builder =>
-        {
-            builder.SetupSendRequest<WrapWithTagParams, WrapWithTagResponse>(LanguageServerConstants.RazorWrapWithTagEndpoint, response: new(), verifiable: true);
-        });
->>>>>>> ca91065e
+        var clientConnection = TestMocks.CreateClientConnection(builder =>
+        {
+            builder.SetupSendRequest<WrapWithTagParams, WrapWithTagResponse>(LanguageServerConstants.RazorWrapWithTagEndpoint, response: new(), verifiable: true);
+        });
 
         var endpoint = new WrapWithTagEndpoint(clientConnection, LoggerFactory);
 
@@ -67,24 +59,16 @@
         var uri = new Uri("file://path/test.razor");
         var documentContext = CreateDocumentContext(uri, codeDocument);
 
-<<<<<<< HEAD
-        var clientConnection = new Mock<IClientConnection>(MockBehavior.Strict);
-        clientConnection
-            .Setup(l => l.SendRequestAsync<WrapWithTagParams, WrapWithTagResponse>(LanguageServerConstants.RazorWrapWithTagEndpoint, It.IsAny<WrapWithTagParams>(), It.IsAny<CancellationToken>()))
-            .ReturnsAsync(response)
-            .Verifiable();
-=======
-        var clientConnection = TestMocks.CreateClientConnection(builder =>
-        {
-            builder.SetupSendRequest<WrapWithTagParams, WrapWithTagResponse>(LanguageServerConstants.RazorWrapWithTagEndpoint, response: new(), verifiable: true);
-        });
->>>>>>> ca91065e
-
-        var endpoint = new WrapWithTagEndpoint(clientConnection, LoggerFactory);
-
-        var wrapWithDivParams = new WrapWithTagParams(new() { Uri = uri })
-        {
-            Range = VsLspFactory.CreateSingleLineRange(start: (0, 0), length: 2),
+        var clientConnection = TestMocks.CreateClientConnection(builder =>
+        {
+            builder.SetupSendRequest<WrapWithTagParams, WrapWithTagResponse>(LanguageServerConstants.RazorWrapWithTagEndpoint, response: new(), verifiable: true);
+        });
+
+        var endpoint = new WrapWithTagEndpoint(clientConnection, LoggerFactory);
+
+        var wrapWithDivParams = new WrapWithTagParams(new() { Uri = uri })
+        {
+            Range = VsLspFactory.CreateSingleLineRange(start: (0, 1), length: 2),
         };
 
         var requestContext = CreateRazorRequestContext(documentContext);
@@ -94,12 +78,8 @@
 
         // Assert
         Assert.Null(result);
-<<<<<<< HEAD
-        clientConnection.Verify(l => l.SendRequestAsync<WrapWithTagParams, WrapWithTagResponse>(LanguageServerConstants.RazorWrapWithTagEndpoint, It.IsAny<WrapWithTagParams>(), It.IsAny<CancellationToken>()), Times.Never);
-=======
         Mock.Get(clientConnection)
             .VerifySendRequest<WrapWithTagParams, WrapWithTagResponse>(LanguageServerConstants.RazorWrapWithTagEndpoint, Times.Never);
->>>>>>> ca91065e
     }
 
     [Fact]
@@ -110,18 +90,10 @@
         var uri = new Uri("file://path/test.razor");
         var documentContext = CreateDocumentContext(uri, codeDocument);
 
-<<<<<<< HEAD
-        var clientConnection = new Mock<IClientConnection>(MockBehavior.Strict);
-        clientConnection
-            .Setup(l => l.SendRequestAsync<WrapWithTagParams, WrapWithTagResponse>(LanguageServerConstants.RazorWrapWithTagEndpoint, It.IsAny<WrapWithTagParams>(), It.IsAny<CancellationToken>()))
-            .ReturnsAsync(response)
-            .Verifiable();
-=======
-        var clientConnection = TestMocks.CreateClientConnection(builder =>
-        {
-            builder.SetupSendRequest<WrapWithTagParams, WrapWithTagResponse>(LanguageServerConstants.RazorWrapWithTagEndpoint, response: new(), verifiable: true);
-        });
->>>>>>> ca91065e
+        var clientConnection = TestMocks.CreateClientConnection(builder =>
+        {
+            builder.SetupSendRequest<WrapWithTagParams, WrapWithTagResponse>(LanguageServerConstants.RazorWrapWithTagEndpoint, response: new(), verifiable: true);
+        });
 
         var endpoint = new WrapWithTagEndpoint(clientConnection, LoggerFactory);
 
@@ -154,20 +126,12 @@
         var documentContext = CreateDocumentContext(uri, codeDocument);
         var response = new WrapWithTagResponse();
 
-        var clientConnection = new Mock<IClientConnection>(MockBehavior.Strict);
-        clientConnection
-            .Setup(l => l.SendRequestAsync<WrapWithTagParams, WrapWithTagResponse>(LanguageServerConstants.RazorWrapWithTagEndpoint, It.IsAny<WrapWithTagParams>(), It.IsAny<CancellationToken>()))
-            .ReturnsAsync(response)
-            .Verifiable();
-
-        var documentMappingService = Mock.Of<IDocumentMappingService>(
-            s => s.GetLanguageKind(codeDocument, It.IsAny<int>(), true) == RazorLanguageKind.Razor &&
-                 s.GetLanguageKind(codeDocument, It.IsAny<int>(), false) == RazorLanguageKind.Html,
-            MockBehavior.Strict);
-        var endpoint = new WrapWithTagEndpoint(
-            clientConnection.Object,
-            documentMappingService,
-            LoggerFactory);
+        var clientConnection = TestMocks.CreateClientConnection(builder =>
+        {
+            builder.SetupSendRequest<WrapWithTagParams, WrapWithTagResponse>(LanguageServerConstants.RazorWrapWithTagEndpoint, response: new(), verifiable: true);
+        });
+
+        var endpoint = new WrapWithTagEndpoint(clientConnection, LoggerFactory);
 
         var range = codeDocument.Source.Text.GetRange(input.Span);
         var wrapWithDivParams = new WrapWithTagParams(new TextDocumentIdentifier { Uri = uri })
@@ -181,7 +145,7 @@
 
         // Assert
         Assert.NotNull(result);
-        clientConnection.Verify();
+        Mock.Get(clientConnection).Verify();
     }
 
     [Fact]
@@ -192,18 +156,10 @@
         var uri = new Uri("file://path/test.razor");
         var documentContext = CreateDocumentContext(uri, codeDocument);
 
-<<<<<<< HEAD
-        var clientConnection = new Mock<IClientConnection>(MockBehavior.Strict);
-        clientConnection
-            .Setup(l => l.SendRequestAsync<WrapWithTagParams, WrapWithTagResponse>(LanguageServerConstants.RazorWrapWithTagEndpoint, It.IsAny<WrapWithTagParams>(), It.IsAny<CancellationToken>()))
-            .ReturnsAsync(response)
-            .Verifiable();
-=======
-        var clientConnection = TestMocks.CreateClientConnection(builder =>
-        {
-            builder.SetupSendRequest<WrapWithTagParams, WrapWithTagResponse>(LanguageServerConstants.RazorWrapWithTagEndpoint, response: new(), verifiable: true);
-        });
->>>>>>> ca91065e
+        var clientConnection = TestMocks.CreateClientConnection(builder =>
+        {
+            builder.SetupSendRequest<WrapWithTagParams, WrapWithTagResponse>(LanguageServerConstants.RazorWrapWithTagEndpoint, response: new(), verifiable: true);
+        });
 
         var endpoint = new WrapWithTagEndpoint(clientConnection, LoggerFactory);
 
@@ -219,12 +175,8 @@
 
         // Assert
         Assert.Null(result);
-<<<<<<< HEAD
-        clientConnection.Verify(l => l.SendRequestAsync<WrapWithTagParams, WrapWithTagResponse>(LanguageServerConstants.RazorWrapWithTagEndpoint, It.IsAny<WrapWithTagParams>(), It.IsAny<CancellationToken>()), Times.Never);
-=======
         Mock.Get(clientConnection)
             .VerifySendRequest<WrapWithTagParams, WrapWithTagResponse>(LanguageServerConstants.RazorWrapWithTagEndpoint, Times.Never);
->>>>>>> ca91065e
     }
 
     [Fact]
@@ -235,18 +187,10 @@
         var uri = new Uri("file://path/test.razor");
         var documentContext = CreateDocumentContext(uri, codeDocument);
 
-<<<<<<< HEAD
-        var clientConnection = new Mock<IClientConnection>(MockBehavior.Strict);
-        clientConnection
-            .Setup(l => l.SendRequestAsync<WrapWithTagParams, WrapWithTagResponse>(LanguageServerConstants.RazorWrapWithTagEndpoint, It.IsAny<WrapWithTagParams>(), It.IsAny<CancellationToken>()))
-            .ReturnsAsync(response)
-            .Verifiable();
-=======
-        var clientConnection = TestMocks.CreateClientConnection(builder =>
-        {
-            builder.SetupSendRequest<WrapWithTagParams, WrapWithTagResponse>(LanguageServerConstants.RazorWrapWithTagEndpoint, response: new(), verifiable: true);
-        });
->>>>>>> ca91065e
+        var clientConnection = TestMocks.CreateClientConnection(builder =>
+        {
+            builder.SetupSendRequest<WrapWithTagParams, WrapWithTagResponse>(LanguageServerConstants.RazorWrapWithTagEndpoint, response: new(), verifiable: true);
+        });
 
         var endpoint = new WrapWithTagEndpoint(clientConnection, LoggerFactory);
 
