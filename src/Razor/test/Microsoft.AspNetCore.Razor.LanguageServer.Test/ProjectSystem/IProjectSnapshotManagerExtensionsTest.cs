--- conflicted
+++ resolved
@@ -210,11 +210,7 @@
 
         // Act
         var project = projectManager.GetMiscellaneousProject();
-<<<<<<< HEAD
-        var inManager = projectManager.GetLoadedProject(MiscFilesProject.Key);
-=======
-        var inManager = projectManager.GetRequiredProject(MiscFilesHostProject.Instance.Key);
->>>>>>> 96eab234
+        var inManager = projectManager.GetRequiredProject(MiscFilesProject.Key);
 
         // Assert
         Assert.Same(inManager, project);
