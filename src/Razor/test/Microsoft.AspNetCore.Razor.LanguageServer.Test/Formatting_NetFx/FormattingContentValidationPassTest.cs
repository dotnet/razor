--- conflicted
+++ resolved
@@ -12,6 +12,7 @@
 using Microsoft.CodeAnalysis.Razor.Formatting;
 using Microsoft.CodeAnalysis.Razor.ProjectSystem;
 using Microsoft.CodeAnalysis.Text;
+using Microsoft.VisualStudio.LanguageServer.Protocol;
 using Moq;
 using Xunit;
 using Xunit.Abstractions;
@@ -30,16 +31,8 @@
             }
             """;
         using var context = CreateFormattingContext(source);
-<<<<<<< HEAD
-        var edits = new[]
-        {
-            LspFactory.CreateTextEdit(2, 0, "    ")
-        };
-        var input = new FormattingResult(edits, RazorLanguageKind.Razor);
-=======
         var edits = ImmutableArray.Create(new TextChange(source.Span, "    "));
         var input = edits;
->>>>>>> c38fc3b9
         var pass = GetPass();
 
         // Act
@@ -59,16 +52,8 @@
             |]}
             """;
         using var context = CreateFormattingContext(source);
-<<<<<<< HEAD
-        var edits = new[]
-        {
-            LspFactory.CreateTextEdit(2, 0, 3, 0, "    ") // Nukes a line
-        };
-        var input = new FormattingResult(edits, RazorLanguageKind.Razor);
-=======
         var edits = ImmutableArray.Create(new TextChange(source.Span, "    "));
         var input = edits;
->>>>>>> c38fc3b9
         var pass = GetPass();
 
         // Act
