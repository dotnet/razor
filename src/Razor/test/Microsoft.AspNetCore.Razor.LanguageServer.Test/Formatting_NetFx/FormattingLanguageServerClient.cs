--- conflicted
+++ resolved
@@ -13,14 +13,7 @@
 using Microsoft.CodeAnalysis.Razor.Logging;
 using Microsoft.CodeAnalysis.Razor.Protocol;
 using Microsoft.CodeAnalysis.Razor.Protocol.Formatting;
-<<<<<<< HEAD
-using Microsoft.CodeAnalysis.Text;
-using Microsoft.VisualStudio.Text;
-using Microsoft.VisualStudio.Utilities;
-using Microsoft.WebTools.Languages.Shared.ContentTypes;
-=======
 using Microsoft.VisualStudio.LanguageServer.Protocol;
->>>>>>> c38fc3b9
 using Newtonsoft.Json.Linq;
 
 namespace Microsoft.AspNetCore.Razor.LanguageServer.Formatting;
@@ -70,54 +63,6 @@
         return generatedHtml.Replace("\r", "").Replace("\n", "\r\n");
     }
 
-<<<<<<< HEAD
-    private async Task<RazorDocumentFormattingResponse> CallWebToolsApplyFormattedEditsHandlerAsync(string serializedValue, Uri documentUri, string generatedHtml)
-    {
-        var exportProvider = TestComposition.Editor.ExportProviderFactory.CreateExportProvider();
-        var contentTypeService = exportProvider.GetExportedValue<IContentTypeRegistryService>();
-
-        if (!contentTypeService.ContentTypes.Any(t => t.TypeName == HtmlContentTypeDefinition.HtmlContentType))
-        {
-            contentTypeService.AddContentType(HtmlContentTypeDefinition.HtmlContentType, new[] { StandardContentTypeNames.Text });
-        }
-
-        var textBufferFactoryService = (ITextBufferFactoryService3)exportProvider.GetExportedValue<ITextBufferFactoryService>();
-        var bufferManager = WebTools.BufferManager.New(contentTypeService, textBufferFactoryService, []);
-        var logger = new ClaspLoggingBridge(_loggerFactory);
-        var applyFormatEditsHandler = WebTools.ApplyFormatEditsHandler.New(textBufferFactoryService, bufferManager, logger);
-
-        // Make sure the buffer manager knows about the source document
-        var textSnapshot = bufferManager.CreateBuffer(
-            documentUri: documentUri,
-            contentTypeName: HtmlContentTypeDefinition.HtmlContentType,
-            initialContent: generatedHtml,
-            snapshotVersionFromLSP: 0);
-
-        var requestContext = WebTools.RequestContext.New(textSnapshot);
-
-        var request = WebTools.ApplyFormatEditsParam.DeserializeFrom(serializedValue);
-        var response = await applyFormatEditsHandler.HandleRequestAsync(request, requestContext, CancellationToken.None);
-
-        var sourceText = SourceText.From(generatedHtml);
-
-        using var edits = new PooledArrayBuilder<TextEdit>();
-
-        foreach (var textChange in response.TextChanges)
-        {
-            var span = new TextSpan(textChange.Position, textChange.Length);
-            var edit = LspFactory.CreateTextEdit(sourceText.GetRange(span), textChange.NewText);
-
-            edits.Add(edit);
-        }
-
-        return new()
-        {
-            Edits = edits.ToArray()
-        };
-    }
-
-=======
->>>>>>> c38fc3b9
     public async Task<TResponse> SendRequestAsync<TParams, TResponse>(string method, TParams @params, CancellationToken cancellationToken)
     {
         if (@params is DocumentFormattingParams formattingParams &&
