--- conflicted
+++ resolved
@@ -599,13 +599,8 @@
 
         var request = new RenameParams
         {
-<<<<<<< HEAD
-            TextDocument = new() { Uri = PathUtilities.GetUri(s_componentWithParamFilePath) },
+            TextDocument = new() { Uri = TestPathUtilities.GetUri(s_componentWithParamFilePath) },
             Position = LspFactory.CreatePosition(0, 1), // This is right after the '@' in '@namespace'
-=======
-            TextDocument = new() { Uri = TestPathUtilities.GetUri(s_componentWithParamFilePath) },
-            Position = VsLspFactory.CreatePosition(0, 1), // This is right after the '@' in '@namespace'
->>>>>>> 6926f636
             NewName = "Test2"
         };
 
