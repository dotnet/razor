--- conflicted
+++ resolved
@@ -654,19 +654,13 @@
                 projectManager,
                 LoggerFactory));
 
-<<<<<<< HEAD
         var hostProject1 = new HostProject(
             s_projectFilePath1,
             s_intermediateOutputPath1,
             RazorConfiguration.Default,
             RootNamespace1);
 
-        var projectKey1 = await projectService.AddProjectAsync(hostProject1, DisposalToken);
-=======
-        var projectKey1 = await projectService.GetTestAccessor().AddProjectAsync(
-            s_projectFilePath1, s_intermediateOutputPath1, RazorConfiguration.Default, RootNamespace1, displayName: null, DisposalToken);
-        var hostProject1 = new HostProject(s_indexFilePath1, s_intermediateOutputPath1, RazorConfiguration.Default, RootNamespace1, displayName: null);
->>>>>>> 1f24912e
+        var projectKey1 = await projectService.GetTestAccessor().AddProjectAsync(hostProject1, DisposalToken);
 
         await projectManager.UpdateAsync(updater =>
         {
@@ -687,19 +681,13 @@
         await projectService.UpdateDocumentAsync(s_componentFilePath1337, SourceText.From(ComponentText1337), DisposalToken);
         await projectService.UpdateDocumentAsync(s_indexFilePath1, SourceText.From(IndexText1), DisposalToken);
 
-<<<<<<< HEAD
         var hostProject2 = new HostProject(
             s_projectFilePath2,
             s_intermediateOutputPath2,
             RazorConfiguration.Default,
             RootNamespace2);
 
-        var projectKey2 = await projectService.AddProjectAsync(hostProject2, DisposalToken);
-=======
-        var projectKey2 = await projectService.GetTestAccessor().AddProjectAsync(
-            s_projectFilePath2, s_intermediateOutputPath2, RazorConfiguration.Default, RootNamespace2, displayName: null, DisposalToken);
-        var hostProject2 = new HostProject(s_projectFilePath2, s_intermediateOutputPath2, RazorConfiguration.Default, RootNamespace2, displayName: null);
->>>>>>> 1f24912e
+        var projectKey2 = await projectService.GetTestAccessor().AddProjectAsync(hostProject2, DisposalToken);
 
         await projectManager.UpdateAsync(updater =>
         {
