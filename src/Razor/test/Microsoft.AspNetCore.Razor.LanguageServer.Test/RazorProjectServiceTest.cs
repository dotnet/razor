--- conflicted
+++ resolved
@@ -29,12 +29,6 @@
 {
     private static readonly SourceText s_emptyText = SourceText.From("");
 
-<<<<<<< HEAD
-    private readonly TestProjectSnapshotManager _projectManager;
-    private readonly SnapshotResolver _snapshotResolver;
-    private readonly DocumentVersionCache _documentVersionCache;
-    private readonly TestRazorProjectService _projectService;
-=======
     // Each of these is initialized by InitializeAsync() below.
 #nullable disable
     private TestProjectSnapshotManager _projectManager;
@@ -42,7 +36,6 @@
     private DocumentVersionCache _documentVersionCache;
     private RazorProjectService _projectService;
 #nullable enable
->>>>>>> 15df83a5
 
     protected override async Task InitializeAsync()
     {
