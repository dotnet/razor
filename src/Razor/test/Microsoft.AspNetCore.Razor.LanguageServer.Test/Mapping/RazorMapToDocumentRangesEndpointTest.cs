--- conflicted
+++ resolved
@@ -191,38 +191,6 @@
         Assert.Equal(request.ProjectedRanges[0], response!.Ranges[0]);
     }
 
-<<<<<<< HEAD
-    [Fact]
-    public async Task Handle_MapToDocumentRanges_Unsupported()
-    {
-        // Arrange
-        var documentPath = new Uri("C:/path/to/document.cshtml");
-        var codeDocument = CreateCodeDocumentWithCSharpProjection(
-            razorSource: "<p>@DateTime.Now</p>",
-            projectedCSharpSource: "var __o = DateTime.Now",
-            sourceMappings: [new SourceMapping(new SourceSpan(4, 12), new SourceSpan(10, 12))]);
-        codeDocument.SetUnsupported();
-        var documentContext = CreateDocumentContext(documentPath, codeDocument);
-        var languageEndpoint = new RazorMapToDocumentRangesEndpoint(_documentMappingService);
-        var request = new RazorMapToDocumentRangesParams()
-        {
-            Kind = RazorLanguageKind.CSharp,
-            ProjectedRanges = [LspFactory.CreateSingleLineRange(line: 0, character: 10, length: 12)],
-            RazorDocumentUri = documentPath,
-        };
-
-        var requestContext = CreateRazorRequestContext(documentContext);
-
-        // Act
-        var response = await languageEndpoint.HandleRequestAsync(request, requestContext, DisposalToken);
-
-        // Assert
-        Assert.NotNull(response);
-        Assert.Equal(LspFactory.UndefinedRange, response!.Ranges[0]);
-    }
-
-=======
->>>>>>> 6f15edcf
     private static RazorCodeDocument CreateCodeDocumentWithCSharpProjection(string razorSource, string projectedCSharpSource, ImmutableArray<SourceMapping> sourceMappings)
     {
         var codeDocument = CreateCodeDocument(razorSource, tagHelpers: []);
