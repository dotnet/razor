﻿// Copyright (c) .NET Foundation. All rights reserved.
// Licensed under the MIT license. See License.txt in the project root for license information.

using System;
using System.Runtime.CompilerServices;
using System.Threading;
using System.Threading.Tasks;
using Microsoft.AspNetCore.Razor.Language;
using Microsoft.AspNetCore.Razor.Test.Common;
using Microsoft.CodeAnalysis;
using Microsoft.CodeAnalysis.Razor.ProjectSystem;
using Microsoft.CodeAnalysis.Text;
using Xunit;
using Xunit.Abstractions;

namespace Microsoft.AspNetCore.Razor.LanguageServer;

public class CodeDocumentReferenceHolderTest : LanguageServerTestBase
{
    private readonly TestProjectSnapshotManager _projectManager;
    private readonly CodeDocumentReferenceHolder _referenceHolder;
    private readonly HostProject _hostProject;
    private readonly HostDocument _hostDocument;

    public CodeDocumentReferenceHolderTest(ITestOutputHelper testOutput)
        : base(testOutput)
    {
        _projectManager = TestProjectSnapshotManager.Create(ErrorReporter);
        _projectManager.AllowNotifyListeners = true;
        _referenceHolder = new CodeDocumentReferenceHolder();
        _referenceHolder.Initialize(_projectManager);

        _hostProject = new HostProject("C:/path/to/project.csproj", RazorConfiguration.Default, rootNamespace: "TestNamespace");
        _hostDocument = new HostDocument("C:/path/to/file.razor", "file.razor");
    }

    [Fact]
    public async Task DocumentProcessed_ReferencesGeneratedCodeDocument()
    {
        // Arrange
        var documentSnapshot = await CreateDocumentSnapshotAsync(DisposalToken);
        var codeDocumentReference = await ProcessDocumentAndRetrieveOutputAsync(documentSnapshot, DisposalToken);

        // Act
        GC.Collect();

        // Assert
        Assert.True(codeDocumentReference.TryGetTarget(out _));
    }

    [Fact]
    public async Task UnrelatedDocumentChanged_ReferencesGeneratedCodeDocument()
    {
        // Arrange
        var documentSnapshot = await CreateDocumentSnapshotAsync(DisposalToken);
        var unrelatedHostDocument = new HostDocument("C:/path/to/otherfile.razor", "otherfile.razor");
        var unrelatedDocumentSnapshot = await Dispatcher.RunOnDispatcherThreadAsync(() =>
        {
            var unrelatedTextLoader = new SourceTextLoader("<p>Unrelated</p>", unrelatedHostDocument.FilePath);
<<<<<<< HEAD
            _projectManager.DocumentAdded(_hostProject, unrelatedHostDocument, unrelatedTextLoader);
            var project = _projectManager.GetLoadedProject(_hostProject.FilePath);
            var document = project?.GetDocument(unrelatedHostDocument.FilePath);
=======
            _projectManager.DocumentAdded(_hostProject.Key, unrelatedHostDocument, unrelatedTextLoader);
            var project = _projectManager.GetLoadedProject(_hostProject.Key);
            var document = project.GetDocument(unrelatedHostDocument.FilePath);
>>>>>>> 82a01fa1
            return document;
        }, DisposalToken);

        Assert.NotNull(unrelatedDocumentSnapshot);

        var mainCodeDocumentReference = await ProcessDocumentAndRetrieveOutputAsync(documentSnapshot, DisposalToken);
        var unrelatedCodeDocumentReference = await ProcessDocumentAndRetrieveOutputAsync(unrelatedDocumentSnapshot, DisposalToken);

        // Act
        await Dispatcher.RunOnDispatcherThreadAsync(() =>
        {
            _projectManager.DocumentChanged(_hostProject.Key, unrelatedHostDocument.FilePath, SourceText.From(string.Empty));
        }, DisposalToken);

        GC.Collect();

        // Assert
        Assert.True(mainCodeDocumentReference.TryGetTarget(out _));
        Assert.False(unrelatedCodeDocumentReference.TryGetTarget(out _));
    }

    [Fact]
    public async Task DocumentChanged_DereferencesGeneratedCodeDocument()
    {
        // Arrange
        var documentSnapshot = await CreateDocumentSnapshotAsync(DisposalToken);
        var codeDocumentReference = await ProcessDocumentAndRetrieveOutputAsync(documentSnapshot, DisposalToken);

        // Act
        await Dispatcher.RunOnDispatcherThreadAsync(() =>
        {
            _projectManager.DocumentChanged(_hostProject.Key, _hostDocument.FilePath, SourceText.From(string.Empty));
        }, DisposalToken);

        GC.Collect();

        // Assert
        Assert.False(codeDocumentReference.TryGetTarget(out _));
    }

    [Fact]
    public async Task DocumentRemoved_DereferencesGeneratedCodeDocument()
    {
        // Arrange
        var documentSnapshot = await CreateDocumentSnapshotAsync(DisposalToken);
        var codeDocumentReference = await ProcessDocumentAndRetrieveOutputAsync(documentSnapshot, DisposalToken);

        // Act
        await Dispatcher.RunOnDispatcherThreadAsync(() =>
        {
            _projectManager.DocumentRemoved(_hostProject.Key, _hostDocument);
        }, DisposalToken);

        GC.Collect();

        // Assert
        Assert.False(codeDocumentReference.TryGetTarget(out _));
    }

    [Fact]
    public async Task ProjectChanged_DereferencesGeneratedCodeDocument()
    {
        // Arrange
        var documentSnapshot = await CreateDocumentSnapshotAsync(DisposalToken);
        var codeDocumentReference = await ProcessDocumentAndRetrieveOutputAsync(documentSnapshot, DisposalToken);

        // Act
        await Dispatcher.RunOnDispatcherThreadAsync(() =>
        {
            _projectManager.ProjectConfigurationChanged(new HostProject(_hostProject.FilePath, RazorConfiguration.Default, rootNamespace: "NewRootNamespace"));
        }, DisposalToken);

        GC.Collect();

        // Assert
        Assert.False(codeDocumentReference.TryGetTarget(out _));
    }

    [Fact]
    public async Task ProjectRemoved_DereferencesGeneratedCodeDocument()
    {
        // Arrange
        var documentSnapshot = await CreateDocumentSnapshotAsync(DisposalToken);
        var codeDocumentReference = await ProcessDocumentAndRetrieveOutputAsync(documentSnapshot, DisposalToken);

        // Act
        await Dispatcher.RunOnDispatcherThreadAsync(() =>
        {
            _projectManager.ProjectRemoved(_hostProject.Key);
        }, DisposalToken);

        GC.Collect();

        // Assert
        Assert.False(codeDocumentReference.TryGetTarget(out _));
    }

    private Task<IDocumentSnapshot> CreateDocumentSnapshotAsync(CancellationToken cancellationToken)
    {
        return Dispatcher.RunOnDispatcherThreadAsync(() =>
        {
            _projectManager.ProjectAdded(_hostProject);
            var textLoader = new SourceTextLoader("<p>Hello World</p>", _hostDocument.FilePath);
<<<<<<< HEAD
            _projectManager.DocumentAdded(_hostProject, _hostDocument, textLoader);
            var project = _projectManager.GetLoadedProject(_hostProject.FilePath);
            project.AssumeNotNull();
=======
            _projectManager.DocumentAdded(_hostProject.Key, _hostDocument, textLoader);
            var project = _projectManager.GetLoadedProject(_hostProject.Key);
>>>>>>> 82a01fa1
            return project.GetDocument(_hostDocument.FilePath).AssumeNotNull();
        }, cancellationToken);
    }

    [MethodImpl(MethodImplOptions.NoInlining)]
    private async Task<WeakReference<RazorCodeDocument>> ProcessDocumentAndRetrieveOutputAsync(IDocumentSnapshot documentSnapshot, CancellationToken cancellationToken)
    {
        var codeDocument = await documentSnapshot.GetGeneratedOutputAsync();
        await Dispatcher.RunOnDispatcherThreadAsync(() =>
        {
            _referenceHolder.DocumentProcessed(codeDocument, documentSnapshot);
        }, cancellationToken);
        var codeDocumentReference = new WeakReference<RazorCodeDocument>(codeDocument);

        return codeDocumentReference;
    }

    private sealed class SourceTextLoader : TextLoader
    {
        private readonly SourceText _sourceText;
        private readonly string _filePath;

        public SourceTextLoader(string content, string filePath)
        {
            _sourceText = SourceText.From(content);
            _filePath = filePath;
        }

        public override Task<TextAndVersion> LoadTextAndVersionAsync(
            LoadTextOptions options, CancellationToken cancellationToken)
        {
            return Task.FromResult(TextAndVersion.Create(_sourceText, VersionStamp.Default, _filePath));
        }
    }
}<|MERGE_RESOLUTION|>--- conflicted
+++ resolved
@@ -57,15 +57,9 @@
         var unrelatedDocumentSnapshot = await Dispatcher.RunOnDispatcherThreadAsync(() =>
         {
             var unrelatedTextLoader = new SourceTextLoader("<p>Unrelated</p>", unrelatedHostDocument.FilePath);
-<<<<<<< HEAD
-            _projectManager.DocumentAdded(_hostProject, unrelatedHostDocument, unrelatedTextLoader);
-            var project = _projectManager.GetLoadedProject(_hostProject.FilePath);
-            var document = project?.GetDocument(unrelatedHostDocument.FilePath);
-=======
             _projectManager.DocumentAdded(_hostProject.Key, unrelatedHostDocument, unrelatedTextLoader);
             var project = _projectManager.GetLoadedProject(_hostProject.Key);
-            var document = project.GetDocument(unrelatedHostDocument.FilePath);
->>>>>>> 82a01fa1
+            var document = project?.GetDocument(unrelatedHostDocument.FilePath);
             return document;
         }, DisposalToken);
 
@@ -169,14 +163,8 @@
         {
             _projectManager.ProjectAdded(_hostProject);
             var textLoader = new SourceTextLoader("<p>Hello World</p>", _hostDocument.FilePath);
-<<<<<<< HEAD
-            _projectManager.DocumentAdded(_hostProject, _hostDocument, textLoader);
-            var project = _projectManager.GetLoadedProject(_hostProject.FilePath);
-            project.AssumeNotNull();
-=======
             _projectManager.DocumentAdded(_hostProject.Key, _hostDocument, textLoader);
-            var project = _projectManager.GetLoadedProject(_hostProject.Key);
->>>>>>> 82a01fa1
+            var project = _projectManager.GetLoadedProject(_hostProject.Key).AssumeNotNull();
             return project.GetDocument(_hostDocument.FilePath).AssumeNotNull();
         }, cancellationToken);
     }
