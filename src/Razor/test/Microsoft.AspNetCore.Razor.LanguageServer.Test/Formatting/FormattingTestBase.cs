﻿// Copyright (c) .NET Foundation. All rights reserved.
// Licensed under the MIT license. See License.txt in the project root for license information.

using System;
using System.Collections.Generic;
using System.Collections.Immutable;
using System.IO;
using System.Linq;
using System.Threading;
using System.Threading.Tasks;
using Microsoft.AspNetCore.Mvc.Razor.Extensions;
using Microsoft.AspNetCore.Razor.Language;
using Microsoft.AspNetCore.Razor.Language.IntegrationTests;
using Microsoft.AspNetCore.Razor.LanguageServer.Extensions;
using Microsoft.AspNetCore.Razor.LanguageServer.Protocol;
using Microsoft.AspNetCore.Razor.LanguageServer.Test.Common;
using Microsoft.CodeAnalysis;
using Microsoft.CodeAnalysis.Razor;
using Microsoft.CodeAnalysis.Razor.ProjectSystem;
using Microsoft.CodeAnalysis.Razor.Serialization;
using Microsoft.CodeAnalysis.Razor.Workspaces.Extensions;
using Microsoft.CodeAnalysis.Testing;
using Microsoft.CodeAnalysis.Testing.Verifiers;
using Microsoft.CodeAnalysis.Text;
using Microsoft.VisualStudio.LanguageServer.Protocol;
using Moq;
using Newtonsoft.Json;
using Xunit;
using Xunit.Abstractions;

namespace Microsoft.AspNetCore.Razor.LanguageServer.Formatting;

// Sets the FileName static variable.
// Finds the test method name using reflection, and uses
// that to find the expected input/output test files in the file system.
[IntializeTestFile]

// These tests must be run serially due to the test specific FileName static var.
[Collection("FormattingTestSerialRuns")]
public class FormattingTestBase : RazorIntegrationTestBase
{
    private static readonly AsyncLocal<string> s_fileName = new AsyncLocal<string>();
    private static readonly IReadOnlyList<TagHelperDescriptor> s_defaultComponents = GetDefaultRuntimeComponents();

    public FormattingTestBase(ITestOutputHelper testOutput)
        : base(testOutput)
    {
        TestProjectPath = GetProjectDirectory();

        ILoggerExtensions.TestOnlyLoggingEnabled = true;
    }

    public static string? TestProjectPath { get; private set; }

    // Used by the test framework to set the 'base' name for test files.
    public static string FileName
    {
        get { return s_fileName.Value!; }
        set { s_fileName.Value = value; }
    }

    protected internal async Task RunFormattingTestAsync(
        string input,
        string expected,
        int tabSize = 4,
        bool insertSpaces = true,
        string? fileKind = null,
        IReadOnlyList<TagHelperDescriptor>? tagHelpers = null,
        bool allowDiagnostics = false,
        RazorLSPOptions? razorLSPOptions = null)
    {
        // Arrange
        fileKind ??= FileKinds.Component;

        TestFileMarkupParser.GetSpans(input, out input, out ImmutableArray<TextSpan> spans);

        var source = SourceText.From(input);
        var range = spans.IsEmpty
            ? null
            : spans.Single().AsRange(source);

        var path = "file:///path/to/Document." + fileKind;
        var uri = new Uri(path);
        var (codeDocument, documentSnapshot) = CreateCodeDocumentAndSnapshot(source, uri.AbsolutePath, tagHelpers, fileKind, allowDiagnostics);
        var options = new FormattingOptions()
        {
            TabSize = tabSize,
            InsertSpaces = insertSpaces,
        };

<<<<<<< HEAD
        var formattingService = await TestRazorFormattingService.CreateWithFullSupportAsync(codeDocument, documentSnapshot, LoggerFactory, razorLSPOptions);
        var documentContext = new DocumentContext(uri, documentSnapshot, version: 1);
=======
        var formattingService = await TestRazorFormattingService.CreateWithFullSupportAsync(codeDocument, documentSnapshot, LoggerFactory);
        var documentContext = new VersionedDocumentContext(uri, documentSnapshot, version: 1);
>>>>>>> 8b605a43

        // Act
        var edits = await formattingService.FormatAsync(documentContext, range, options, DisposalToken);

        // Assert
        var edited = ApplyEdits(source, edits);
        var actual = edited.ToString();

        new XUnitVerifier().EqualOrDiff(expected, actual);

        if (input.Equals(expected))
        {
            Assert.Empty(edits);
        }
    }

    protected async Task RunOnTypeFormattingTestAsync(
        string input,
        string expected,
        char triggerCharacter,
        int tabSize = 4,
        bool insertSpaces = true,
        string? fileKind = null,
        int? expectedChangedLines = null,
        RazorLSPOptions? razorLSPOptions = null)
    {
        // Arrange
        fileKind ??= FileKinds.Component;

        TestFileMarkupParser.GetPosition(input, out input, out var positionAfterTrigger);

        var razorSourceText = SourceText.From(input);
        var path = "file:///path/to/Document.razor";
        var uri = new Uri(path);
        var (codeDocument, documentSnapshot) = CreateCodeDocumentAndSnapshot(razorSourceText, uri.AbsolutePath, fileKind: fileKind);

        var mappingService = new DefaultRazorDocumentMappingService(
            TestLanguageServerFeatureOptions.Instance, new TestDocumentContextFactory(), LoggerFactory);
        var languageKind = mappingService.GetLanguageKind(codeDocument, positionAfterTrigger, rightAssociative: false);

        var formattingService = await TestRazorFormattingService.CreateWithFullSupportAsync(codeDocument, documentSnapshot, LoggerFactory, razorLSPOptions);
        var options = new FormattingOptions()
        {
            TabSize = tabSize,
            InsertSpaces = insertSpaces,
        };
        var documentContext = new VersionedDocumentContext(uri, documentSnapshot, version: 1);

        // Act
        var edits = await formattingService.FormatOnTypeAsync(documentContext, languageKind, Array.Empty<TextEdit>(), options, hostDocumentIndex: positionAfterTrigger, triggerCharacter: triggerCharacter, DisposalToken);

        // Assert
        var edited = ApplyEdits(razorSourceText, edits);
        var actual = edited.ToString();

        new XUnitVerifier().EqualOrDiff(expected, actual);

        if (input.Equals(expected))
        {
            Assert.Empty(edits);
        }

        if (expectedChangedLines is not null)
        {
            var firstLine = edits.Min(e => e.Range.Start.Line);
            var lastLine = edits.Max(e => e.Range.End.Line);
            var delta = lastLine - firstLine + edits.Count(e => e.NewText.Contains(Environment.NewLine));
            Assert.Equal(expectedChangedLines.Value, delta + 1);
        }
    }

    protected async Task RunCodeActionFormattingTestAsync(
        string input,
        TextEdit[] codeActionEdits,
        string expected,
        int tabSize = 4,
        bool insertSpaces = true,
        string? fileKind = null)
    {
        if (codeActionEdits is null)
        {
            throw new NotImplementedException("Code action formatting must provide edits.");
        }

        // Arrange
        fileKind ??= FileKinds.Component;

        TestFileMarkupParser.GetPosition(input, out input, out var positionAfterTrigger);

        var razorSourceText = SourceText.From(input);
        var path = "file:///path/to/Document.razor";
        var uri = new Uri(path);
        var (codeDocument, documentSnapshot) = CreateCodeDocumentAndSnapshot(razorSourceText, uri.AbsolutePath, fileKind: fileKind);

#pragma warning disable CS0618 // Type or member is obsolete
        var mappingService = new DefaultRazorDocumentMappingService();
#pragma warning restore CS0618 // Type or member is obsolete
        var languageKind = mappingService.GetLanguageKind(codeDocument, positionAfterTrigger, rightAssociative: false);
        if (languageKind == RazorLanguageKind.Html)
        {
            throw new NotImplementedException("Code action formatting is not yet supported for HTML in Razor.");
        }

        if (!mappingService.TryMapToProjectedDocumentPosition(codeDocument, positionAfterTrigger, out _, out var _))
        {
            throw new InvalidOperationException("Could not map from Razor document to generated document");
        }

        var formattingService = await TestRazorFormattingService.CreateWithFullSupportAsync(codeDocument);
        var options = new FormattingOptions()
        {
            TabSize = tabSize,
            InsertSpaces = insertSpaces,
        };
        var documentContext = new VersionedDocumentContext(uri, documentSnapshot, version: 1);

        // Act
        var edits = await formattingService.FormatCodeActionAsync(documentContext, languageKind, codeActionEdits, options, DisposalToken);

        // Assert
        var edited = ApplyEdits(razorSourceText, edits);
        var actual = edited.ToString();

        new XUnitVerifier().EqualOrDiff(expected, actual);
    }

    protected static TextEdit Edit(int startLine, int startChar, int endLine, int endChar, string newText)
        => new TextEdit()
        {
            Range = new VisualStudio.LanguageServer.Protocol.Range
            {
                Start = new Position(startLine, startChar),
                End = new Position(endLine, endChar),
            },
            NewText = newText,
        };

    private static SourceText ApplyEdits(SourceText source, TextEdit[] edits)
    {
        var changes = edits.Select(e => e.AsTextChange(source));
        return source.WithChanges(changes);
    }

    private static (RazorCodeDocument, DocumentSnapshot) CreateCodeDocumentAndSnapshot(SourceText text, string path, IReadOnlyList<TagHelperDescriptor>? tagHelpers = null, string? fileKind = default, bool allowDiagnostics = false)
    {
        fileKind ??= FileKinds.Component;
        tagHelpers ??= Array.Empty<TagHelperDescriptor>();
        if (fileKind == FileKinds.Component)
        {
            tagHelpers = tagHelpers.Concat(s_defaultComponents).ToArray();
        }

        var sourceDocument = text.GetRazorSourceDocument(path, path);

        // Yes I know "BlazorServer_31 is weird, but thats what is in the taghelpers.json file
        const string DefaultImports = """
                @using BlazorServer_31
                @using BlazorServer_31.Pages
                @using BlazorServer_31.Shared
                @using Microsoft.AspNetCore.Components
                @using Microsoft.AspNetCore.Components.Authorization
                @using Microsoft.AspNetCore.Components.Routing
                @using Microsoft.AspNetCore.Components.Web
                """;

        var importsPath = new Uri("file:///path/to/_Imports.razor").AbsolutePath;
        var importsSourceText = SourceText.From(DefaultImports);
        var importsDocument = importsSourceText.GetRazorSourceDocument(importsPath, importsPath);
        var importsSnapshot = new Mock<DocumentSnapshot>(MockBehavior.Strict);
        importsSnapshot
            .Setup(d => d.GetTextAsync())
            .ReturnsAsync(importsSourceText);
        importsSnapshot
            .Setup(d => d.FilePath)
            .Returns(importsPath);
        importsSnapshot
            .Setup(d => d.TargetPath)
            .Returns(importsPath);

        var projectEngine = RazorProjectEngine.Create(builder =>
        {
            builder.SetRootNamespace("Test");
            builder.Features.Add(new DefaultTypeNameFeature());
            RazorExtensions.Register(builder);
        });
        var codeDocument = projectEngine.ProcessDesignTime(sourceDocument, fileKind, new[] { importsDocument }, tagHelpers);

        if (!allowDiagnostics)
        {
            Assert.False(codeDocument.GetCSharpDocument().Diagnostics.Any(), "Error creating document:" + Environment.NewLine + string.Join(Environment.NewLine, codeDocument.GetCSharpDocument().Diagnostics));
        }

        var documentSnapshot = new Mock<DocumentSnapshot>(MockBehavior.Strict);
        documentSnapshot
            .Setup(d => d.GetGeneratedOutputAsync())
            .ReturnsAsync(codeDocument);
        documentSnapshot
            .Setup(d => d.GetImports())
            .Returns(new[] { importsSnapshot.Object });
        documentSnapshot
            .Setup(d => d.Project.GetProjectEngine())
            .Returns(projectEngine);
        documentSnapshot
            .Setup(d => d.FilePath)
            .Returns(path);
        documentSnapshot
            .Setup(d => d.TargetPath)
            .Returns(path);
        documentSnapshot
            .Setup(d => d.Project.TagHelpers)
            .Returns(tagHelpers);
        documentSnapshot
            .Setup(d => d.FileKind)
            .Returns(fileKind);

        return (codeDocument, documentSnapshot.Object);
    }

    private static string GetProjectDirectory()
    {
        var repoRoot = SearchUp(AppContext.BaseDirectory, "global.json");
        if (repoRoot is null)
        {
            repoRoot = AppContext.BaseDirectory;
        }

        var assemblyName = typeof(FormattingTestBase).Assembly.GetName().Name;
        var projectDirectory = Path.Combine(repoRoot, "src", "Razor", "test", assemblyName!);

        return projectDirectory;
    }

    private static string? SearchUp(string baseDirectory, string fileName)
    {
        var directoryInfo = new DirectoryInfo(baseDirectory);
        do
        {
            var fileInfo = new FileInfo(Path.Combine(directoryInfo.FullName, fileName));
            if (fileInfo.Exists)
            {
                return fileInfo.DirectoryName;
            }

            directoryInfo = directoryInfo.Parent;
        }
        while (directoryInfo?.Parent != null);

        return null;
    }

    private static IReadOnlyList<TagHelperDescriptor> GetDefaultRuntimeComponents()
    {
        var testFileName = "test.taghelpers.json";
        var current = new DirectoryInfo(AppContext.BaseDirectory);
        while (current != null && !File.Exists(Path.Combine(current.FullName, testFileName)))
        {
            current = current.Parent;
        }

        var tagHelperFilePath = Path.Combine(current!.FullName, testFileName);
        var buffer = File.ReadAllBytes(tagHelperFilePath);
        var serializer = new JsonSerializer();
        serializer.Converters.Add(new TagHelperDescriptorJsonConverter());

        using var stream = new MemoryStream(buffer);
        using var streamReader = new StreamReader(stream);
        using var reader = new JsonTextReader(streamReader);

        return serializer.Deserialize<IReadOnlyList<TagHelperDescriptor>>(reader)!;
    }
}<|MERGE_RESOLUTION|>--- conflicted
+++ resolved
@@ -88,13 +88,8 @@
             InsertSpaces = insertSpaces,
         };
 
-<<<<<<< HEAD
         var formattingService = await TestRazorFormattingService.CreateWithFullSupportAsync(codeDocument, documentSnapshot, LoggerFactory, razorLSPOptions);
-        var documentContext = new DocumentContext(uri, documentSnapshot, version: 1);
-=======
-        var formattingService = await TestRazorFormattingService.CreateWithFullSupportAsync(codeDocument, documentSnapshot, LoggerFactory);
         var documentContext = new VersionedDocumentContext(uri, documentSnapshot, version: 1);
->>>>>>> 8b605a43
 
         // Act
         var edits = await formattingService.FormatAsync(documentContext, range, options, DisposalToken);
