--- conflicted
+++ resolved
@@ -21,55 +21,7 @@
         IDocumentSnapshot? documentSnapshot = null,
         RazorLSPOptions? razorLSPOptions = null)
     {
-<<<<<<< HEAD
-        codeDocument ??= TestRazorCodeDocument.CreateEmpty();
-
-        var filePathService = new FilePathService(TestLanguageServerFeatureOptions.Instance);
-        var mappingService = new RazorDocumentMappingService(filePathService, new TestDocumentContextFactory(), loggerFactory);
-
-        var dispatcher = new LSPProjectSnapshotManagerDispatcher(loggerFactory);
-        var versionCache = new DocumentVersionCache();
-        if (documentSnapshot is not null)
-        {
-            await dispatcher.RunOnDispatcherThreadAsync(() =>
-            {
-                versionCache.TrackDocumentVersion(documentSnapshot, version: 1);
-            }, CancellationToken.None);
-        }
-
-        var client = new FormattingLanguageServerClient(loggerFactory);
-        client.AddCodeDocument(codeDocument);
-
-        var configurationSyncService = new Mock<IConfigurationSyncService>(MockBehavior.Strict);
-        configurationSyncService
-            .Setup(c => c.GetLatestOptionsAsync(It.IsAny<CancellationToken>()))
-            .Returns(Task.FromResult(razorLSPOptions));
-
-        var optionsMonitorCache = new OptionsCache<RazorLSPOptions>();
-
-        var optionsMonitor = TestRazorLSPOptionsMonitor.Create(
-            configurationSyncService.Object,
-            optionsMonitorCache);
-
-        if (razorLSPOptions is not null)
-        {
-            await optionsMonitor.UpdateAsync(CancellationToken.None);
-        }
-
-        var passes = new List<IFormattingPass>()
-        {
-            new HtmlFormattingPass(mappingService, client, versionCache, optionsMonitor, loggerFactory),
-            new CSharpFormattingPass(mappingService, client, loggerFactory),
-            new CSharpOnTypeFormattingPass(mappingService, client, optionsMonitor, loggerFactory),
-            new RazorFormattingPass(mappingService, client, loggerFactory),
-            new FormattingDiagnosticValidationPass(mappingService, client, loggerFactory),
-            new FormattingContentValidationPass(mappingService, client, loggerFactory),
-        };
-
-        return new RazorFormattingService(passes, TestAdhocWorkspaceFactory.Instance);
-=======
         return Task.FromResult<IRazorFormattingService>(null!);
->>>>>>> bb0358a2
     }
 }
 #endif