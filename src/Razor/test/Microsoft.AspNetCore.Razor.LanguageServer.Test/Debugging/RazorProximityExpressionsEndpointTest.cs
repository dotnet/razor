--- conflicted
+++ resolved
@@ -7,6 +7,7 @@
 using Microsoft.AspNetCore.Razor.Test.Common.LanguageServer;
 using Microsoft.CodeAnalysis.Razor.DocumentMapping;
 using Microsoft.CodeAnalysis.Razor.Protocol.Debugging;
+using Microsoft.VisualStudio.LanguageServer.Protocol;
 using Xunit;
 using Xunit.Abstractions;
 
@@ -38,12 +39,8 @@
         var request = new RazorProximityExpressionsParams()
         {
             Uri = documentPath,
-<<<<<<< HEAD
-            Position = LspFactory.CreatePosition(1, 0),
-=======
             Position = VsLspFactory.CreatePosition(1, 0),
             HostDocumentSyncVersion = 0,
->>>>>>> c38fc3b9
         };
         codeDocument.SetUnsupported();
         var requestContext = CreateRazorRequestContext(documentContext);
@@ -68,12 +65,8 @@
         var request = new RazorProximityExpressionsParams()
         {
             Uri = documentPath,
-<<<<<<< HEAD
-            Position = LspFactory.CreatePosition(1, 8),
-=======
             Position = VsLspFactory.CreatePosition(1, 8),
             HostDocumentSyncVersion = 0,
->>>>>>> c38fc3b9
         };
         var requestContext = CreateRazorRequestContext(documentContext);
 
@@ -98,12 +91,8 @@
         var request = new RazorProximityExpressionsParams()
         {
             Uri = documentPath,
-<<<<<<< HEAD
-            Position = LspFactory.CreatePosition(1, 0),
-=======
             Position = VsLspFactory.CreatePosition(1, 0),
             HostDocumentSyncVersion = 0,
->>>>>>> c38fc3b9
         };
         var requestContext = CreateRazorRequestContext(documentContext);
 
@@ -128,12 +117,8 @@
         var request = new RazorProximityExpressionsParams()
         {
             Uri = documentPath,
-<<<<<<< HEAD
-            Position = LspFactory.CreatePosition(1, 0),
-=======
             Position = VsLspFactory.CreatePosition(1, 0),
             HostDocumentSyncVersion = 0,
->>>>>>> c38fc3b9
         };
         var requestContext = CreateRazorRequestContext(documentContext);
 
@@ -160,12 +145,8 @@
         var request = new RazorProximityExpressionsParams()
         {
             Uri = documentPath,
-<<<<<<< HEAD
-            Position = LspFactory.DefaultPosition,
-=======
             Position = VsLspFactory.DefaultPosition,
             HostDocumentSyncVersion = 0,
->>>>>>> c38fc3b9
         };
         var requestContext = CreateRazorRequestContext(documentContext);
 
