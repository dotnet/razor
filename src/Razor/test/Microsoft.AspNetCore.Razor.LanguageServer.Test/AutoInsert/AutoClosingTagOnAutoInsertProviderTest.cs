﻿// Copyright (c) .NET Foundation. All rights reserved.
// Licensed under the MIT license. See License.txt in the project root for license information.

using System;
using Microsoft.AspNetCore.Razor.Language;
using Microsoft.AspNetCore.Razor.Test.Common;
using Microsoft.Extensions.Options;
using Moq;
using Xunit;
using Xunit.Abstractions;
using static Microsoft.AspNetCore.Razor.Language.CommonMetadata;

namespace Microsoft.AspNetCore.Razor.LanguageServer.AutoInsert;

public class AutoClosingTagOnAutoInsertProviderTest : RazorOnAutoInsertProviderTestBase
{
    public AutoClosingTagOnAutoInsertProviderTest(ITestOutputHelper testOutput)
        : base(testOutput)
    {
    }

    private RazorLSPOptions Options { get; set; } = RazorLSPOptions.Default;

    private static TagHelperDescriptor CatchAllTagHelper
    {
        get
        {
            var descriptor = TagHelperDescriptorBuilder.Create("CatchAllTagHelper", "TestAssembly");
            descriptor.SetMetadata(TypeName("TestNamespace.CatchAllTagHelper"));
            descriptor.TagMatchingRule(builder => builder.RequireTagName("*").RequireTagStructure(TagStructure.Unspecified));

            return descriptor.Build();
        }
    }

    private static TagHelperDescriptor UnspecifiedInputMirroringTagHelper
    {
        get
        {
            var descriptor = TagHelperDescriptorBuilder.Create("TestTagHelper", "TestAssembly");
            descriptor.SetMetadata(TypeName("TestNamespace.TestTagHelper"));
            descriptor.TagMatchingRule(builder => builder.RequireTagName("Input").RequireTagStructure(TagStructure.Unspecified));

            return descriptor.Build();
        }
    }

    private static TagHelperDescriptor UnspecifiedTagHelper
    {
        get
        {
            var descriptor = TagHelperDescriptorBuilder.Create("TestTagHelper", "TestAssembly");
            descriptor.SetMetadata(TypeName("TestNamespace.TestTagHelper"));
            descriptor.TagMatchingRule(builder => builder.RequireTagName("test").RequireTagStructure(TagStructure.Unspecified));

            return descriptor.Build();
        }
    }

    private static TagHelperDescriptor UnspecifiedInputTagHelper
    {
        get
        {
            var descriptor = TagHelperDescriptorBuilder.Create("TestInputTagHelper", "TestAssembly");
            descriptor.SetMetadata(TypeName("TestNamespace.TestInputTagHelper"));
            descriptor.TagMatchingRule(builder => builder.RequireTagName("input").RequireTagStructure(TagStructure.Unspecified));

            return descriptor.Build();
        }
    }

    private static TagHelperDescriptor NormalOrSelfclosingInputTagHelper
    {
        get
        {
            var descriptor = TagHelperDescriptorBuilder.Create("TestInputTagHelper", "TestAssembly");
            descriptor.SetMetadata(TypeName("TestNamespace.TestInputTagHelper"));
            descriptor.TagMatchingRule(builder => builder.RequireTagName("input").RequireTagStructure(TagStructure.NormalOrSelfClosing));

            return descriptor.Build();
        }
    }

    private static TagHelperDescriptor NormalOrSelfClosingTagHelper
    {
        get
        {
            var descriptor = TagHelperDescriptorBuilder.Create("TestTagHelper2", "TestAssembly");
            descriptor.SetMetadata(TypeName("TestNamespace.TestTagHelper2"));
            descriptor.TagMatchingRule(builder => builder.RequireTagName("test").RequireTagStructure(TagStructure.NormalOrSelfClosing));

            return descriptor.Build();
        }
    }

    private static TagHelperDescriptor WithoutEndTagTagHelper
    {
        get
        {
            var descriptor = TagHelperDescriptorBuilder.Create("TestTagHelper3", "TestAssembly");
            descriptor.SetMetadata(TypeName("TestNamespace.TestTagHelper3"));
            descriptor.TagMatchingRule(builder => builder.RequireTagName("test").RequireTagStructure(TagStructure.WithoutEndTag));

            return descriptor.Build();
        }
    }

    [Fact]
    [WorkItem("https://github.com/dotnet/razor-tooling/issues/6217")]
    public void OnTypeCloseAngle_ConflictingAutoClosingBehaviorsChoosesMostSpecific()
    {
        RunAutoInsertTest(
input: @"
@addTagHelper *, TestAssembly

<test>$$
",
expected: @"
@addTagHelper *, TestAssembly

<test />
",
fileKind: FileKinds.Legacy,
tagHelpers: new[] { WithoutEndTagTagHelper, CatchAllTagHelper });

    }

    [Fact]
    [WorkItem("https://github.com/dotnet/aspnetcore/issues/36125")]
    public void OnTypeCloseAngle_TagHelperAlreadyHasEndTag()
    {
        RunAutoInsertTest(
input: @"
@addTagHelper *, TestAssembly

<test>$$<test></test></test>
",
expected: @"
@addTagHelper *, TestAssembly

<test><test></test></test>
",
fileKind: FileKinds.Legacy,
tagHelpers: new[] { NormalOrSelfClosingTagHelper });
    }

    [Fact]
    [WorkItem("https://github.com/dotnet/aspnetcore/issues/36125")]
    public void OnTypeCloseAngle_VoidTagHelperHasEndTag_ShouldStillAutoClose()
    {
        RunAutoInsertTest(
input: @"
@addTagHelper *, TestAssembly

<input>$$<input></input></input>
",
expected: @"
@addTagHelper *, TestAssembly

<input /><input></input></input>
",
fileKind: FileKinds.Legacy,
tagHelpers: new[] { UnspecifiedInputTagHelper });
    }

    [Fact]
    [WorkItem("https://github.com/dotnet/aspnetcore/issues/36125")]
    public void OnTypeCloseAngle_TagAlreadyHasEndTag()
    {
        RunAutoInsertTest(
input: @"
<div>$$<div></div></div>
",
expected: @"
<div><div></div></div>
");
    }

    [Fact]
    [WorkItem("https://github.com/dotnet/aspnetcore/issues/36125")]
    public void OnTypeCloseAngle_TagDoesNotAutoCloseOutOfScope()
    {
        RunAutoInsertTest(
input: @"
<div>
    @if (true)
    {
        <div>$$</div>
    }
",
expected: @"
<div>
    @if (true)
    {
        <div></div>
    }
");
    }

    [Fact]
    [WorkItem("https://github.com/dotnet/aspnetcore/issues/36125")]
    public void OnTypeCloseAngle_VoidTagHasEndTag_ShouldStillAutoClose()
    {
        RunAutoInsertTest(
input: @"
<input>$$<input></input></input>
",
expected: @"
<input /><input></input></input>
");
    }

    [Fact]
    [WorkItem("https://github.com/dotnet/aspnetcore/issues/36568")]
    public void OnTypeCloseAngle_VoidElementMirroringTagHelper()
    {
        RunAutoInsertTest(
input: @"
@addTagHelper *, TestAssembly

<Input>$$
",
expected: @"
@addTagHelper *, TestAssembly

<Input>$0</Input>
",
fileKind: FileKinds.Legacy,
tagHelpers: new[] { UnspecifiedInputMirroringTagHelper });
    }

    [Fact]
    [WorkItem("https://github.com/dotnet/aspnetcore/issues/36568")]
    public void OnTypeCloseAngle_VoidHtmlElementCapitalized_SelfCloses()
    {
        RunAutoInsertTest(
input: "<Input>$$",
expected: "<Input />",
fileKind: FileKinds.Legacy,
tagHelpers: Array.Empty<TagHelperDescriptor>());
    }

    [Fact]
    public void OnTypeCloseAngle_NormalOrSelfClosingStructureOverridesVoidTagBehavior()
    {
        RunAutoInsertTest(
input: @"
@addTagHelper *, TestAssembly

<input>$$
",
expected: @"
@addTagHelper *, TestAssembly

<input>$0</input>
",
fileKind: FileKinds.Legacy,
tagHelpers: new[] { NormalOrSelfclosingInputTagHelper });
    }

    [Fact]
    public void OnTypeCloseAngle_UnspeccifiedStructureInheritsVoidTagBehavior()
    {
        RunAutoInsertTest(
input: @"
@addTagHelper *, TestAssembly

<input>$$
",
expected: @"
@addTagHelper *, TestAssembly

<input />
",
fileKind: FileKinds.Legacy,
tagHelpers: new[] { UnspecifiedInputTagHelper });
    }

    [Fact]
    public void OnTypeCloseAngle_UnspeccifiedTagHelperTagStructure()
    {
        RunAutoInsertTest(
input: @"
@addTagHelper *, TestAssembly

<test>$$
",
expected: @"
@addTagHelper *, TestAssembly

<test>$0</test>
",
fileKind: FileKinds.Legacy,
tagHelpers: new[] { UnspecifiedTagHelper });
    }

    [Fact]
    public void OnTypeCloseAngle_NormalOrSelfClosingTagHelperTagStructure()
    {
        RunAutoInsertTest(
input: @"
@addTagHelper *, TestAssembly

<test>$$
",
expected: @"
@addTagHelper *, TestAssembly

<test>$0</test>
",
fileKind: FileKinds.Legacy,
tagHelpers: new[] { NormalOrSelfClosingTagHelper });
    }

    [Fact]
    [WorkItem("https://github.com/dotnet/aspnetcore/issues/33930")]
    public void OnTypeCloseAngle_TagHelperInHtml_NestedStatement()
    {
        RunAutoInsertTest(
input: @"
@addTagHelper *, TestAssembly

@if (true)
{
<div><test>$$</div>
}
",
expected: @"
@addTagHelper *, TestAssembly

@if (true)
{
<div><test>$0</test></div>
}
",
fileKind: FileKinds.Legacy,
tagHelpers: new[] { NormalOrSelfClosingTagHelper });
    }

    [Fact]
    [WorkItem("https://github.com/dotnet/razor-tooling/issues/5694")]
    public void OnTypeCloseAngle_HtmlTagInHtml_NestedStatement_WithAttribute()
    {
        RunAutoInsertTest(
input: @"
@addTagHelper *, TestAssembly

@if (true)
{
<div><a target=""_blank"">$$</div>
}
",
expected: @"
@addTagHelper *, TestAssembly

@if (true)
{
<div><a target=""_blank"">$0</a></div>
}
",
fileKind: FileKinds.Legacy,
tagHelpers: new[] { NormalOrSelfClosingTagHelper });
    }

    [Fact]
    [WorkItem("https://github.com/dotnet/razor-tooling/issues/5694")]
    public void OnTypeCloseAngle_HtmlTagInHtml_NestedStatement_WithAttribute_SpaceBetweenClosingAngleAndAttributeClosingQuote()
    {
        RunAutoInsertTest(
input: @"
@addTagHelper *, TestAssembly

@if (true)
{
<div><a target=""_blank"" >$$</div>
}
",
expected: @"
@addTagHelper *, TestAssembly

@if (true)
{
<div><a target=""_blank"" >$0</a></div>
}
",
fileKind: FileKinds.Legacy,
tagHelpers: new[] { NormalOrSelfClosingTagHelper });
    }

    [Fact]
    [WorkItem("https://github.com/dotnet/razor-tooling/issues/5694")]
    public void OnTypeCloseAngle_HtmlTagInHtml_NestedStatement_WithMinimalizedAttribute()
    {
        RunAutoInsertTest(
input: @"
@addTagHelper *, TestAssembly

@if (true)
{
<div><form novalidate>$$</div>
}
",
expected: @"
@addTagHelper *, TestAssembly

@if (true)
{
<div><form novalidate>$0</form></div>
}
",
fileKind: FileKinds.Legacy,
tagHelpers: new[] { NormalOrSelfClosingTagHelper });
    }

    [Fact]
    [WorkItem("https://github.com/dotnet/razor-tooling/issues/5694")]
    public void OnTypeCloseAngle_HtmlTagInHtml_NestedStatement_WithMinimalizedAttribute_SpaceBetweenClosingAngleAndAttributeClosingQuote()
    {
        RunAutoInsertTest(
input: @"
@addTagHelper *, TestAssembly

@if (true)
{
<div><form novalidate >$$</div>
}
",
expected: @"
@addTagHelper *, TestAssembly

@if (true)
{
<div><form novalidate >$0</form></div>
}
",
fileKind: FileKinds.Legacy,
tagHelpers: new[] { NormalOrSelfClosingTagHelper });
    }

    [Fact]
    [WorkItem("https://github.com/dotnet/razor-tooling/issues/5694")]
    public void OnTypeCloseAngle_TagHelperInHtml_NestedStatement_WithAttribute()
    {
        RunAutoInsertTest(
input: @"
@addTagHelper *, TestAssembly

@if (true)
{
<div><test attribute=""value"">$$</div>
}
",
expected: @"
@addTagHelper *, TestAssembly

@if (true)
{
<div><test attribute=""value"">$0</test></div>
}
",
fileKind: FileKinds.Legacy,
tagHelpers: new[] { NormalOrSelfClosingTagHelper });
    }

    [Fact]
    [WorkItem("https://github.com/dotnet/razor-tooling/issues/5694")]
    public void OnTypeCloseAngle_TagHelperInHtml_NestedStatement_WithAttribute_SpaceBetweenClosingAngleAndAttributeClosingQuote()
    {
        RunAutoInsertTest(
input: @"
@addTagHelper *, TestAssembly

@if (true)
{
<div><test attribute=""value"" >$$</div>
}
",
expected: @"
@addTagHelper *, TestAssembly

@if (true)
{
<div><test attribute=""value"" >$0</test></div>
}
",
fileKind: FileKinds.Legacy,
tagHelpers: new[] { NormalOrSelfClosingTagHelper });
    }

    [Fact]
    [WorkItem("https://github.com/dotnet/razor-tooling/issues/5694")]
    public void OnTypeCloseAngle_TagHelperInHtml_NestedStatement_WithMinimalizedAttribute()
    {
        RunAutoInsertTest(
input: @"
@addTagHelper *, TestAssembly

@if (true)
{
<div><test bool-val>$$</div>
}
",
expected: @"
@addTagHelper *, TestAssembly

@if (true)
{
<div><test bool-val>$0</test></div>
}
",
fileKind: FileKinds.Legacy,
tagHelpers: new[] { NormalOrSelfClosingTagHelper });
    }

    [Fact]
    [WorkItem("https://github.com/dotnet/razor-tooling/issues/5694")]
    public void OnTypeCloseAngle_TagHelperInHtml_NestedStatement_WithMinimalizedAttribute_SpaceBetweenClosingAngleAndAttributeClosingQuote()
    {
        RunAutoInsertTest(
input: @"
@addTagHelper *, TestAssembly

@if (true)
{
<div><test bool-val >$$</div>
}
",
expected: @"
@addTagHelper *, TestAssembly

@if (true)
{
<div><test bool-val >$0</test></div>
}
",
fileKind: FileKinds.Legacy,
tagHelpers: new[] { NormalOrSelfClosingTagHelper });
    }

    [Fact]
    [WorkItem("https://github.com/dotnet/aspnetcore/issues/33930")]
    public void OnTypeCloseAngle_TagHelperInTagHelper_NestedStatement()
    {
        RunAutoInsertTest(
input: @"
@addTagHelper *, TestAssembly

@if (true)
{
<test><input>$$</test>
}
",
expected: @"
@addTagHelper *, TestAssembly

@if (true)
{
<test><input /></test>
}
",
fileKind: FileKinds.Legacy,
tagHelpers: new[] { NormalOrSelfClosingTagHelper, UnspecifiedInputTagHelper });
    }

    [Fact]
    [WorkItem("https://github.com/dotnet/aspnetcore/issues/36906")]
    public void OnTypeCloseAngle_TagHelperNextToVoidTagHelper_NestedStatement()
    {
        RunAutoInsertTest(
input: @"
@addTagHelper *, TestAssembly

@if (true)
{
<test>$$<input />
}
",
expected: @"
@addTagHelper *, TestAssembly

@if (true)
{
<test>$0</test><input />
}
",
fileKind: FileKinds.Legacy,
tagHelpers: new[] { NormalOrSelfClosingTagHelper, UnspecifiedInputTagHelper });
    }

    [Fact]
    [WorkItem("https://github.com/dotnet/aspnetcore/issues/36906")]
    public void OnTypeCloseAngle_TagHelperNextToTagHelper_NestedStatement()
    {
        RunAutoInsertTest(
input: @"
@addTagHelper *, TestAssembly

@if (true)
{
<test>$$<input></input>
}
",
expected: @"
@addTagHelper *, TestAssembly

@if (true)
{
<test>$0</test><input></input>
}
",
fileKind: FileKinds.Legacy,
tagHelpers: new[] { NormalOrSelfClosingTagHelper, NormalOrSelfclosingInputTagHelper });
    }

    [Fact]
    public void OnTypeCloseAngle_NormalOrSelfClosingTagHelperTagStructure_CodeBlock()
    {
        RunAutoInsertTest(
input: @"
@addTagHelper *, TestAssembly

@{
    <test>$$
}
",
expected: @"
@addTagHelper *, TestAssembly

@{
    <test>$0</test>
}
",
fileKind: FileKinds.Legacy,
tagHelpers: new[] { NormalOrSelfClosingTagHelper });
    }

    [Fact]
    public void OnTypeCloseAngle_WithSlash_WithoutEndTagTagHelperTagStructure()
    {
        RunAutoInsertTest(
input: @"
@addTagHelper *, TestAssembly

<test />$$
",
expected: @"
@addTagHelper *, TestAssembly

<test />
",
fileKind: FileKinds.Legacy,
tagHelpers: new[] { WithoutEndTagTagHelper });
    }

    [Fact]
    [WorkItem("https://github.com/dotnet/aspnetcore/issues/33930")]
    public void OnTypeCloseAngle_NestedStatement()
    {
        RunAutoInsertTest(
input: @"
@addTagHelper *, TestAssembly

@if (true)
{
<div><test />$$</div>
}
",
expected: @"
@addTagHelper *, TestAssembly

@if (true)
{
<div><test /></div>
}
",
fileKind: FileKinds.Legacy,
tagHelpers: new[] { WithoutEndTagTagHelper });
    }

    [Fact]
    public void OnTypeCloseAngle_WithSpace_WithoutEndTagTagHelperTagStructure()
    {
        RunAutoInsertTest(
input: @"
@addTagHelper *, TestAssembly

<test >$$
",
expected: @"
@addTagHelper *, TestAssembly

<test />
",
fileKind: FileKinds.Legacy,
tagHelpers: new[] { WithoutEndTagTagHelper });
    }

    [Fact]
    public void OnTypeCloseAngle_WithoutEndTagTagHelperTagStructure()
    {
        RunAutoInsertTest(
input: @"
@addTagHelper *, TestAssembly

<test>$$
",
expected: @"
@addTagHelper *, TestAssembly

<test />
",
fileKind: FileKinds.Legacy,
tagHelpers: new[] { WithoutEndTagTagHelper });
    }

    [Fact]
    public void OnTypeCloseAngle_WithoutEndTagTagHelperTagStructure_CodeBlock()
    {
        RunAutoInsertTest(
input: @"
@addTagHelper *, TestAssembly

@{
    <test>$$
}
",
expected: @"
@addTagHelper *, TestAssembly

@{
    <test>
}
",
fileKind: FileKinds.Legacy,
tagHelpers: new[] { WithoutEndTagTagHelper });
    }

    [Fact]
    public void OnTypeCloseAngle_MultipleApplicableTagHelperTagStructures()
    {
        RunAutoInsertTest(
input: @"
@addTagHelper *, TestAssembly

<test>$$
",
expected: @"
@addTagHelper *, TestAssembly

<test>$0</test>
",
fileKind: FileKinds.Legacy,
tagHelpers: new[] { UnspecifiedTagHelper, NormalOrSelfClosingTagHelper, WithoutEndTagTagHelper });
    }

    [Fact]
    public void OnTypeCloseAngle_EscapedTagTagHelperAutoCompletesWithEscape()
    {
        RunAutoInsertTest(
input: @"
@addTagHelper *, TestAssembly

<!test>$$
",
expected: @"
@addTagHelper *, TestAssembly

<!test>$0</!test>
",
fileKind: FileKinds.Legacy,
tagHelpers: new[] { NormalOrSelfClosingTagHelper });
    }

    [Fact]
    public void OnTypeCloseAngle_AlwaysClosesStandardHTMLTag()
    {
        RunAutoInsertTest(
input: @"
    <div><div>$$</div>
",
expected: @"
    <div><div>$0</div></div>
");
    }

    [Fact]
    [WorkItem("https://github.com/dotnet/aspnetcore/issues/33930")]
    public void OnTypeCloseAngle_ClosesStandardHTMLTag_NestedStatement()
    {
        RunAutoInsertTest(
input: @"
@if (true)
{
    <div><p>$$</div>
}
",
expected: @"
@if (true)
{
    <div><p>$0</p></div>
}
");
    }

    [Fact]
    [WorkItem("https://github.com/dotnet/aspnetcore/issues/36906")]
    public void OnTypeCloseAngle_TagNextToTag_NestedStatement()
    {
        RunAutoInsertTest(
input: @"
@if (true)
{
    <p>$$<div></div>
}
",
expected: @"
@if (true)
{
    <p>$0</p><div></div>
}
");
    }

    [Fact]
    [WorkItem("https://github.com/dotnet/aspnetcore/issues/36906")]
    public void OnTypeCloseAngle_TagNextToVoidTag_NestedStatement()
    {
        RunAutoInsertTest(
input: @"
@if (true)
{
    <p>$$<input />
}
",
expected: @"
@if (true)
{
    <p>$0</p><input />
}
");
    }

    [Fact]
    public void OnTypeCloseAngle_ClosesStandardHTMLTag()
    {
        RunAutoInsertTest(
input: @"
    <div>$$
",
expected: @"
    <div>$0</div>
");
    }

    [Fact]
    public void OnTypeCloseAngle_ClosesStandardHTMLTag_CodeBlock()
    {
        RunAutoInsertTest(
input: @"
@{
    <div>$$
}
",
expected: @"
@{
    <div>$0</div>
}
");
    }

    [Fact]
    public void OnTypeCloseAngle_ClosesVoidHTMLTag()
    {
        RunAutoInsertTest(
input: @"
    <input>$$
",
expected: @"
    <input />
");
    }

    [Fact]
    [WorkItem("https://github.com/dotnet/aspnetcore/issues/33930")]
    public void OnTypeCloseAngle_ClosesVoidHTMLTag_NestedStatement()
    {
        RunAutoInsertTest(
input: @"
@if (true)
{
    <strong><input>$$</strong>
}
",
expected: @"
@if (true)
{
    <strong><input /></strong>
}
");
    }

    [Fact]
    public void OnTypeCloseAngle_ClosesVoidHTMLTag_CodeBlock()
    {
        RunAutoInsertTest(
input: @"
@{
    <input>$$
}
",
expected: @"
@{
    <input />
}
");
    }

    [Fact]
    public void OnTypeCloseAngle_WithSlash_ClosesVoidHTMLTag()
    {
        RunAutoInsertTest(
input: @"
    <input />$$
",
expected: @"
    <input />
");
    }

    [Fact]
    public void OnTypeCloseAngle_WithSpace_ClosesVoidHTMLTag()
    {
        RunAutoInsertTest(
input: @"
    <input >$$
",
expected: @"
    <input />
");
    }

    [Fact]
    public void OnTypeCloseAngle_AutoInsertDisabled_Noops()
    {
<<<<<<< HEAD
        Options = new RazorLSPOptions(Trace.Off, EnableFormatting: true, AutoClosingTags: false, InsertSpaces: true, TabSize: 4, FormatOnType: true, ColorBackground: true);
=======
        Options = RazorLSPOptions.Default with { AutoClosingTags = false };
>>>>>>> 9ab6944f
        RunAutoInsertTest(
input: @"
    <div>$$
",
expected: @"
    <div>
");
    }

    internal override IOnAutoInsertProvider CreateProvider()
    {
        var optionsMonitor = new Mock<IOptionsMonitor<RazorLSPOptions>>(MockBehavior.Strict);
        optionsMonitor.SetupGet(o => o.CurrentValue).Returns(Options);

        var provider = new AutoClosingTagOnAutoInsertProvider(optionsMonitor.Object, LoggerFactory);
        return provider;
    }
}<|MERGE_RESOLUTION|>--- conflicted
+++ resolved
@@ -942,11 +942,7 @@
     [Fact]
     public void OnTypeCloseAngle_AutoInsertDisabled_Noops()
     {
-<<<<<<< HEAD
-        Options = new RazorLSPOptions(Trace.Off, EnableFormatting: true, AutoClosingTags: false, InsertSpaces: true, TabSize: 4, FormatOnType: true, ColorBackground: true);
-=======
         Options = RazorLSPOptions.Default with { AutoClosingTags = false };
->>>>>>> 9ab6944f
         RunAutoInsertTest(
 input: @"
     <div>$$
