﻿// Copyright (c) .NET Foundation. All rights reserved.
// Licensed under the MIT license. See License.txt in the project root for license information.

#nullable disable

using System;
using System.Threading;
using System.Threading.Tasks;
using Microsoft.AspNetCore.Razor.Language;
using Microsoft.AspNetCore.Razor.LanguageServer.Common;
using Microsoft.AspNetCore.Razor.LanguageServer.Protocol;
using Microsoft.AspNetCore.Razor.LanguageServer.Test.Common;
using Microsoft.AspNetCore.Razor.Test.Common;
using Microsoft.AspNetCore.Razor.Test.Common.Mef;
using Microsoft.CodeAnalysis.Razor.Workspaces;
using Microsoft.CodeAnalysis.Razor.Workspaces.Extensions;
using Microsoft.VisualStudio.Editor.Razor;
using Microsoft.VisualStudio.LanguageServer.Protocol;
using Moq;
using Xunit;
using Xunit.Abstractions;
using DefinitionResult = Microsoft.VisualStudio.LanguageServer.Protocol.SumType<
    Microsoft.VisualStudio.LanguageServer.Protocol.VSInternalLocation,
    Microsoft.VisualStudio.LanguageServer.Protocol.VSInternalLocation[],
    Microsoft.VisualStudio.LanguageServer.Protocol.DocumentLink[]>;
using ImplementationResult = Microsoft.VisualStudio.LanguageServer.Protocol.SumType<
    Microsoft.VisualStudio.LanguageServer.Protocol.Location[],
    Microsoft.VisualStudio.LanguageServer.Protocol.VSInternalReferenceItem[]>;

namespace Microsoft.AspNetCore.Razor.LanguageServer;

[UseExportProvider]
public abstract class SingleServerDelegatingEndpointTestBase : LanguageServerTestBase
{
    internal DocumentContextFactory DocumentContextFactory { get; private set; }
    internal LanguageServerFeatureOptions LanguageServerFeatureOptions { get; private set; }
    internal TestLanguageServer LanguageServer { get; private set; }
    internal RazorDocumentMappingService DocumentMappingService { get; private set; }

    protected SingleServerDelegatingEndpointTestBase(ITestOutputHelper testOutput)
        : base(testOutput)
    {
    }

    protected async Task CreateLanguageServerAsync(RazorCodeDocument codeDocument, string razorFilePath)
    {
        var realLanguageServerFeatureOptions = new DefaultLanguageServerFeatureOptions();

        var csharpSourceText = codeDocument.GetCSharpSourceText();
        var csharpDocumentUri = new Uri(realLanguageServerFeatureOptions.GetRazorCSharpFilePath(razorFilePath));
        var csharpServer = await CSharpTestLspServerHelpers.CreateCSharpLspServerAsync(
            csharpSourceText,
            csharpDocumentUri,
            new VSInternalServerCapabilities
            {
                SupportsDiagnosticRequests = true,
            },
            razorSpanMappingService: null,
            DisposalToken);

        AddDisposable(csharpServer);

        await csharpServer.OpenDocumentAsync(csharpDocumentUri, csharpSourceText.ToString()).ConfigureAwait(false);

        DocumentContextFactory = new TestDocumentContextFactory(razorFilePath, codeDocument, version: 1337);
        LanguageServerFeatureOptions = Mock.Of<LanguageServerFeatureOptions>(options =>
            options.SupportsFileManipulation == true &&
            options.SingleServerSupport == true &&
            options.CSharpVirtualDocumentSuffix == realLanguageServerFeatureOptions.CSharpVirtualDocumentSuffix &&
            options.HtmlVirtualDocumentSuffix == realLanguageServerFeatureOptions.HtmlVirtualDocumentSuffix,
            MockBehavior.Strict);
        LanguageServer = new TestLanguageServer(csharpServer, csharpDocumentUri, DisposalToken);
        DocumentMappingService = new DefaultRazorDocumentMappingService(LanguageServerFeatureOptions, DocumentContextFactory, LoggerFactory);
    }

    internal class TestLanguageServer : ClientNotifierServiceBase
    {
<<<<<<< HEAD
        internal DocumentContextFactory DocumentContextFactory { get; private set; }
        internal LanguageServerFeatureOptions LanguageServerFeatureOptions { get; private set; }
        internal TestLanguageServer LanguageServer { get; private set; }
        internal RazorDocumentMappingService DocumentMappingService { get; private set; }
        internal TagHelperFactsService TagHelperFactsService { get; private set; }
        internal HtmlFactsService HtmlFactsService { get; private set; }
=======
        private readonly CSharpTestLspServer _csharpServer;
        private readonly Uri _csharpDocumentUri;
        private readonly CancellationToken _cancellationToken;
>>>>>>> 34f1c25e

        public int RequestCount;

        public TestLanguageServer(
            CSharpTestLspServer csharpServer,
            Uri csharpDocumentUri,
            CancellationToken cancellationToken)
        {
            _csharpServer = csharpServer;
            _csharpDocumentUri = csharpDocumentUri;
            _cancellationToken = cancellationToken;
        }

        public override Task OnInitializedAsync(VSInternalClientCapabilities clientCapabilities, CancellationToken cancellationToken)
        {
<<<<<<< HEAD
            var realLanguageServerFeatureOptions = new DefaultLanguageServerFeatureOptions();

            var csharpSourceText = codeDocument.GetCSharpSourceText();
            var csharpDocumentUri = new Uri(realLanguageServerFeatureOptions.GetRazorCSharpFilePath(razorFilePath));
            var csharpServer = await CSharpTestLspServerHelpers.CreateCSharpLspServerAsync(
                csharpSourceText,
                csharpDocumentUri,
                new ServerCapabilities(),
                razorSpanMappingService: null,
                DisposalToken);

            AddDisposable(csharpServer);

            await csharpServer.OpenDocumentAsync(csharpDocumentUri, csharpSourceText.ToString()).ConfigureAwait(false);

            DocumentContextFactory = new TestDocumentContextFactory(razorFilePath, codeDocument, version: 1337);
            LanguageServerFeatureOptions = Mock.Of<LanguageServerFeatureOptions>(options =>
                options.SupportsFileManipulation == true &&
                options.SingleServerSupport == true &&
                options.CSharpVirtualDocumentSuffix == realLanguageServerFeatureOptions.CSharpVirtualDocumentSuffix &&
                options.HtmlVirtualDocumentSuffix == realLanguageServerFeatureOptions.HtmlVirtualDocumentSuffix,
                MockBehavior.Strict);
            LanguageServer = new TestLanguageServer(csharpServer, csharpDocumentUri, DisposalToken);
            DocumentMappingService = new DefaultRazorDocumentMappingService(LanguageServerFeatureOptions, DocumentContextFactory, LoggerFactory);
            TagHelperFactsService = new DefaultTagHelperFactsService();
            HtmlFactsService = new DefaultHtmlFactsService();
=======
            return Task.CompletedTask;
>>>>>>> 34f1c25e
        }

        public async override Task<TResponse> SendRequestAsync<TParams, TResponse>(string method, TParams @params, CancellationToken cancellationToken)
        {
            RequestCount++;
            object result = method switch
            {
                RazorLanguageServerCustomMessageTargets.RazorDefinitionEndpointName => await HandleDefinitionAsync(@params),
                RazorLanguageServerCustomMessageTargets.RazorImplementationEndpointName => await HandleImplementationAsync(@params),
                RazorLanguageServerCustomMessageTargets.RazorSignatureHelpEndpointName => await HandleSignatureHelpAsync(@params),
                RazorLanguageServerCustomMessageTargets.RazorRenameEndpointName => await HandleRenameAsync(@params),
                RazorLanguageServerCustomMessageTargets.RazorOnAutoInsertEndpointName => await HandleOnAutoInsertAsync(@params),
                RazorLanguageServerCustomMessageTargets.RazorValidateBreakpointRangeName => await HandleValidateBreakpointRangeAsync(@params),
                _ => throw new NotImplementedException($"I don't know how to handle the '{method}' method.")
            };

            return (TResponse)result;
        }

<<<<<<< HEAD
            public async override Task<TResponse> SendRequestAsync<TParams, TResponse>(string method, TParams @params, CancellationToken cancellationToken)
            {
                RequestCount++;
                object result = method switch
                {
                    RazorLanguageServerCustomMessageTargets.RazorDefinitionEndpointName => await HandleDefinitionAsync(@params),
                    RazorLanguageServerCustomMessageTargets.RazorImplementationEndpointName => await HandleImplementationAsync(@params),
                    RazorLanguageServerCustomMessageTargets.RazorSignatureHelpEndpointName => await HandleSignatureHelpAsync(@params),
                    RazorLanguageServerCustomMessageTargets.RazorRenameEndpointName => await HandleRenameAsync(@params),
                    RazorLanguageServerCustomMessageTargets.RazorOnAutoInsertEndpointName => await HandleOnAutoInsertAsync(@params),
                    RazorLanguageServerCustomMessageTargets.RazorValidateBreakpointRangeName => await HandleValidateBreakpointRangeAsync(@params),
                    RazorLanguageServerCustomMessageTargets.RazorReferencesEndpointName => await HandleReferencesAsync(@params),
                    _ => throw new NotImplementedException($"I don't know how to handle the '{method}' method.")
                };

                return (TResponse)result;
            }

            private async Task<VSInternalReferenceItem[]> HandleReferencesAsync<TParams>(TParams @params)
            {
                var delegatedParams = Assert.IsType<DelegatedPositionParams>(@params);
                var delegatedRequest = new TextDocumentPositionParams()
                {
                    TextDocument = new TextDocumentIdentifier()
                    {
                        Uri = _csharpDocumentUri
                    },
                    Position = delegatedParams.ProjectedPosition
                };

                var result = await _csharpServer.ExecuteRequestAsync<TextDocumentPositionParams, VSInternalReferenceItem[]>(
                    Methods.TextDocumentReferencesName,
                    delegatedRequest,
                    _cancellationToken);

                return result;
            }

            private async Task<DefinitionResult?> HandleDefinitionAsync<T>(T @params)
=======
        private async Task<DefinitionResult?> HandleDefinitionAsync<T>(T @params)
        {
            var delegatedParams = Assert.IsType<DelegatedPositionParams>(@params);
            var delegatedRequest = new TextDocumentPositionParams()
>>>>>>> 34f1c25e
            {
                TextDocument = new TextDocumentIdentifier()
                {
                    Uri = _csharpDocumentUri
                },
                Position = delegatedParams.ProjectedPosition
            };

            var result = await _csharpServer.ExecuteRequestAsync<TextDocumentPositionParams, DefinitionResult?>(
                Methods.TextDocumentDefinitionName,
                delegatedRequest,
                _cancellationToken);

            return result;
        }

        private async Task<ImplementationResult> HandleImplementationAsync<T>(T @params)
        {
            var delegatedParams = Assert.IsType<DelegatedPositionParams>(@params);
            var delegatedRequest = new TextDocumentPositionParams()
            {
                TextDocument = new TextDocumentIdentifier()
                {
                    Uri = _csharpDocumentUri
                },
                Position = delegatedParams.ProjectedPosition
            };

            var result = await _csharpServer.ExecuteRequestAsync<TextDocumentPositionParams, ImplementationResult>(
                Methods.TextDocumentImplementationName,
                delegatedRequest,
                _cancellationToken);

            return result;
        }

        private async Task<VisualStudio.LanguageServer.Protocol.SignatureHelp> HandleSignatureHelpAsync<T>(T @params)
        {
            var delegatedParams = Assert.IsType<DelegatedPositionParams>(@params);
            var delegatedRequest = new SignatureHelpParams()
            {
                TextDocument = new TextDocumentIdentifier()
                {
                    Uri = _csharpDocumentUri
                },
                Position = delegatedParams.ProjectedPosition,
            };

            var result = await _csharpServer.ExecuteRequestAsync<SignatureHelpParams, VisualStudio.LanguageServer.Protocol.SignatureHelp>(
                Methods.TextDocumentSignatureHelpName,
                delegatedRequest,
                _cancellationToken);

            return result;
        }

        private async Task<WorkspaceEdit> HandleRenameAsync<T>(T @params)
        {
            var delegatedParams = Assert.IsType<DelegatedRenameParams>(@params);
            var delegatedRequest = new RenameParams()
            {
                TextDocument = new TextDocumentIdentifier()
                {
                    Uri = _csharpDocumentUri
                },
                Position = delegatedParams.ProjectedPosition,
                NewName = delegatedParams.NewName,
            };

            var result = await _csharpServer.ExecuteRequestAsync<RenameParams, WorkspaceEdit>(
                Methods.TextDocumentRenameName,
                delegatedRequest,
                _cancellationToken);

            return result;
        }

        private async Task<VSInternalDocumentOnAutoInsertResponseItem> HandleOnAutoInsertAsync<T>(T @params)
        {
            var delegatedParams = Assert.IsType<DelegatedOnAutoInsertParams>(@params);
            var delegatedRequest = new VSInternalDocumentOnAutoInsertParams()
            {
                TextDocument = new TextDocumentIdentifier()
                {
                    Uri = _csharpDocumentUri
                },
                Position = delegatedParams.ProjectedPosition,
                Character = delegatedParams.Character,
                Options = delegatedParams.Options
            };

            var result = await _csharpServer.ExecuteRequestAsync<VSInternalDocumentOnAutoInsertParams, VSInternalDocumentOnAutoInsertResponseItem>(
                VSInternalMethods.OnAutoInsertName,
                delegatedRequest,
                _cancellationToken);

            return result;
        }

        public override Task SendNotificationAsync<TParams>(string method, TParams @params, CancellationToken cancellationToken)
        {
            throw new NotImplementedException();
        }

        public override Task SendNotificationAsync(string method, CancellationToken cancellationToken)
        {
            throw new NotImplementedException();
        }

        private async Task<Range> HandleValidateBreakpointRangeAsync<T>(T @params)
        {
            var delegatedParams = Assert.IsType<DelegatedValidateBreakpointRangeParams>(@params);
            var delegatedRequest = new VSInternalValidateBreakableRangeParams()
            {
                TextDocument = new TextDocumentIdentifier()
                {
                    Uri = _csharpDocumentUri
                },
                Range = delegatedParams.ProjectedRange,
            };

            var result = await _csharpServer.ExecuteRequestAsync<VSInternalValidateBreakableRangeParams, Range>(
                VSInternalMethods.TextDocumentValidateBreakableRangeName, delegatedRequest, _cancellationToken);

            return result;
        }
    }
}<|MERGE_RESOLUTION|>--- conflicted
+++ resolved
@@ -75,18 +75,9 @@
 
     internal class TestLanguageServer : ClientNotifierServiceBase
     {
-<<<<<<< HEAD
-        internal DocumentContextFactory DocumentContextFactory { get; private set; }
-        internal LanguageServerFeatureOptions LanguageServerFeatureOptions { get; private set; }
-        internal TestLanguageServer LanguageServer { get; private set; }
-        internal RazorDocumentMappingService DocumentMappingService { get; private set; }
-        internal TagHelperFactsService TagHelperFactsService { get; private set; }
-        internal HtmlFactsService HtmlFactsService { get; private set; }
-=======
         private readonly CSharpTestLspServer _csharpServer;
         private readonly Uri _csharpDocumentUri;
         private readonly CancellationToken _cancellationToken;
->>>>>>> 34f1c25e
 
         public int RequestCount;
 
@@ -102,36 +93,7 @@
 
         public override Task OnInitializedAsync(VSInternalClientCapabilities clientCapabilities, CancellationToken cancellationToken)
         {
-<<<<<<< HEAD
-            var realLanguageServerFeatureOptions = new DefaultLanguageServerFeatureOptions();
-
-            var csharpSourceText = codeDocument.GetCSharpSourceText();
-            var csharpDocumentUri = new Uri(realLanguageServerFeatureOptions.GetRazorCSharpFilePath(razorFilePath));
-            var csharpServer = await CSharpTestLspServerHelpers.CreateCSharpLspServerAsync(
-                csharpSourceText,
-                csharpDocumentUri,
-                new ServerCapabilities(),
-                razorSpanMappingService: null,
-                DisposalToken);
-
-            AddDisposable(csharpServer);
-
-            await csharpServer.OpenDocumentAsync(csharpDocumentUri, csharpSourceText.ToString()).ConfigureAwait(false);
-
-            DocumentContextFactory = new TestDocumentContextFactory(razorFilePath, codeDocument, version: 1337);
-            LanguageServerFeatureOptions = Mock.Of<LanguageServerFeatureOptions>(options =>
-                options.SupportsFileManipulation == true &&
-                options.SingleServerSupport == true &&
-                options.CSharpVirtualDocumentSuffix == realLanguageServerFeatureOptions.CSharpVirtualDocumentSuffix &&
-                options.HtmlVirtualDocumentSuffix == realLanguageServerFeatureOptions.HtmlVirtualDocumentSuffix,
-                MockBehavior.Strict);
-            LanguageServer = new TestLanguageServer(csharpServer, csharpDocumentUri, DisposalToken);
-            DocumentMappingService = new DefaultRazorDocumentMappingService(LanguageServerFeatureOptions, DocumentContextFactory, LoggerFactory);
-            TagHelperFactsService = new DefaultTagHelperFactsService();
-            HtmlFactsService = new DefaultHtmlFactsService();
-=======
             return Task.CompletedTask;
->>>>>>> 34f1c25e
         }
 
         public async override Task<TResponse> SendRequestAsync<TParams, TResponse>(string method, TParams @params, CancellationToken cancellationToken)
@@ -145,58 +107,37 @@
                 RazorLanguageServerCustomMessageTargets.RazorRenameEndpointName => await HandleRenameAsync(@params),
                 RazorLanguageServerCustomMessageTargets.RazorOnAutoInsertEndpointName => await HandleOnAutoInsertAsync(@params),
                 RazorLanguageServerCustomMessageTargets.RazorValidateBreakpointRangeName => await HandleValidateBreakpointRangeAsync(@params),
+                RazorLanguageServerCustomMessageTargets.RazorReferencesEndpointName => await HandleReferencesAsync(@params),
                 _ => throw new NotImplementedException($"I don't know how to handle the '{method}' method.")
             };
 
             return (TResponse)result;
         }
 
-<<<<<<< HEAD
-            public async override Task<TResponse> SendRequestAsync<TParams, TResponse>(string method, TParams @params, CancellationToken cancellationToken)
-            {
-                RequestCount++;
-                object result = method switch
-                {
-                    RazorLanguageServerCustomMessageTargets.RazorDefinitionEndpointName => await HandleDefinitionAsync(@params),
-                    RazorLanguageServerCustomMessageTargets.RazorImplementationEndpointName => await HandleImplementationAsync(@params),
-                    RazorLanguageServerCustomMessageTargets.RazorSignatureHelpEndpointName => await HandleSignatureHelpAsync(@params),
-                    RazorLanguageServerCustomMessageTargets.RazorRenameEndpointName => await HandleRenameAsync(@params),
-                    RazorLanguageServerCustomMessageTargets.RazorOnAutoInsertEndpointName => await HandleOnAutoInsertAsync(@params),
-                    RazorLanguageServerCustomMessageTargets.RazorValidateBreakpointRangeName => await HandleValidateBreakpointRangeAsync(@params),
-                    RazorLanguageServerCustomMessageTargets.RazorReferencesEndpointName => await HandleReferencesAsync(@params),
-                    _ => throw new NotImplementedException($"I don't know how to handle the '{method}' method.")
-                };
-
-                return (TResponse)result;
-            }
-
-            private async Task<VSInternalReferenceItem[]> HandleReferencesAsync<TParams>(TParams @params)
-            {
-                var delegatedParams = Assert.IsType<DelegatedPositionParams>(@params);
-                var delegatedRequest = new TextDocumentPositionParams()
-                {
-                    TextDocument = new TextDocumentIdentifier()
-                    {
-                        Uri = _csharpDocumentUri
-                    },
-                    Position = delegatedParams.ProjectedPosition
-                };
-
-                var result = await _csharpServer.ExecuteRequestAsync<TextDocumentPositionParams, VSInternalReferenceItem[]>(
-                    Methods.TextDocumentReferencesName,
-                    delegatedRequest,
-                    _cancellationToken);
-
-                return result;
-            }
-
-            private async Task<DefinitionResult?> HandleDefinitionAsync<T>(T @params)
-=======
+        private async Task<VSInternalReferenceItem[]> HandleReferencesAsync<TParams>(TParams @params)
+        {
+            var delegatedParams = Assert.IsType<DelegatedPositionParams>(@params);
+            var delegatedRequest = new TextDocumentPositionParams()
+            {
+                TextDocument = new TextDocumentIdentifier()
+                {
+                    Uri = _csharpDocumentUri
+                },
+                Position = delegatedParams.ProjectedPosition
+            };
+
+            var result = await _csharpServer.ExecuteRequestAsync<TextDocumentPositionParams, VSInternalReferenceItem[]>(
+                Methods.TextDocumentReferencesName,
+                delegatedRequest,
+                _cancellationToken);
+
+            return result;
+        }
+
         private async Task<DefinitionResult?> HandleDefinitionAsync<T>(T @params)
         {
             var delegatedParams = Assert.IsType<DelegatedPositionParams>(@params);
             var delegatedRequest = new TextDocumentPositionParams()
->>>>>>> 34f1c25e
             {
                 TextDocument = new TextDocumentIdentifier()
                 {
