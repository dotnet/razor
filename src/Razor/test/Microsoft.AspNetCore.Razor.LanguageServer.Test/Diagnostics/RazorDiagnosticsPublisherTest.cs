﻿// Copyright (c) .NET Foundation. All rights reserved.
// Licensed under the MIT license. See License.txt in the project root for license information.

using System;
using System.Collections.Generic;
using System.Collections.Immutable;
using System.Linq;
using System.Threading;
using System.Threading.Tasks;
using Microsoft.AspNetCore.Razor.Language;
using Microsoft.AspNetCore.Razor.LanguageServer.Hosting;
using Microsoft.AspNetCore.Razor.Test.Common;
using Microsoft.AspNetCore.Razor.Test.Common.LanguageServer;
using Microsoft.AspNetCore.Razor.Test.Common.ProjectSystem;
using Microsoft.AspNetCore.Razor.Test.Common.Workspaces;
using Microsoft.CodeAnalysis;
using Microsoft.CodeAnalysis.Razor.Diagnostics;
using Microsoft.CodeAnalysis.Razor.DocumentMapping;
using Microsoft.CodeAnalysis.Razor.Logging;
using Microsoft.CodeAnalysis.Razor.ProjectSystem;
using Microsoft.CodeAnalysis.Razor.Protocol;
using Microsoft.CodeAnalysis.Razor.Workspaces;
using Microsoft.CodeAnalysis.Text;
using Microsoft.VisualStudio.LanguageServer.Protocol;
using Moq;
using Xunit;
using Xunit.Abstractions;
using Diagnostic = Microsoft.VisualStudio.LanguageServer.Protocol.Diagnostic;
using DiagnosticSeverity = Microsoft.VisualStudio.LanguageServer.Protocol.DiagnosticSeverity;
using RazorDiagnosticFactory = Microsoft.AspNetCore.Razor.Language.RazorDiagnosticFactory;

namespace Microsoft.AspNetCore.Razor.LanguageServer.Diagnostics;

public class RazorDiagnosticsPublisherTest(ITestOutputHelper testOutput) : LanguageServerTestBase(testOutput)
{
    private static readonly RazorDiagnostic[] s_singleRazorDiagnostic =
    [
        RazorDiagnosticFactory.CreateDirective_BlockDirectiveCannotBeImported("test")
    ];

    private static readonly Diagnostic[] s_singleCSharpDiagnostic =
    [
        new Diagnostic()
        {
            Code = "TestCode",
            Severity = DiagnosticSeverity.Error,
            Message = "TestMessage",
            Range = VsLspFactory.CreateSingleLineRange(line: 0, character: 0, length: 1)
        }
    ];

    // These fields are initialized by InitializeAsync()
#nullable disable
    private IProjectSnapshotManager _projectManager;
    private IDocumentSnapshot _closedDocument;
    private IDocumentSnapshot _openedDocument;
    private RazorCodeDocument _testCodeDocument;
    private Uri _openedDocumentUri;
#nullable enable

    protected override async Task InitializeAsync()
    {
        var projectManager = CreateProjectSnapshotManager();
        var hostProject = new HostProject("C:/project/project.csproj", "C:/project/obj", RazorConfiguration.Default, "TestRootNamespace");
        var sourceText = SourceText.From(string.Empty);
        var openedHostDocument = new HostDocument("C:/project/open_document.cshtml", "C:/project/open_document.cshtml");
        var closedHostDocument = new HostDocument("C:/project/closed_document.cshtml", "C:/project/closed_document.cshtml");

        await projectManager.UpdateAsync(updater =>
        {
            updater.AddProject(hostProject);
            updater.AddDocument(hostProject.Key, openedHostDocument, sourceText);
            updater.OpenDocument(hostProject.Key, openedHostDocument.FilePath, sourceText);
            updater.AddDocument(hostProject.Key, closedHostDocument, sourceText);
        });

        var project = projectManager.GetRequiredProject(hostProject.Key);

<<<<<<< HEAD
        _openedDocument = project.GetDocument(openedHostDocument.FilePath).AssumeNotNull();
        _openedDocumentUri = new Uri("C:/project/open_document.cshtml");

        _closedDocument = project.GetDocument(closedHostDocument.FilePath).AssumeNotNull();
=======
        _openedDocument = project.GetRequiredDocument(openedHostDocument.FilePath);
        _openedDocumentUri = new Uri("C:/project/open_document.cshtml");

        _closedDocument = project.GetRequiredDocument(closedHostDocument.FilePath);
>>>>>>> 96eab234

        _projectManager = projectManager;
        _testCodeDocument = TestRazorCodeDocument.CreateEmpty();
    }

    [Fact]
    public async Task DocumentProcessed_NewWorkQueued_RestartsTimer()
    {
        // Arrange
        var codeDocument = CreateCodeDocument(s_singleRazorDiagnostic);
        var processedOpenDocument = TestDocumentSnapshot.Create(_openedDocument.FilePath, codeDocument);

        var clientConnectionMock = new StrictMock<IClientConnection>();
        clientConnectionMock
            .Setup(d => d.SendNotificationAsync(
                "textDocument/publishDiagnostics",
                It.IsAny<PublishDiagnosticParams>(),
                It.IsAny<CancellationToken>()))
            .Returns(Task.CompletedTask)
            .Verifiable();
        clientConnectionMock
            .Setup(d => d.SendRequestAsync<DocumentDiagnosticParams, SumType<FullDocumentDiagnosticReport, UnchangedDocumentDiagnosticReport>?>(
                CustomMessageNames.RazorCSharpPullDiagnosticsEndpointName,
                It.IsAny<DocumentDiagnosticParams>(),
                It.IsAny<CancellationToken>()))
            .Returns(Task.FromResult(new SumType<FullDocumentDiagnosticReport, UnchangedDocumentDiagnosticReport>?(new FullDocumentDiagnosticReport())))
            .Verifiable();

        var documentContextFactory = new TestDocumentContextFactory(_openedDocument.FilePath, codeDocument);
        var translateDiagnosticsService = new RazorTranslateDiagnosticsService(StrictMock.Of<IDocumentMappingService>(), LoggerFactory);

        using var publisher = new TestRazorDiagnosticsPublisher(_projectManager, clientConnectionMock.Object, TestLanguageServerFeatureOptions.Instance, translateDiagnosticsService, documentContextFactory, LoggerFactory);
        var publisherAccessor = publisher.GetTestAccessor();

        // Act 1
        publisher.DocumentProcessed(_testCodeDocument, processedOpenDocument);
        await publisherAccessor.WaitForDiagnosticsToPublishAsync();

        // Assert 1
        clientConnectionMock
            .Verify(d => d.SendRequestAsync<DocumentDiagnosticParams, SumType<FullDocumentDiagnosticReport, UnchangedDocumentDiagnosticReport>?>(
                CustomMessageNames.RazorCSharpPullDiagnosticsEndpointName,
                It.IsAny<DocumentDiagnosticParams>(),
                It.IsAny<CancellationToken>()),
                Times.Once);

        // Act 2
        publisher.DocumentProcessed(_testCodeDocument, processedOpenDocument);
        await publisherAccessor.WaitForDiagnosticsToPublishAsync();

        // Assert 2
        clientConnectionMock
            .Verify(d => d.SendRequestAsync<DocumentDiagnosticParams, SumType<FullDocumentDiagnosticReport, UnchangedDocumentDiagnosticReport>?>(
                CustomMessageNames.RazorCSharpPullDiagnosticsEndpointName,
                It.IsAny<DocumentDiagnosticParams>(),
                It.IsAny<CancellationToken>()),
                Times.Exactly(2));
    }

    [Theory]
    [InlineData(true, true)]
    [InlineData(false, true)]
    [InlineData(true, false)]
    public async Task PublishDiagnosticsAsync_NewDocumentDiagnosticsGetPublished(bool shouldContainCSharpDiagnostic, bool shouldContainRazorDiagnostic)
    {
        // Arrange
        var singleCSharpDiagnostic = new[]
        {
            new Diagnostic()
            {
                Code = "TestCode",
                Severity = DiagnosticSeverity.Error,
                Message = "TestMessage",
                Range = VsLspFactory.CreateSingleLineRange(line: 0, character: 0, length: 1)
            }
        };

        var codeDocument = CreateCodeDocument(shouldContainRazorDiagnostic ? s_singleRazorDiagnostic : []);
        var processedOpenDocument = TestDocumentSnapshot.Create(_openedDocument.FilePath, codeDocument);

        var clientConnectionMock = new StrictMock<IClientConnection>();
        var requestResult = new FullDocumentDiagnosticReport();
        if (shouldContainCSharpDiagnostic)
        {
            requestResult.Items = singleCSharpDiagnostic;
        }

        clientConnectionMock
            .Setup(server => server.SendRequestAsync<DocumentDiagnosticParams, SumType<FullDocumentDiagnosticReport, UnchangedDocumentDiagnosticReport>?>(
                CustomMessageNames.RazorCSharpPullDiagnosticsEndpointName,
                It.IsAny<DocumentDiagnosticParams>(),
                It.IsAny<CancellationToken>()))
            .Callback((string method, DocumentDiagnosticParams @params, CancellationToken cancellationToken) =>
            {
                Assert.Equal(_openedDocumentUri, @params.TextDocument.Uri);
            })
            .Returns(Task.FromResult(new SumType<FullDocumentDiagnosticReport, UnchangedDocumentDiagnosticReport>?(requestResult)));

        clientConnectionMock
            .Setup(server => server.SendNotificationAsync(
                "textDocument/publishDiagnostics",
                It.IsAny<PublishDiagnosticParams>(),
                It.IsAny<CancellationToken>()))
            .Callback((string method, PublishDiagnosticParams @params, CancellationToken cancellationToken) =>
            {
                Assert.Equal(processedOpenDocument.FilePath.TrimStart('/'), @params.Uri.AbsolutePath);
                Assert.Equal(shouldContainCSharpDiagnostic && shouldContainRazorDiagnostic ? 2 : 1, @params.Diagnostics.Length);
                if (shouldContainCSharpDiagnostic)
                {
                    Assert.Equal(singleCSharpDiagnostic[0], shouldContainRazorDiagnostic ? @params.Diagnostics[1] : @params.Diagnostics[0]);
                }

                if (shouldContainRazorDiagnostic)
                {
                    var resultRazorDiagnostic = @params.Diagnostics[0];
                    var razorDiagnostic = s_singleRazorDiagnostic[0];
                    Assert.True(processedOpenDocument.TryGetText(out var sourceText));
                    var expectedRazorDiagnostic = RazorDiagnosticConverter.Convert(razorDiagnostic, sourceText, _openedDocument);
                    Assert.Equal(expectedRazorDiagnostic.Message, resultRazorDiagnostic.Message);
                    Assert.Equal(expectedRazorDiagnostic.Severity, resultRazorDiagnostic.Severity);
                    Assert.Equal(expectedRazorDiagnostic.Range, resultRazorDiagnostic.Range);
                    Assert.NotNull(expectedRazorDiagnostic.Projects);
                    Assert.Single(expectedRazorDiagnostic.Projects);

                    var project = expectedRazorDiagnostic.Projects.Single();
                    Assert.Equal(_openedDocument.Project.DisplayName, project.ProjectName);
                    Assert.Equal(_openedDocument.Project.Key.Id, project.ProjectIdentifier);

                }
            })
            .Returns(Task.CompletedTask);

        var documentContextFactory = new TestDocumentContextFactory(_openedDocument.FilePath, codeDocument);
        var filePathService = new LSPFilePathService(TestLanguageServerFeatureOptions.Instance);
        var documentMappingService = new LspDocumentMappingService(filePathService, documentContextFactory, LoggerFactory);
        var translateDiagnosticsService = new RazorTranslateDiagnosticsService(documentMappingService, LoggerFactory);

        using var publisher = new TestRazorDiagnosticsPublisher(_projectManager, clientConnectionMock.Object, TestLanguageServerFeatureOptions.Instance, translateDiagnosticsService, documentContextFactory, LoggerFactory);
        var publisherAccessor = publisher.GetTestAccessor();

        // Act
        await publisherAccessor.PublishDiagnosticsAsync(processedOpenDocument, DisposalToken);

        // Assert
        clientConnectionMock.VerifyAll();
    }

    [Fact]
    public async Task PublishDiagnosticsAsync_NewRazorDiagnosticsGetPublished()
    {
        // Arrange
        var codeDocument = CreateCodeDocument(s_singleRazorDiagnostic);
        var processedOpenDocument = TestDocumentSnapshot.Create(_openedDocument.FilePath, codeDocument);

        var clientConnectionMock = new StrictMock<IClientConnection>();
        clientConnectionMock
            .Setup(server => server.SendRequestAsync<DocumentDiagnosticParams, SumType<FullDocumentDiagnosticReport, UnchangedDocumentDiagnosticReport>?>(
                CustomMessageNames.RazorCSharpPullDiagnosticsEndpointName,
                It.IsAny<DocumentDiagnosticParams>(),
                It.IsAny<CancellationToken>()))
            .Callback((string method, DocumentDiagnosticParams @params, CancellationToken cancellationToken) =>
            {
                Assert.Equal(_openedDocumentUri, @params.TextDocument.Uri);
            })
            .Returns(Task.FromResult(new SumType<FullDocumentDiagnosticReport, UnchangedDocumentDiagnosticReport>?(new FullDocumentDiagnosticReport())));

        clientConnectionMock
            .Setup(server => server.SendNotificationAsync(
                "textDocument/publishDiagnostics",
                It.IsAny<PublishDiagnosticParams>(),
                It.IsAny<CancellationToken>()))
            .Callback((string method, PublishDiagnosticParams @params, CancellationToken cancellationToken) =>
            {
                Assert.Equal(processedOpenDocument.FilePath.TrimStart('/'), @params.Uri.AbsolutePath);
                var diagnostic = Assert.Single(@params.Diagnostics);
                var razorDiagnostic = s_singleRazorDiagnostic[0];
                Assert.True(processedOpenDocument.TryGetText(out var sourceText));
                var expectedDiagnostic = RazorDiagnosticConverter.Convert(razorDiagnostic, sourceText, _openedDocument);
                Assert.Equal(expectedDiagnostic.Message, diagnostic.Message);
                Assert.Equal(expectedDiagnostic.Severity, diagnostic.Severity);
                Assert.Equal(expectedDiagnostic.Range, diagnostic.Range);

                Assert.NotNull(expectedDiagnostic.Projects);
                var project = expectedDiagnostic.Projects.Single();
                Assert.Equal(_openedDocument.Project.DisplayName, project.ProjectName);
                Assert.Equal(_openedDocument.Project.Key.Id, project.ProjectIdentifier);
            })
            .Returns(Task.CompletedTask);

        var documentContextFactory = new TestDocumentContextFactory(_openedDocument.FilePath, codeDocument);
        var translateDiagnosticsService = new RazorTranslateDiagnosticsService(StrictMock.Of<IDocumentMappingService>(), LoggerFactory);

        using var publisher = new TestRazorDiagnosticsPublisher(_projectManager, clientConnectionMock.Object, TestLanguageServerFeatureOptions.Instance, translateDiagnosticsService, documentContextFactory, LoggerFactory);
        var publisherAccessor = publisher.GetTestAccessor();
        publisherAccessor.SetPublishedDiagnostics(processedOpenDocument.FilePath, razorDiagnostics: [], csharpDiagnostics: null);

        // Act
        await publisherAccessor.PublishDiagnosticsAsync(processedOpenDocument, DisposalToken);

        // Assert
        clientConnectionMock.VerifyAll();
    }

    [Fact]
    public async Task PublishDiagnosticsAsync_NewCSharpDiagnosticsGetPublished()
    {
        // Arrange
        var codeDocument = CreateCodeDocument([]);
        var processedOpenDocument = TestDocumentSnapshot.Create(_openedDocument.FilePath, codeDocument);

        var arranging = true;
        var clientConnectionMock = new StrictMock<IClientConnection>();
        clientConnectionMock
            .Setup(server => server.SendRequestAsync<DocumentDiagnosticParams, SumType<FullDocumentDiagnosticReport, UnchangedDocumentDiagnosticReport>?>(
                CustomMessageNames.RazorCSharpPullDiagnosticsEndpointName,
                It.IsAny<DocumentDiagnosticParams>(),
                It.IsAny<CancellationToken>()))
            .Callback((string method, DocumentDiagnosticParams @params, CancellationToken cancellationToken) =>
            {
                Assert.Equal(_openedDocumentUri, @params.TextDocument.Uri);
            })
            .Returns(Task.FromResult(
                new SumType<FullDocumentDiagnosticReport, UnchangedDocumentDiagnosticReport>?(
                    arranging ? new FullDocumentDiagnosticReport() : new FullDocumentDiagnosticReport { Items = s_singleCSharpDiagnostic.ToArray() })));

        clientConnectionMock.Setup(
            server => server.SendNotificationAsync(
                "textDocument/publishDiagnostics",
                It.IsAny<PublishDiagnosticParams>(),
                It.IsAny<CancellationToken>()))
            .Callback((string method, PublishDiagnosticParams @params, CancellationToken cancellationToken) =>
            {
                Assert.Equal(processedOpenDocument.FilePath.TrimStart('/'), @params.Uri.AbsolutePath);
                Assert.True(processedOpenDocument.TryGetText(out var sourceText));
                if (arranging)
                {
                    Assert.Empty(@params.Diagnostics);
                }
                else
                {
                    var diagnostic = Assert.Single(@params.Diagnostics);
                    Assert.Equal(s_singleCSharpDiagnostic[0], diagnostic);
                }
            })
            .Returns(Task.CompletedTask);

        var documentContextFactory = new TestDocumentContextFactory(_openedDocument.FilePath, codeDocument);
        var translateDiagnosticsService = new RazorTranslateDiagnosticsService(StrictMock.Of<IDocumentMappingService>(), LoggerFactory);

        using var publisher = new TestRazorDiagnosticsPublisher(_projectManager, clientConnectionMock.Object, TestLanguageServerFeatureOptions.Instance, translateDiagnosticsService, documentContextFactory, LoggerFactory);
        var publisherAccessor = publisher.GetTestAccessor();

        await publisherAccessor.PublishDiagnosticsAsync(processedOpenDocument, DisposalToken);
        arranging = false;

        // Act
        await publisherAccessor.PublishDiagnosticsAsync(processedOpenDocument, DisposalToken);

        // Assert
        clientConnectionMock.VerifyAll();
    }

    [Fact]
    public async Task PublishDiagnosticsAsync_NoopsIfRazorDiagnosticsAreSameAsPreviousPublish()
    {
        // Arrange
        var clientConnectionMock = new StrictMock<IClientConnection>();
        clientConnectionMock
            .Setup(server => server.SendRequestAsync<DocumentDiagnosticParams, SumType<FullDocumentDiagnosticReport, UnchangedDocumentDiagnosticReport>?>(
                CustomMessageNames.RazorCSharpPullDiagnosticsEndpointName,
                It.IsAny<DocumentDiagnosticParams>(),
                It.IsAny<CancellationToken>()))
            .Callback((string method, DocumentDiagnosticParams @params, CancellationToken cancellationToken) =>
            {
                Assert.Equal(_openedDocumentUri, @params.TextDocument.Uri);
            })
            .Returns(Task.FromResult(new SumType<FullDocumentDiagnosticReport, UnchangedDocumentDiagnosticReport>?(new FullDocumentDiagnosticReport())));

        var codeDocument = CreateCodeDocument(s_singleRazorDiagnostic);
        var processedOpenDocument = TestDocumentSnapshot.Create(_openedDocument.FilePath, codeDocument);

        var documentContextFactory = new TestDocumentContextFactory(_openedDocument.FilePath, codeDocument);
        var filePathService = new LSPFilePathService(TestLanguageServerFeatureOptions.Instance);
        var documentMappingService = new LspDocumentMappingService(filePathService, documentContextFactory, LoggerFactory);
        var translateDiagnosticsService = new RazorTranslateDiagnosticsService(documentMappingService, LoggerFactory);

        using var publisher = new TestRazorDiagnosticsPublisher(_projectManager, clientConnectionMock.Object, TestLanguageServerFeatureOptions.Instance, translateDiagnosticsService, documentContextFactory, LoggerFactory);
        var publisherAccessor = publisher.GetTestAccessor();
        publisherAccessor.SetPublishedDiagnostics(processedOpenDocument.FilePath, s_singleRazorDiagnostic, csharpDiagnostics: null);

        // Act & Assert
        await publisherAccessor.PublishDiagnosticsAsync(processedOpenDocument, DisposalToken);
    }

    [Fact]
    public async Task PublishDiagnosticsAsync_NoopsIfCSharpDiagnosticsAreSameAsPreviousPublish()
    {
        // Arrange
        var codeDocument = CreateCodeDocument([]);
        var processedOpenDocument = TestDocumentSnapshot.Create(_openedDocument.FilePath, codeDocument);

        var clientConnectionMock = new StrictMock<IClientConnection>();
        var arranging = true;

        clientConnectionMock
            .Setup(server => server.SendRequestAsync<DocumentDiagnosticParams, SumType<FullDocumentDiagnosticReport, UnchangedDocumentDiagnosticReport>?>(
                CustomMessageNames.RazorCSharpPullDiagnosticsEndpointName,
                It.IsAny<DocumentDiagnosticParams>(),
                It.IsAny<CancellationToken>()))
            .Callback((string method, DocumentDiagnosticParams @params, CancellationToken cancellationToken) =>
            {
                Assert.Equal(_openedDocumentUri, @params.TextDocument.Uri);
            })
            .Returns(Task.FromResult(new SumType<FullDocumentDiagnosticReport, UnchangedDocumentDiagnosticReport>?(new FullDocumentDiagnosticReport())));

        clientConnectionMock
            .Setup(server => server.SendNotificationAsync(
                "textDocument/publishDiagnostics",
                It.IsAny<PublishDiagnosticParams>(),
                It.IsAny<CancellationToken>()))
            .Callback((string method, PublishDiagnosticParams @params, CancellationToken cancellationToken) =>
            {
                if (!arranging)
                {
                    Assert.Fail("This callback should not have been received since diagnostics are the same as previous published");
                }

                Assert.Equal(processedOpenDocument.FilePath.TrimStart('/'), @params.Uri.AbsolutePath);
                Assert.True(processedOpenDocument.TryGetText(out var sourceText));
                Assert.Empty(@params.Diagnostics);
            })
            .Returns(Task.CompletedTask);

        var documentContextFactory = new TestDocumentContextFactory(_openedDocument.FilePath, codeDocument);
        var translateDiagnosticsService = new RazorTranslateDiagnosticsService(StrictMock.Of<IDocumentMappingService>(), LoggerFactory);

        using var publisher = new TestRazorDiagnosticsPublisher(_projectManager, clientConnectionMock.Object, TestLanguageServerFeatureOptions.Instance, translateDiagnosticsService, documentContextFactory, LoggerFactory);
        var publisherAccessor = publisher.GetTestAccessor();

        await publisherAccessor.PublishDiagnosticsAsync(processedOpenDocument, DisposalToken);
        arranging = false;

        // Act & Assert
        await publisherAccessor.PublishDiagnosticsAsync(processedOpenDocument, DisposalToken);
    }

    [Fact]
    public void ClearClosedDocuments_ClearsDiagnosticsForClosedDocument()
    {
        // Arrange
        var clientConnectionMock = new StrictMock<IClientConnection>();
        clientConnectionMock
            .Setup(server => server.SendNotificationAsync(
                "textDocument/publishDiagnostics",
                It.IsAny<PublishDiagnosticParams>(),
                It.IsAny<CancellationToken>()))
            .Callback((string method, PublishDiagnosticParams @params, CancellationToken cancellationToken) =>
            {
                Assert.Equal(_closedDocument.FilePath.TrimStart('/'), @params.Uri.AbsolutePath);
                Assert.Empty(@params.Diagnostics);
            })
            .Returns(Task.CompletedTask);

        var documentContextFactory = new TestDocumentContextFactory();
        var translateDiagnosticsService = new RazorTranslateDiagnosticsService(StrictMock.Of<IDocumentMappingService>(), LoggerFactory);

        using var publisher = new TestRazorDiagnosticsPublisher(_projectManager, clientConnectionMock.Object, TestLanguageServerFeatureOptions.Instance, translateDiagnosticsService, documentContextFactory, LoggerFactory);
        var publisherAccessor = publisher.GetTestAccessor();
        publisherAccessor.SetPublishedDiagnostics(_closedDocument.FilePath, s_singleRazorDiagnostic, s_singleCSharpDiagnostic);

        // Act
        publisherAccessor.ClearClosedDocuments();

        // Assert
        clientConnectionMock.VerifyAll();
    }

    [Fact]
    public void ClearClosedDocuments_NoopsIfDocumentIsStillOpen()
    {
        // Arrange
        var clientConnectionMock = new StrictMock<IClientConnection>();
        var documentContextFactory = new TestDocumentContextFactory();
        var translateDiagnosticsService = new RazorTranslateDiagnosticsService(StrictMock.Of<IDocumentMappingService>(), LoggerFactory);

        using var publisher = new TestRazorDiagnosticsPublisher(_projectManager, clientConnectionMock.Object, TestLanguageServerFeatureOptions.Instance, translateDiagnosticsService, documentContextFactory, LoggerFactory);
        var publisherAccessor = publisher.GetTestAccessor();
        publisherAccessor.SetPublishedDiagnostics(_openedDocument.FilePath, s_singleRazorDiagnostic, s_singleCSharpDiagnostic);

        // Act & Assert
        publisherAccessor.ClearClosedDocuments();
    }

    [Fact]
    public void ClearClosedDocuments_NoopsIfDocumentIsClosedButNoDiagnostics()
    {
        // Arrange
        var clientConnectionMock = new StrictMock<IClientConnection>();
        var documentContextFactory = new TestDocumentContextFactory();
        var translateDiagnosticsService = new RazorTranslateDiagnosticsService(StrictMock.Of<IDocumentMappingService>(), LoggerFactory);

        using var publisher = new TestRazorDiagnosticsPublisher(_projectManager, clientConnectionMock.Object, TestLanguageServerFeatureOptions.Instance, translateDiagnosticsService, documentContextFactory, LoggerFactory);
        var publisherAccessor = publisher.GetTestAccessor();
        publisherAccessor.SetPublishedDiagnostics(_closedDocument.FilePath, razorDiagnostics: [], csharpDiagnostics: []);

        // Act & Assert
        publisherAccessor.ClearClosedDocuments();
    }

    [Fact]
    public void ClearClosedDocuments_RestartsTimerIfDocumentsStillOpen()
    {
        // Arrange
        var clientConnectionMock = new StrictMock<IClientConnection>();
        var documentContextFactory = new TestDocumentContextFactory();
        var translateDiagnosticsService = new RazorTranslateDiagnosticsService(StrictMock.Of<IDocumentMappingService>(), LoggerFactory);

        using var publisher = new TestRazorDiagnosticsPublisher(_projectManager, clientConnectionMock.Object, TestLanguageServerFeatureOptions.Instance, translateDiagnosticsService, documentContextFactory, LoggerFactory);
        var publisherAccessor = publisher.GetTestAccessor();
        publisherAccessor.SetPublishedDiagnostics(_closedDocument.FilePath, razorDiagnostics: [], csharpDiagnostics: []);
        publisherAccessor.SetPublishedDiagnostics(_openedDocument.FilePath, razorDiagnostics: [], csharpDiagnostics: []);

        // Act
        publisherAccessor.ClearClosedDocuments();

        // Assert
        Assert.True(publisherAccessor.IsWaitingToClearClosedDocuments);
    }

    private static RazorCodeDocument CreateCodeDocument(IEnumerable<RazorDiagnostic> diagnostics)
    {
        var codeDocument = TestRazorCodeDocument.Create("hello");
        var razorCSharpDocument = new RazorCSharpDocument(codeDocument, "hello", RazorCodeGenerationOptions.Default, diagnostics.ToImmutableArray());
        codeDocument.SetCSharpDocument(razorCSharpDocument);

        return codeDocument;
    }

    private class TestRazorDiagnosticsPublisher(
        IProjectSnapshotManager projectManager,
        IClientConnection clientConnection,
        LanguageServerFeatureOptions options,
        RazorTranslateDiagnosticsService translateDiagnosticsService,
        IDocumentContextFactory documentContextFactory,
        ILoggerFactory loggerFactory) : RazorDiagnosticsPublisher(projectManager, clientConnection, options,
              new Lazy<RazorTranslateDiagnosticsService>(() => translateDiagnosticsService),
              new Lazy<IDocumentContextFactory>(() => documentContextFactory),
              loggerFactory,
              publishDelay: TimeSpan.FromMilliseconds(1));
}<|MERGE_RESOLUTION|>--- conflicted
+++ resolved
@@ -76,17 +76,10 @@
 
         var project = projectManager.GetRequiredProject(hostProject.Key);
 
-<<<<<<< HEAD
-        _openedDocument = project.GetDocument(openedHostDocument.FilePath).AssumeNotNull();
-        _openedDocumentUri = new Uri("C:/project/open_document.cshtml");
-
-        _closedDocument = project.GetDocument(closedHostDocument.FilePath).AssumeNotNull();
-=======
         _openedDocument = project.GetRequiredDocument(openedHostDocument.FilePath);
         _openedDocumentUri = new Uri("C:/project/open_document.cshtml");
 
         _closedDocument = project.GetRequiredDocument(closedHostDocument.FilePath);
->>>>>>> 96eab234
 
         _projectManager = projectManager;
         _testCodeDocument = TestRazorCodeDocument.CreateEmpty();
