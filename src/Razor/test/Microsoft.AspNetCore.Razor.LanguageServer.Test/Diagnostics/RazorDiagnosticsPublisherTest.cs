--- conflicted
+++ resolved
@@ -110,11 +110,7 @@
         var documentContextFactory = new TestDocumentContextFactory(_openedDocument.FilePath, codeDocument);
         var translateDiagnosticsService = new RazorTranslateDiagnosticsService(Mock.Of<IRazorDocumentMappingService>(MockBehavior.Strict), LoggerFactory);
 
-<<<<<<< HEAD
-        using var publisher = new TestRazorDiagnosticsPublisher(LegacyDispatcher, clientConnection, TestLanguageServerFeatureOptions.Instance, translateDiagnosticsService, documentContextFactory, LoggerFactory)
-=======
         using var publisher = new TestRazorDiagnosticsPublisher(Dispatcher, languageServerDocument, TestLanguageServerFeatureOptions.Instance, translateDiagnosticsService, documentContextFactory, LoggerFactory)
->>>>>>> bb0358a2
         {
             BlockBackgroundWorkCompleting = new ManualResetEventSlim(initialState: true),
             NotifyBackgroundWorkCompleting = new ManualResetEventSlim(initialState: false),
@@ -219,11 +215,7 @@
         var documentMappingService = new RazorDocumentMappingService(filePathService, documentContextFactory, LoggerFactory);
         var translateDiagnosticsService = new RazorTranslateDiagnosticsService(documentMappingService, LoggerFactory);
 
-<<<<<<< HEAD
-        using var publisher = new TestRazorDiagnosticsPublisher(LegacyDispatcher, clientConnection.Object, TestLanguageServerFeatureOptions.Instance, translateDiagnosticsService, documentContextFactory, LoggerFactory);
-=======
-        using var publisher = new TestRazorDiagnosticsPublisher(Dispatcher, languageServer.Object, TestLanguageServerFeatureOptions.Instance, translateDiagnosticsService, documentContextFactory, LoggerFactory);
->>>>>>> bb0358a2
+        using var publisher = new TestRazorDiagnosticsPublisher(Dispatcher, languageServer.Object, TestLanguageServerFeatureOptions.Instance, translateDiagnosticsService, documentContextFactory, LoggerFactory);
         publisher.Initialize(_projectManager);
 
         // Act
@@ -279,11 +271,7 @@
         var documentContextFactory = new TestDocumentContextFactory(_openedDocument.FilePath, codeDocument);
         var translateDiagnosticsService = new RazorTranslateDiagnosticsService(Mock.Of<IRazorDocumentMappingService>(MockBehavior.Strict), LoggerFactory);
 
-<<<<<<< HEAD
-        using var publisher = new TestRazorDiagnosticsPublisher(LegacyDispatcher, clientConnection.Object, TestLanguageServerFeatureOptions.Instance, translateDiagnosticsService, documentContextFactory, LoggerFactory);
-=======
-        using var publisher = new TestRazorDiagnosticsPublisher(Dispatcher, languageServer.Object, TestLanguageServerFeatureOptions.Instance, translateDiagnosticsService, documentContextFactory, LoggerFactory);
->>>>>>> bb0358a2
+        using var publisher = new TestRazorDiagnosticsPublisher(Dispatcher, languageServer.Object, TestLanguageServerFeatureOptions.Instance, translateDiagnosticsService, documentContextFactory, LoggerFactory);
         publisher.PublishedRazorDiagnostics[processedOpenDocument.FilePath] = s_emptyRazorDiagnostics;
         publisher.Initialize(_projectManager);
 
@@ -341,11 +329,7 @@
         var documentContextFactory = new TestDocumentContextFactory(_openedDocument.FilePath, codeDocument);
         var translateDiagnosticsService = new RazorTranslateDiagnosticsService(Mock.Of<IRazorDocumentMappingService>(MockBehavior.Strict), LoggerFactory);
 
-<<<<<<< HEAD
-        using var publisher = new TestRazorDiagnosticsPublisher(LegacyDispatcher, clientConnection.Object, TestLanguageServerFeatureOptions.Instance, translateDiagnosticsService, documentContextFactory, LoggerFactory);
-=======
-        using var publisher = new TestRazorDiagnosticsPublisher(Dispatcher, languageServer.Object, TestLanguageServerFeatureOptions.Instance, translateDiagnosticsService, documentContextFactory, LoggerFactory);
->>>>>>> bb0358a2
+        using var publisher = new TestRazorDiagnosticsPublisher(Dispatcher, languageServer.Object, TestLanguageServerFeatureOptions.Instance, translateDiagnosticsService, documentContextFactory, LoggerFactory);
         publisher.Initialize(_projectManager);
         await publisher.PublishDiagnosticsAsync(processedOpenDocument);
         arranging = false;
@@ -382,11 +366,7 @@
         var documentMappingService = new RazorDocumentMappingService(filePathService, documentContextFactory, LoggerFactory);
         var translateDiagnosticsService = new RazorTranslateDiagnosticsService(documentMappingService, LoggerFactory);
 
-<<<<<<< HEAD
-        using var publisher = new TestRazorDiagnosticsPublisher(LegacyDispatcher, clientConnection.Object, TestLanguageServerFeatureOptions.Instance, translateDiagnosticsService, documentContextFactory, LoggerFactory);
-=======
-        using var publisher = new TestRazorDiagnosticsPublisher(Dispatcher, languageServer.Object, TestLanguageServerFeatureOptions.Instance, translateDiagnosticsService, documentContextFactory, LoggerFactory);
->>>>>>> bb0358a2
+        using var publisher = new TestRazorDiagnosticsPublisher(Dispatcher, languageServer.Object, TestLanguageServerFeatureOptions.Instance, translateDiagnosticsService, documentContextFactory, LoggerFactory);
         publisher.PublishedRazorDiagnostics[processedOpenDocument.FilePath] = s_singleRazorDiagnostic;
         publisher.Initialize(_projectManager);
 
@@ -437,11 +417,7 @@
         var documentContextFactory = new TestDocumentContextFactory(_openedDocument.FilePath, codeDocument);
         var translateDiagnosticsService = new RazorTranslateDiagnosticsService(Mock.Of<IRazorDocumentMappingService>(MockBehavior.Strict), LoggerFactory);
 
-<<<<<<< HEAD
-        using var publisher = new TestRazorDiagnosticsPublisher(LegacyDispatcher, clientConnection.Object, TestLanguageServerFeatureOptions.Instance, translateDiagnosticsService, documentContextFactory, LoggerFactory);
-=======
-        using var publisher = new TestRazorDiagnosticsPublisher(Dispatcher, languageServer.Object, TestLanguageServerFeatureOptions.Instance, translateDiagnosticsService, documentContextFactory, LoggerFactory);
->>>>>>> bb0358a2
+        using var publisher = new TestRazorDiagnosticsPublisher(Dispatcher, languageServer.Object, TestLanguageServerFeatureOptions.Instance, translateDiagnosticsService, documentContextFactory, LoggerFactory);
         publisher.Initialize(_projectManager);
         await publisher.PublishDiagnosticsAsync(processedOpenDocument);
         arranging = false;
@@ -471,11 +447,7 @@
         var documentContextFactory = new TestDocumentContextFactory();
         var translateDiagnosticsService = new RazorTranslateDiagnosticsService(Mock.Of<IRazorDocumentMappingService>(MockBehavior.Strict), LoggerFactory);
 
-<<<<<<< HEAD
-        using var publisher = new TestRazorDiagnosticsPublisher(LegacyDispatcher, clientConnection.Object, TestLanguageServerFeatureOptions.Instance, translateDiagnosticsService, documentContextFactory, LoggerFactory);
-=======
-        using var publisher = new TestRazorDiagnosticsPublisher(Dispatcher, languageServer.Object, TestLanguageServerFeatureOptions.Instance, translateDiagnosticsService, documentContextFactory, LoggerFactory);
->>>>>>> bb0358a2
+        using var publisher = new TestRazorDiagnosticsPublisher(Dispatcher, languageServer.Object, TestLanguageServerFeatureOptions.Instance, translateDiagnosticsService, documentContextFactory, LoggerFactory);
         Assert.NotNull(_closedDocument.FilePath);
         publisher.PublishedRazorDiagnostics[_closedDocument.FilePath] = s_singleRazorDiagnostic;
         publisher.PublishedCSharpDiagnostics[_closedDocument.FilePath] = s_singleCSharpDiagnostic;
@@ -496,11 +468,7 @@
         var documentContextFactory = new TestDocumentContextFactory();
         var translateDiagnosticsService = new RazorTranslateDiagnosticsService(Mock.Of<IRazorDocumentMappingService>(MockBehavior.Strict), LoggerFactory);
 
-<<<<<<< HEAD
-        using var publisher = new TestRazorDiagnosticsPublisher(LegacyDispatcher, clientConnection.Object, TestLanguageServerFeatureOptions.Instance, translateDiagnosticsService, documentContextFactory, LoggerFactory);
-=======
-        using var publisher = new TestRazorDiagnosticsPublisher(Dispatcher, languageServer.Object, TestLanguageServerFeatureOptions.Instance, translateDiagnosticsService, documentContextFactory, LoggerFactory);
->>>>>>> bb0358a2
+        using var publisher = new TestRazorDiagnosticsPublisher(Dispatcher, languageServer.Object, TestLanguageServerFeatureOptions.Instance, translateDiagnosticsService, documentContextFactory, LoggerFactory);
         Assert.NotNull(_openedDocument.FilePath);
         publisher.PublishedRazorDiagnostics[_openedDocument.FilePath] = s_singleRazorDiagnostic;
         publisher.PublishedCSharpDiagnostics[_openedDocument.FilePath] = s_singleCSharpDiagnostic;
@@ -518,11 +486,7 @@
         var documentContextFactory = new TestDocumentContextFactory();
         var translateDiagnosticsService = new RazorTranslateDiagnosticsService(Mock.Of<IRazorDocumentMappingService>(MockBehavior.Strict), LoggerFactory);
 
-<<<<<<< HEAD
-        using var publisher = new TestRazorDiagnosticsPublisher(LegacyDispatcher, clientConnection.Object, TestLanguageServerFeatureOptions.Instance, translateDiagnosticsService, documentContextFactory, LoggerFactory);
-=======
-        using var publisher = new TestRazorDiagnosticsPublisher(Dispatcher, languageServer.Object, TestLanguageServerFeatureOptions.Instance, translateDiagnosticsService, documentContextFactory, LoggerFactory);
->>>>>>> bb0358a2
+        using var publisher = new TestRazorDiagnosticsPublisher(Dispatcher, languageServer.Object, TestLanguageServerFeatureOptions.Instance, translateDiagnosticsService, documentContextFactory, LoggerFactory);
         Assert.NotNull(_closedDocument.FilePath);
         publisher.PublishedRazorDiagnostics[_closedDocument.FilePath] = s_emptyRazorDiagnostics;
         publisher.PublishedCSharpDiagnostics[_closedDocument.FilePath] = s_emptyCSharpDiagnostics;
@@ -540,11 +504,7 @@
         var documentContextFactory = new TestDocumentContextFactory();
         var translateDiagnosticsService = new RazorTranslateDiagnosticsService(Mock.Of<IRazorDocumentMappingService>(MockBehavior.Strict), LoggerFactory);
 
-<<<<<<< HEAD
-        using var publisher = new TestRazorDiagnosticsPublisher(LegacyDispatcher, clientConnection.Object, TestLanguageServerFeatureOptions.Instance, translateDiagnosticsService, documentContextFactory, LoggerFactory);
-=======
-        using var publisher = new TestRazorDiagnosticsPublisher(Dispatcher, languageServer.Object, TestLanguageServerFeatureOptions.Instance, translateDiagnosticsService, documentContextFactory, LoggerFactory);
->>>>>>> bb0358a2
+        using var publisher = new TestRazorDiagnosticsPublisher(Dispatcher, languageServer.Object, TestLanguageServerFeatureOptions.Instance, translateDiagnosticsService, documentContextFactory, LoggerFactory);
         Assert.NotNull(_closedDocument.FilePath);
         Assert.NotNull(_openedDocument.FilePath);
         publisher.PublishedRazorDiagnostics[_closedDocument.FilePath] = s_emptyRazorDiagnostics;
@@ -572,15 +532,6 @@
     private class TestRazorDiagnosticsPublisher : RazorDiagnosticsPublisher, IDisposable
     {
         public TestRazorDiagnosticsPublisher(
-<<<<<<< HEAD
-            ProjectSnapshotManagerDispatcher projectSnapshotManagerDispatcher,
-            IClientConnection clientConnection,
-            LanguageServerFeatureOptions languageServerFeatureOptions,
-            RazorTranslateDiagnosticsService razorTranslateDiagnosticsService,
-            DocumentContextFactory documentContextFactory,
-            ILoggerFactory loggerFactory)
-            : base(projectSnapshotManagerDispatcher, clientConnection, languageServerFeatureOptions, new Lazy<RazorTranslateDiagnosticsService>(razorTranslateDiagnosticsService), new Lazy<DocumentContextFactory>(documentContextFactory), loggerFactory)
-=======
             ProjectSnapshotManagerDispatcher dispatcher,
             ClientNotifierServiceBase languageServer,
             LanguageServerFeatureOptions options,
@@ -591,7 +542,6 @@
                   new Lazy<RazorTranslateDiagnosticsService>(() => razorTranslateDiagnosticsService),
                   new Lazy<DocumentContextFactory>(() => documentContextFactory),
                   loggerFactory)
->>>>>>> bb0358a2
         {
             // The diagnostics publisher by default will wait 2 seconds until publishing diagnostics. For testing purposes we reduce
             // the amount of time we wait for diagnostic publishing because we have more concrete control of the timer and its lifecycle.
