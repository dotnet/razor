--- conflicted
+++ resolved
@@ -14,11 +14,7 @@
 using Microsoft.CodeAnalysis.Razor.Protocol;
 using Microsoft.CodeAnalysis.Razor.Protocol.DocumentPresentation;
 using Microsoft.CodeAnalysis.Text;
-<<<<<<< HEAD
-using Moq;
-=======
 using Microsoft.VisualStudio.LanguageServer.Protocol;
->>>>>>> c38fc3b9
 using Xunit;
 using Xunit.Abstractions;
 using static Microsoft.AspNetCore.Razor.Language.CommonMetadata;
@@ -65,16 +61,8 @@
 
         var parameters = new UriPresentationParams()
         {
-<<<<<<< HEAD
-            TextDocument = new TextDocumentIdentifier
-            {
-                Uri = uri
-            },
-            Range = LspFactory.CreateSingleLineRange(line: 0, character: 1, length: 1),
-=======
-            TextDocument = new() { Uri = uri },
-            Range = VsLspFactory.CreateSingleLineRange(line: 0, character: 1, length: 1),
->>>>>>> c38fc3b9
+            TextDocument = new() { Uri = uri },
+            Range = VsLspFactory.CreateSingleLineRange(line: 0, character: 1, length: 1),
             Uris = [droppedUri]
         };
 
@@ -131,16 +119,8 @@
 
         var parameters = new UriPresentationParams()
         {
-<<<<<<< HEAD
-            TextDocument = new TextDocumentIdentifier
-            {
-                Uri = uri
-            },
-            Range = LspFactory.CreateSingleLineRange(line: 0, character: 1, length: 1),
-=======
-            TextDocument = new() { Uri = uri },
-            Range = VsLspFactory.CreateSingleLineRange(line: 0, character: 1, length: 1),
->>>>>>> c38fc3b9
+            TextDocument = new() { Uri = uri },
+            Range = VsLspFactory.CreateSingleLineRange(line: 0, character: 1, length: 1),
             Uris =
             [
                 new Uri("file:///c:/path/MyTagHelper.razor.cs"),
@@ -208,16 +188,8 @@
 
         var parameters = new UriPresentationParams()
         {
-<<<<<<< HEAD
-            TextDocument = new TextDocumentIdentifier
-            {
-                Uri = uri
-            },
-            Range = LspFactory.CreateSingleLineRange(line: 0, character: 1, length: 1),
-=======
-            TextDocument = new() { Uri = uri },
-            Range = VsLspFactory.CreateSingleLineRange(line: 0, character: 1, length: 1),
->>>>>>> c38fc3b9
+            TextDocument = new() { Uri = uri },
+            Range = VsLspFactory.CreateSingleLineRange(line: 0, character: 1, length: 1),
             Uris = [droppedUri]
         };
 
@@ -252,16 +224,8 @@
 
         var parameters = new UriPresentationParams()
         {
-<<<<<<< HEAD
-            TextDocument = new TextDocumentIdentifier
-            {
-                Uri = uri
-            },
-            Range = LspFactory.CreateSingleLineRange(line: 0, character: 1, length: 1),
-=======
-            TextDocument = new() { Uri = uri },
-            Range = VsLspFactory.CreateSingleLineRange(line: 0, character: 1, length: 1),
->>>>>>> c38fc3b9
+            TextDocument = new() { Uri = uri },
+            Range = VsLspFactory.CreateSingleLineRange(line: 0, character: 1, length: 1),
             Uris = [droppedUri]
         };
 
@@ -289,16 +253,8 @@
 
         var parameters = new UriPresentationParams()
         {
-<<<<<<< HEAD
-            TextDocument = new TextDocumentIdentifier
-            {
-                Uri = uri
-            },
-            Range = LspFactory.CreateSingleLineRange(line: 0, character: 1, length: 1),
-=======
-            TextDocument = new() { Uri = uri },
-            Range = VsLspFactory.CreateSingleLineRange(line: 0, character: 1, length: 1),
->>>>>>> c38fc3b9
+            TextDocument = new() { Uri = uri },
+            Range = VsLspFactory.CreateSingleLineRange(line: 0, character: 1, length: 1),
             Uris =
             [
                 new Uri("file:///c:/path/SomeOtherFile.cs"),
@@ -332,16 +288,8 @@
 
         var parameters = new UriPresentationParams()
         {
-<<<<<<< HEAD
-            TextDocument = new TextDocumentIdentifier
-            {
-                Uri = uri
-            },
-            Range = LspFactory.CreateSingleLineRange(line: 0, character: 1, length: 1),
-=======
-            TextDocument = new() { Uri = uri },
-            Range = VsLspFactory.CreateSingleLineRange(line: 0, character: 1, length: 1),
->>>>>>> c38fc3b9
+            TextDocument = new() { Uri = uri },
+            Range = VsLspFactory.CreateSingleLineRange(line: 0, character: 1, length: 1),
             Uris = [droppedUri]
         };
 
@@ -398,16 +346,8 @@
 
         var parameters = new UriPresentationParams()
         {
-<<<<<<< HEAD
-            TextDocument = new TextDocumentIdentifier
-            {
-                Uri = uri
-            },
-            Range = LspFactory.CreateSingleLineRange(line: 0, character: 1, length: 1),
-=======
-            TextDocument = new() { Uri = uri },
-            Range = VsLspFactory.CreateSingleLineRange(line: 0, character: 1, length: 1),
->>>>>>> c38fc3b9
+            TextDocument = new() { Uri = uri },
+            Range = VsLspFactory.CreateSingleLineRange(line: 0, character: 1, length: 1),
             Uris = [droppedUri1, droppedUri2]
         };
 
@@ -440,16 +380,8 @@
 
         var parameters = new UriPresentationParams()
         {
-<<<<<<< HEAD
-            TextDocument = new TextDocumentIdentifier
-            {
-                Uri = uri
-            },
-            Range = LspFactory.CreateSingleLineRange(line: 0, character: 1, length: 1)
-=======
             TextDocument = new() { Uri = uri },
             Range = VsLspFactory.CreateSingleLineRange(line: 0, character: 1, length: 1)
->>>>>>> c38fc3b9
         };
 
         var requestContext = CreateRazorRequestContext(documentContext);
@@ -476,16 +408,8 @@
 
         var parameters = new UriPresentationParams()
         {
-<<<<<<< HEAD
-            TextDocument = new TextDocumentIdentifier
-            {
-                Uri = uri
-            },
-            Range = LspFactory.CreateSingleLineRange(line: 0, character: 1, length: 1)
-=======
             TextDocument = new() { Uri = uri },
             Range = VsLspFactory.CreateSingleLineRange(line: 0, character: 1, length: 1)
->>>>>>> c38fc3b9
         };
 
         var requestContext = CreateRazorRequestContext(documentContext);
@@ -513,16 +437,8 @@
 
         var parameters = new UriPresentationParams()
         {
-<<<<<<< HEAD
-            TextDocument = new TextDocumentIdentifier
-            {
-                Uri = uri
-            },
-            Range = LspFactory.CreateSingleLineRange(line: 0, character: 1, length: 1)
-=======
             TextDocument = new() { Uri = uri },
             Range = VsLspFactory.CreateSingleLineRange(line: 0, character: 1, length: 1)
->>>>>>> c38fc3b9
         };
 
         var requestContext = CreateRazorRequestContext(documentContext);
@@ -549,16 +465,8 @@
 
         var parameters = new UriPresentationParams()
         {
-<<<<<<< HEAD
-            TextDocument = new TextDocumentIdentifier
-            {
-                Uri = uri
-            },
-            Range = LspFactory.CreateSingleLineRange(line: 0, character: 1, length: 1)
-=======
             TextDocument = new() { Uri = uri },
             Range = VsLspFactory.CreateSingleLineRange(line: 0, character: 1, length: 1)
->>>>>>> c38fc3b9
         };
 
         var requestContext = CreateRazorRequestContext(documentContext);
