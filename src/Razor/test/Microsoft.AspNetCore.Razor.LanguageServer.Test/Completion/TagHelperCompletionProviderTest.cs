﻿// Copyright (c) .NET Foundation. All rights reserved.
// Licensed under the MIT license. See License.txt in the project root for license information.

#nullable disable

using System.Collections.Generic;
using System.Collections.Immutable;
using System.Threading;
using System.Threading.Tasks;
using Microsoft.AspNetCore.Razor.Language;
using Microsoft.AspNetCore.Razor.Language.Syntax;
using Microsoft.AspNetCore.Razor.Test.Common;
using Microsoft.CodeAnalysis.Razor.Completion;
using Microsoft.CodeAnalysis.Razor.Workspaces.Extensions;
using Microsoft.CodeAnalysis.Testing;
using Microsoft.VisualStudio.Editor.Razor;
using Xunit;
using Xunit.Abstractions;
using static Microsoft.AspNetCore.Razor.Language.CommonMetadata;

namespace Microsoft.AspNetCore.Razor.LanguageServer.Completion;

public class TagHelperCompletionProviderTest(ITestOutputHelper testOutput) : TagHelperServiceTestBase(testOutput)
{
    private TagHelperCompletionProvider CreateTagHelperCompletionProvider()
<<<<<<< HEAD
        => new(RazorTagHelperCompletionService, TagHelperFactsService, TestRazorLSPOptionsMonitor.Create());
=======
        => new(RazorTagHelperCompletionService, TestRazorLSPOptionsMonitor.Create());
>>>>>>> ca35564a

    [Fact]
    public void GetNearestAncestorTagInfo_MarkupElement()
    {
        // Arrange
        var context = CreateRazorCompletionContext(
            """
                @addTagHelper *, TestAssembly
                <p><$$strong></strong></p>
                """,
            isRazorFile: false);
        var element = context.Owner.FirstAncestorOrSelf<MarkupElementSyntax>();

        // Act
        var (ancestorName, ancestorIsTagHelper) = TagHelperFacts.GetNearestAncestorTagInfo(element.Ancestors());

        // Assert
        Assert.Equal("p", ancestorName);
        Assert.False(ancestorIsTagHelper);
    }

    [Fact]
    public void GetNearestAncestorTagInfo_TagHelperElement()
    {
        // Arrange
        var context = CreateRazorCompletionContext(
            """
                @addTagHelper *, TestAssembly
                <test1><$$test2></test2></test1>
                """,
            isRazorFile: false,
            tagHelpers: DefaultTagHelpers);
        var element = context.Owner.FirstAncestorOrSelf<MarkupTagHelperElementSyntax>();

        // Act
        var (ancestorName, ancestorIsTagHelper) = TagHelperFacts.GetNearestAncestorTagInfo(element.Ancestors());

        // Assert
        Assert.Equal("test1", ancestorName);
        Assert.True(ancestorIsTagHelper);
    }

    [Fact]
    public void GetCompletionAt_AtEmptyTagName_ReturnsCompletions()
    {
        // Arrange
<<<<<<< HEAD
        var service = new TagHelperCompletionProvider(RazorTagHelperCompletionService, TagHelperFactsService, TestRazorLSPOptionsMonitor.Create());
=======
        var service = new TagHelperCompletionProvider(RazorTagHelperCompletionService, TestRazorLSPOptionsMonitor.Create());
>>>>>>> ca35564a
        var context = CreateRazorCompletionContext(
            """
                @addTagHelper *, TestAssembly
                <$$
                """,
            isRazorFile: false,
            tagHelpers: DefaultTagHelpers);

        // Act
        var completions = service.GetCompletionItems(context);

        // Assert
        Assert.Collection(
            completions,
            completion => Assert.Equal("test1", completion.InsertText),
            completion => Assert.Equal("test2", completion.InsertText));
    }

    [Fact]
    public void GetCompletionAt_OutsideOfTagName_DoesNotReturnCompletions()
    {
        // Arrange
<<<<<<< HEAD
        var service = new TagHelperCompletionProvider(RazorTagHelperCompletionService, TagHelperFactsService, TestRazorLSPOptionsMonitor.Create());
=======
        var service = new TagHelperCompletionProvider(RazorTagHelperCompletionService, TestRazorLSPOptionsMonitor.Create());
>>>>>>> ca35564a
        var context = CreateRazorCompletionContext(
            """
                @addTagHelper *, TestAssembly
                <br $$/>
                """,
            isRazorFile: false,
            tagHelpers: DefaultTagHelpers);

        // Act
        var completions = service.GetCompletionItems(context);

        // Assert
        Assert.Empty(completions);
    }

    [Fact]
    public void GetCompletionAt_OutsideOfTagName_InsideCSharp_DoesNotReturnCompletions()
    {
        // Arrange
<<<<<<< HEAD
        var service = new TagHelperCompletionProvider(RazorTagHelperCompletionService, TagHelperFactsService, TestRazorLSPOptionsMonitor.Create());
=======
        var service = new TagHelperCompletionProvider(RazorTagHelperCompletionService, TestRazorLSPOptionsMonitor.Create());
>>>>>>> ca35564a
        var context = CreateRazorCompletionContext(
            """
                @addTagHelper *, TestAssembly

                @if (true)
                {
                    <br $$/>
                }
                """,
            isRazorFile: false,
            tagHelpers: DefaultTagHelpers);

        // Act
        var completions = service.GetCompletionItems(context);

        // Assert
        Assert.Empty(completions);
    }

    [Fact]
    public void GetCompletionAt_SelfClosingTag_NotAtEndOfName_DoesNotReturnCompletions()
    {
        // Arrange
<<<<<<< HEAD
        var service = new TagHelperCompletionProvider(RazorTagHelperCompletionService, TagHelperFactsService, TestRazorLSPOptionsMonitor.Create());
=======
        var service = new TagHelperCompletionProvider(RazorTagHelperCompletionService, TestRazorLSPOptionsMonitor.Create());
>>>>>>> ca35564a
        var context = CreateRazorCompletionContext(
            """
                @addTagHelper *, TestAssembly
                <c $$ />
                """,
            isRazorFile: false,
            tagHelpers: DefaultTagHelpers);

        // Act
        var completions = service.GetCompletionItems(context);

        // Assert
        Assert.Empty(completions);
    }

    [Fact]
    public void GetCompletionAt_SelfClosingTag_ReturnsCompletions()
    {
        // Arrange
<<<<<<< HEAD
        var service = new TagHelperCompletionProvider(RazorTagHelperCompletionService, TagHelperFactsService, TestRazorLSPOptionsMonitor.Create());
=======
        var service = new TagHelperCompletionProvider(RazorTagHelperCompletionService, TestRazorLSPOptionsMonitor.Create());
>>>>>>> ca35564a
        var context = CreateRazorCompletionContext(
            """
                @addTagHelper *, TestAssembly
                <c$$ />
                """,
            isRazorFile: false,
            tagHelpers: DefaultTagHelpers);

        // Act
        var completions = service.GetCompletionItems(context);

        // Assert
        AssertTest1Test2Completions(completions);
    }

    [Fact]
    public void GetCompletionAt_SelfClosingTag_InsideCSharp_ReturnsCompletions()
    {
        // Arrange
<<<<<<< HEAD
        var service = new TagHelperCompletionProvider(RazorTagHelperCompletionService, TagHelperFactsService, TestRazorLSPOptionsMonitor.Create());
=======
        var service = new TagHelperCompletionProvider(RazorTagHelperCompletionService, TestRazorLSPOptionsMonitor.Create());
>>>>>>> ca35564a
        var context = CreateRazorCompletionContext(
            """
                @addTagHelper *, TestAssembly

                @if (true)
                {
                    <c$$ />
                }
                """,
            isRazorFile: false,
            tagHelpers: DefaultTagHelpers);

        // Act
        var completions = service.GetCompletionItems(context);

        // Assert
        AssertTest1Test2Completions(completions);
    }

    [Fact]
    public void GetCompletionAt_MalformedElement()
    {
        // Arrange
<<<<<<< HEAD
        var service = new TagHelperCompletionProvider(RazorTagHelperCompletionService, TagHelperFactsService, TestRazorLSPOptionsMonitor.Create());
=======
        var service = new TagHelperCompletionProvider(RazorTagHelperCompletionService, TestRazorLSPOptionsMonitor.Create());
>>>>>>> ca35564a
        var context = CreateRazorCompletionContext(
            """
                @addTagHelper *, TestAssembly
                </t$$
                """,
            isRazorFile: false,
            tagHelpers: DefaultTagHelpers);

        // Act
        var completions = service.GetCompletionItems(context);

        // Assert
        AssertTest1Test2Completions(completions);
    }

    [Fact]
    [WorkItem("https://github.com/dotnet/razor-tooling/issues/6134")]
    public void GetCompletionAt_AtHtmlElementNameEdge_ReturnsCompletions()
    {
        // Arrange
<<<<<<< HEAD
        var service = new TagHelperCompletionProvider(RazorTagHelperCompletionService, TagHelperFactsService, TestRazorLSPOptionsMonitor.Create());
=======
        var service = new TagHelperCompletionProvider(RazorTagHelperCompletionService, TestRazorLSPOptionsMonitor.Create());
>>>>>>> ca35564a
        var context = CreateRazorCompletionContext(
            """
                @addTagHelper *, TestAssembly
                <br$$ />
                """,
            isRazorFile: false,
            tagHelpers: DefaultTagHelpers);

        // Act
        var completions = service.GetCompletionItems(context);

        // Assert
        // Both "test1" and "test2" technically should not be here, but in real-world scenarios they will be filtered by the IDE
        AssertTest1Test2Completions(completions);
    }

    [Fact]
    [WorkItem("https://github.com/dotnet/razor-tooling/issues/6134")]
    public void GetCompletionAt_AtTagHelperElementNameEdge_ReturnsCompletions()
    {
        // Arrange
<<<<<<< HEAD
        var service = new TagHelperCompletionProvider(RazorTagHelperCompletionService, TagHelperFactsService, TestRazorLSPOptionsMonitor.Create());
=======
        var service = new TagHelperCompletionProvider(RazorTagHelperCompletionService, TestRazorLSPOptionsMonitor.Create());
>>>>>>> ca35564a
        var context = CreateRazorCompletionContext(
            """
                @addTagHelper *, TestAssembly
                <test1$$ />
                """,
            isRazorFile: false,
            tagHelpers: DefaultTagHelpers);

        // Act
        var completions = service.GetCompletionItems(context);

        // Assert
        // "test2" technically should not be here, but in real-world scenarios it will be filtered by the IDE
        AssertTest1Test2Completions(completions);
    }

    [Fact]
    public void GetCompletionAt_AtAttributeEdge_IntAttribute_ReturnsCompletions()
    {
        // Arrange
<<<<<<< HEAD
        var service = new TagHelperCompletionProvider(RazorTagHelperCompletionService, TagHelperFactsService, TestRazorLSPOptionsMonitor.Create());
=======
        var service = new TagHelperCompletionProvider(RazorTagHelperCompletionService, TestRazorLSPOptionsMonitor.Create());
>>>>>>> ca35564a
        var context = CreateRazorCompletionContext(
            """
                @addTagHelper *, TestAssembly
                <test1 $$/>
                """,
            isRazorFile: false,
            tagHelpers: DefaultTagHelpers);

        // Act
        var completions = service.GetCompletionItems(context);

        // Assert
        Assert.Collection(
            completions,
            completion =>
            {
                Assert.Equal("bool-val", completion.InsertText);
                Assert.Equal(TagHelperCompletionProvider.MinimizedAttributeCommitCharacters, completion.CommitCharacters);
                Assert.Equal(CompletionSortTextHelper.HighSortPriority, completion.SortText);
            },
            completion =>
            {
                Assert.Equal("int-val", completion.InsertText);
                Assert.Equal(TagHelperCompletionProvider.AttributeCommitCharacters, completion.CommitCharacters);
                Assert.Equal(CompletionSortTextHelper.HighSortPriority, completion.SortText);
            });
    }

    [Fact]
    public void GetCompletionAt_AtAttributeEdge_IntAttribute_Snippets_ReturnsCompletions()
    {
        // Arrange
        var service = CreateTagHelperCompletionProvider();
        var options = new RazorCompletionOptions(SnippetsSupported: true);
        var context = CreateRazorCompletionContext(
            """
                @addTagHelper *, TestAssembly
                <test1 $$/>
                """,
            isRazorFile: false,
            options,
            tagHelpers: DefaultTagHelpers);

        // Act
        var completions = service.GetCompletionItems(context);

        // Assert
        Assert.Collection(
            completions,
            completion =>
            {
                Assert.Equal("bool-val", completion.InsertText);
                Assert.Equal(TagHelperCompletionProvider.MinimizedAttributeCommitCharacters, completion.CommitCharacters);
                Assert.Equal(CompletionSortTextHelper.HighSortPriority, completion.SortText);
                Assert.False(completion.IsSnippet);
            },
            completion =>
            {
                Assert.Equal("int-val=\"$0\"", completion.InsertText);
                Assert.Equal(TagHelperCompletionProvider.AttributeSnippetCommitCharacters, completion.CommitCharacters);
                Assert.Equal(CompletionSortTextHelper.HighSortPriority, completion.SortText);
                Assert.True(completion.IsSnippet);
            });
    }

    [Fact]
    public void GetCompletionAt_KnownHtmlElement_ReturnsCompletions_DefaultPriority()
    {
        // Arrange
        var service = CreateTagHelperCompletionProvider();
        var context = CreateRazorCompletionContext(
            """
                @addTagHelper *, TestAssembly
                <title $$ mutator />
                """,
            isRazorFile: false,
            tagHelpers: DefaultTagHelpers);

        // Act
        var completions = service.GetCompletionItems(context);

        // Assert
        Assert.Collection(
            completions,
            completion =>
            {
                Assert.Equal("Extra", completion.InsertText);
                Assert.Equal(TagHelperCompletionProvider.MinimizedAttributeCommitCharacters, completion.CommitCharacters);
                Assert.Equal("Extra", completion.SortText);
            });
    }

    [Fact]
    public void GetCompletionAt_InBody_ReturnsCompletions()
    {
        // Arrange
        var service = CreateTagHelperCompletionProvider();
        var context = CreateRazorCompletionContext(
            """
                @addTagHelper *, TestAssembly
                <test2>
                    <$$
                </test2>
                """,
            isRazorFile: false,
            tagHelpers: DefaultTagHelpers);

        // Act
        var completions = service.GetCompletionItems(context);

        // Assert
        Assert.Collection(
            completions,
            completion =>
            {
                Assert.Equal("test1", completion.InsertText);
            },
            completion =>
            {
                Assert.Equal("test2", completion.InsertText);
            });
    }

    [Fact]
    public async Task GetCompletionAt_InBody_WithoutSpace_ReturnsCompletions()
    {
        // Arrange
        var options = TestRazorLSPOptionsMonitor.Create();
        await options.UpdateAsync(options.CurrentValue with { CommitElementsWithSpace = false }, CancellationToken.None);
<<<<<<< HEAD
        var service = new TagHelperCompletionProvider(RazorTagHelperCompletionService, TagHelperFactsService, options);
=======
        var service = new TagHelperCompletionProvider(RazorTagHelperCompletionService, options);
>>>>>>> ca35564a

        var context = CreateRazorCompletionContext(
            """
                @addTagHelper *, TestAssembly
                <test2>
                    <$$
                </test2>
                """,
            isRazorFile: false,
            tagHelpers: DefaultTagHelpers);

        // Act
        var completions = service.GetCompletionItems(context);

        // Assert
        Assert.Collection(
            completions,
            completion =>
            {
                Assert.DoesNotContain(completion.CommitCharacters, c => c.Character == " ");
            },
            completion =>
            {
                Assert.DoesNotContain(completion.CommitCharacters, c => c.Character == " ");
            });
    }

    [Fact]
    public void GetCompletionAt_InBody_ParentRequiring_ReturnsCompletions()
    {
        // Arrange
        var service = CreateTagHelperCompletionProvider();
        var context = CreateRazorCompletionContext(
            """
                @addTagHelper *, TestAssembly
                <test1>
                    <$$
                </test1>
                """,
            isRazorFile: false,
            tagHelpers: DefaultTagHelpers);

        // Act
        var completions = service.GetCompletionItems(context);

        // Assert
        Assert.Collection(
            completions,
            completion =>
            {
                Assert.Equal("test1", completion.InsertText);
            },
            completion =>
            {
                Assert.Equal("SomeChild", completion.InsertText);
            },
            completion =>
            {
                Assert.Equal("test2", completion.InsertText);
            });
    }

    [Fact]
    public void GetCompletionAt_AtAttributeEdge_BoolAttribute_ReturnsCompletionsWithout()
    {
        // Arrange
        var service = CreateTagHelperCompletionProvider();
        var context = CreateRazorCompletionContext(
            """
                @addTagHelper *, TestAssembly
                <test2 $$/>
                """,
            isRazorFile: false,
            tagHelpers: DefaultTagHelpers);

        // Act
        var completions = service.GetCompletionItems(context);

        // Assert
        Assert.Collection(
            completions,
            completion =>
            {
                Assert.Equal("bool-val", completion.InsertText);
                Assert.Equal(TagHelperCompletionProvider.MinimizedAttributeCommitCharacters, completion.CommitCharacters);
                Assert.Equal(CompletionSortTextHelper.HighSortPriority, completion.SortText);
            },
            completion =>
            {
                Assert.Equal("int-val", completion.InsertText);
                Assert.Equal(TagHelperCompletionProvider.AttributeCommitCharacters, completion.CommitCharacters);
                Assert.Equal(CompletionSortTextHelper.HighSortPriority, completion.SortText);
            });
    }

    [Fact]
    public void GetCompletionAt_AtAttributeEdge_IndexerBoolAttribute_ReturnsCompletionsWithDifferentCommitCharacters()
    {
        // Arrange
        var tagHelper = TagHelperDescriptorBuilder.Create("TestTagHelper", "TestAssembly");
        tagHelper.TagMatchingRule(rule => rule.TagName = "test");
        tagHelper.SetMetadata(TypeName("TestTagHelper"));
        tagHelper.BindAttribute(attribute =>
        {
            attribute.Name = "bool-val";
            attribute.SetMetadata(PropertyName("BoolVal"));
            attribute.TypeName = "System.Collections.Generic.IDictionary<System.String, System.Boolean>";
            attribute.AsDictionary("bool-val-", typeof(bool).FullName);
        });
        var service = CreateTagHelperCompletionProvider();
        var context = CreateRazorCompletionContext(
            """
                @addTagHelper *, TestAssembly
                <test $$/>
                """,
            isRazorFile: false,
            tagHelpers: ImmutableArray.Create(tagHelper.Build()));

        // Act
        var completions = service.GetCompletionItems(context);

        // Assert
        Assert.Collection(
            completions,
            completion =>
            {
                Assert.Equal("bool-val", completion.InsertText);
                Assert.Equal(TagHelperCompletionProvider.AttributeCommitCharacters, completion.CommitCharacters);
                Assert.Equal(CompletionSortTextHelper.HighSortPriority, completion.SortText);
            },
            completion =>
            {
                Assert.Equal("bool-val-", completion.InsertText);
                Assert.Empty(completion.CommitCharacters);
                Assert.Equal(CompletionSortTextHelper.HighSortPriority, completion.SortText);
            });
    }

    [Fact]
    public void GetCompletionAt_AtAttributeEdge_IndexerAttribute_ReturnsCompletions()
    {
        // Arrange
        var tagHelper = TagHelperDescriptorBuilder.Create("TestTagHelper", "TestAssembly");
        tagHelper.TagMatchingRule(rule => rule.TagName = "test");
        tagHelper.SetMetadata(TypeName("TestTagHelper"));
        tagHelper.BindAttribute(attribute =>
        {
            attribute.Name = "int-val";
            attribute.SetMetadata(PropertyName("IntVal"));
            attribute.TypeName = "System.Collections.Generic.IDictionary<System.String, System.Int32>";
            attribute.AsDictionary("int-val-", typeof(int).FullName);
        });
        var service = CreateTagHelperCompletionProvider();
        var context = CreateRazorCompletionContext(
            """
                @addTagHelper *, TestAssembly
                <test $$/>
                """,
            isRazorFile: false,
            tagHelpers: ImmutableArray.Create(tagHelper.Build()));

        // Act
        var completions = service.GetCompletionItems(context);

        // Assert
        Assert.Collection(
            completions,
            completion =>
            {
                Assert.Equal("int-val", completion.InsertText);
                Assert.Equal(TagHelperCompletionProvider.AttributeCommitCharacters, completion.CommitCharacters);
                Assert.Equal(CompletionSortTextHelper.HighSortPriority, completion.SortText);
            },
            completion =>
            {
                Assert.Equal("int-val-", completion.InsertText);
                Assert.Empty(completion.CommitCharacters);
                Assert.Equal(CompletionSortTextHelper.HighSortPriority, completion.SortText);
            });
    }

    [Fact]
    public void GetCompletionAt_MinimizedAttributeMiddle_ReturnsCompletions()
    {
        // Arrange
        var service = CreateTagHelperCompletionProvider();
        var context = CreateRazorCompletionContext(
            """
                @addTagHelper *, TestAssembly
                <test2 bo$$o />
                """,
            isRazorFile: false,
            tagHelpers: DefaultTagHelpers);

        // Act
        var completions = service.GetCompletionItems(context);

        // Assert
        AssertBoolIntCompletions(completions);
    }

    [Fact]
    public void GetCompletionAt_MinimizedAttributeEdge_ReturnsCompletions()
    {
        // Arrange
        var service = CreateTagHelperCompletionProvider();
        var context = CreateRazorCompletionContext(
            """
                @addTagHelper *, TestAssembly
                <test2 un$$bound />
                """,
            isRazorFile: false,
            tagHelpers: DefaultTagHelpers);

        // Act
        var completions = service.GetCompletionItems(context);

        // Assert
        AssertBoolIntCompletions(completions);
    }

    [Fact]
    public void GetCompletionAt_MinimizedTagHelperAttributeEdge_ReturnsCompletions()
    {
        // Arrange
        var service = CreateTagHelperCompletionProvider();
        var context = CreateRazorCompletionContext(
            """
                @addTagHelper *, TestAssembly
                <test2 bo$$ol-val />
                """,
            isRazorFile: false,
            tagHelpers: DefaultTagHelpers);

        // Act
        var completions = service.GetCompletionItems(context);

        // Assert
        AssertBoolIntCompletions(completions);
    }

    [Fact]
    public void GetCompletionAt_InHtmlAttributeName_ReturnsNoCompletions()
    {
        // Arrange
        var service = CreateTagHelperCompletionProvider();
        var context = CreateRazorCompletionContext(
            """
                @addTagHelper *, TestAssembly
                <test2 cl$$ass='' />
                """,
            isRazorFile: false,
            tagHelpers: DefaultTagHelpers);

        // Act
        var completions = service.GetCompletionItems(context);

        // Assert
        AssertBoolIntCompletions(completions);
    }

    [Fact]
    public void GetCompletionAt_InTagHelperAttribute_ReturnsNoCompletions()
    {
        // Arrange
        var service = CreateTagHelperCompletionProvider();
        var context = CreateRazorCompletionContext(
            """
                @addTagHelper *, TestAssembly
                <test2 in$$t-val='123' />
                """,
            isRazorFile: false,
            tagHelpers: DefaultTagHelpers);

        // Act
        var completions = service.GetCompletionItems(context);

        // Assert
        AssertBoolIntCompletions(completions);
    }

    [Fact]
    [WorkItem("https://github.com/dotnet/razor-tooling/issues/6134")]
    public void GetCompletionAt_InPossibePartiallyWrittenTagHelper_ReturnsCompletions()
    {
        // Arrange
        var service = CreateTagHelperCompletionProvider();
        var context = CreateRazorCompletionContext(
            """
                @addTagHelper *, TestAssembly
                <test2 int$$ />
                """,
            isRazorFile: false,
            tagHelpers: DefaultTagHelpers);

        // Act
        var completions = service.GetCompletionItems(context);

        // Assert
        // "bool-var" technically should not be here, but in real-world scenarios it will be filtered by the IDE
        AssertBoolIntCompletions(completions);
    }

    [Fact]
    public void GetCompletionsAt_MalformedAttributeValueInName_ReturnsCompletions()
    {
        // Arrange
        var service = CreateTagHelperCompletionProvider();
        var context = CreateRazorCompletionContext(
            """
                @addTagHelper *, TestAssembly
                <test2 in$$t-val='>
                """,
            isRazorFile: false,
            tagHelpers: DefaultTagHelpers);

        // Act
        var completions = service.GetCompletionItems(context);

        // Assert
        AssertBoolIntCompletions(completions);
    }

    [Fact]
    public void GetCompletionsAt_MalformedAttributeNamePrefix_ReturnsCompletions()
    {
        // Arrange
        var service = CreateTagHelperCompletionProvider();
        var context = CreateRazorCompletionContext(
            """
                @addTagHelper *, TestAssembly
                <test2 $$int->
                """,
            isRazorFile: false,
            tagHelpers: DefaultTagHelpers);

        // Act
        var completions = service.GetCompletionItems(context);

        // Assert
        AssertBoolIntCompletions(completions);
    }

    [Fact]
    public void GetCompletionAt_HtmlAttributeValue_DoesNotReturnCompletions()
    {
        // Arrange
        var service = CreateTagHelperCompletionProvider();
        var context = CreateRazorCompletionContext(
            """
                @addTagHelper *, TestAssembly
                <test2 class='$$' />
                """,
            isRazorFile: false,
            tagHelpers: DefaultTagHelpers);

        // Act
        var completions = service.GetCompletionItems(context);

        // Assert
        Assert.Empty(completions);
    }

    [Fact]
    public void GetCompletionsAt_AttributePrefix_ReturnsCompletions()
    {
        // Arrange
        var service = CreateTagHelperCompletionProvider();
        var context = CreateRazorCompletionContext(
            """
                @addTagHelper *, TestAssembly
                <test2   $$     class=''>
                """,
            isRazorFile: false,
            tagHelpers: DefaultTagHelpers);

        // Act
        var completions = service.GetCompletionItems(context);

        // Assert
        AssertBoolIntCompletions(completions);
    }

    [Fact]
    [WorkItem("https://github.com/dotnet/razor-tooling/issues/6724")]
    public void GetCompletionsAt_MiddleOfFullAttribute_ReturnsCompletions_NoSnippetBehaviour()
    {
        // Arrange
        var service = CreateTagHelperCompletionProvider();
        var context = CreateRazorCompletionContext(
            """
                @addTagHelper *, TestAssembly
                <test2 int-$$val=''>
                """,
            isRazorFile: false,
            options: new(SnippetsSupported: true),
            tagHelpers: DefaultTagHelpers);

        // Act
        var completions = service.GetCompletionItems(context);

        // Assert
        Assert.Collection(completions,
            completion =>
            {
                Assert.Equal("bool-val", completion.InsertText); // bool-val will be filtered on IDE side anyway, so just check that it exists and then don't care about its properties
            },
            completion =>
            {
                Assert.Equal("int-val", completion.InsertText);
                Assert.False(completion.IsSnippet);
                Assert.Equal(TagHelperCompletionProvider.AttributeSnippetCommitCharacters, completion.CommitCharacters); // we still want `=` to be a commit character, but we don't want it to be inserted
            }
        );
    }

    [Fact]
    public void GetCompletionsAt_MiddleOfHtmlAttribute_ReturnsCompletion()
    {
        // Arrange
        var service = CreateTagHelperCompletionProvider();
        var context = CreateRazorCompletionContext(
            """
                @addTagHelper *, TestAssembly
                <tes$$DF></tesDF>
                """,
            isRazorFile: false,
            tagHelpers: DefaultTagHelpers);

        // Act
        var completions = service.GetCompletionItems(context);

        // Assert
        AssertTest1Test2Completions(completions);
    }

    [Fact]
    public void GetCompletionsAt_EndOfAttribute_ReturnsCompletion()
    {
        // Arrange
        var service = CreateTagHelperCompletionProvider();
        var context = CreateRazorCompletionContext(
            """
                @addTagHelper *, TestAssembly
                <tesDF$$></tesDF>
                """,
            isRazorFile: false,
            tagHelpers: DefaultTagHelpers);

        // Act
        var completions = service.GetCompletionItems(context);

        // Assert
        AssertTest1Test2Completions(completions);
    }

    private static void AssertBoolIntCompletions(IReadOnlyList<RazorCompletionItem> completions)
    {
        Assert.Collection(completions,
            completion =>
            {
                Assert.Equal("bool-val", completion.InsertText);
                Assert.Equal(TagHelperCompletionProvider.MinimizedAttributeCommitCharacters, completion.CommitCharacters);
            },
            completion =>
            {
                Assert.Equal("int-val", completion.InsertText);
                Assert.Equal(TagHelperCompletionProvider.AttributeCommitCharacters, completion.CommitCharacters);
            }
        );
    }

    private static void AssertTest1Test2Completions(IReadOnlyList<RazorCompletionItem> completions)
    {
        Assert.Collection(completions,
            completion =>
            {
                Assert.Equal("test1", completion.InsertText);
            },
            completion =>
            {
                Assert.Equal("test2", completion.InsertText);
            }
        );
    }

    private static RazorCompletionContext CreateRazorCompletionContext(string markup, bool isRazorFile, RazorCompletionOptions options = default, ImmutableArray<TagHelperDescriptor> tagHelpers = default)
    {
        tagHelpers = tagHelpers.NullToEmpty();

        TestFileMarkupParser.GetPosition(markup, out var documentContent, out var position);
        var codeDocument = CreateCodeDocument(documentContent, isRazorFile, tagHelpers);
        var syntaxTree = codeDocument.GetSyntaxTree();
        var tagHelperDocumentContext = codeDocument.GetTagHelperContext();

        var owner = syntaxTree.Root.FindInnermostNode(position, includeWhitespace: true, walkMarkersBack: true);
        owner = RazorCompletionFactsService.AdjustSyntaxNodeForWordBoundary(owner, position);
        return new RazorCompletionContext(position, owner, syntaxTree, tagHelperDocumentContext, Options: options);
    }
}<|MERGE_RESOLUTION|>--- conflicted
+++ resolved
@@ -23,11 +23,7 @@
 public class TagHelperCompletionProviderTest(ITestOutputHelper testOutput) : TagHelperServiceTestBase(testOutput)
 {
     private TagHelperCompletionProvider CreateTagHelperCompletionProvider()
-<<<<<<< HEAD
-        => new(RazorTagHelperCompletionService, TagHelperFactsService, TestRazorLSPOptionsMonitor.Create());
-=======
         => new(RazorTagHelperCompletionService, TestRazorLSPOptionsMonitor.Create());
->>>>>>> ca35564a
 
     [Fact]
     public void GetNearestAncestorTagInfo_MarkupElement()
@@ -74,11 +70,7 @@
     public void GetCompletionAt_AtEmptyTagName_ReturnsCompletions()
     {
         // Arrange
-<<<<<<< HEAD
-        var service = new TagHelperCompletionProvider(RazorTagHelperCompletionService, TagHelperFactsService, TestRazorLSPOptionsMonitor.Create());
-=======
-        var service = new TagHelperCompletionProvider(RazorTagHelperCompletionService, TestRazorLSPOptionsMonitor.Create());
->>>>>>> ca35564a
+        var service = new TagHelperCompletionProvider(RazorTagHelperCompletionService, TestRazorLSPOptionsMonitor.Create());
         var context = CreateRazorCompletionContext(
             """
                 @addTagHelper *, TestAssembly
@@ -101,11 +93,7 @@
     public void GetCompletionAt_OutsideOfTagName_DoesNotReturnCompletions()
     {
         // Arrange
-<<<<<<< HEAD
-        var service = new TagHelperCompletionProvider(RazorTagHelperCompletionService, TagHelperFactsService, TestRazorLSPOptionsMonitor.Create());
-=======
-        var service = new TagHelperCompletionProvider(RazorTagHelperCompletionService, TestRazorLSPOptionsMonitor.Create());
->>>>>>> ca35564a
+        var service = new TagHelperCompletionProvider(RazorTagHelperCompletionService, TestRazorLSPOptionsMonitor.Create());
         var context = CreateRazorCompletionContext(
             """
                 @addTagHelper *, TestAssembly
@@ -125,11 +113,7 @@
     public void GetCompletionAt_OutsideOfTagName_InsideCSharp_DoesNotReturnCompletions()
     {
         // Arrange
-<<<<<<< HEAD
-        var service = new TagHelperCompletionProvider(RazorTagHelperCompletionService, TagHelperFactsService, TestRazorLSPOptionsMonitor.Create());
-=======
-        var service = new TagHelperCompletionProvider(RazorTagHelperCompletionService, TestRazorLSPOptionsMonitor.Create());
->>>>>>> ca35564a
+        var service = new TagHelperCompletionProvider(RazorTagHelperCompletionService, TestRazorLSPOptionsMonitor.Create());
         var context = CreateRazorCompletionContext(
             """
                 @addTagHelper *, TestAssembly
@@ -153,11 +137,7 @@
     public void GetCompletionAt_SelfClosingTag_NotAtEndOfName_DoesNotReturnCompletions()
     {
         // Arrange
-<<<<<<< HEAD
-        var service = new TagHelperCompletionProvider(RazorTagHelperCompletionService, TagHelperFactsService, TestRazorLSPOptionsMonitor.Create());
-=======
-        var service = new TagHelperCompletionProvider(RazorTagHelperCompletionService, TestRazorLSPOptionsMonitor.Create());
->>>>>>> ca35564a
+        var service = new TagHelperCompletionProvider(RazorTagHelperCompletionService, TestRazorLSPOptionsMonitor.Create());
         var context = CreateRazorCompletionContext(
             """
                 @addTagHelper *, TestAssembly
@@ -177,11 +157,7 @@
     public void GetCompletionAt_SelfClosingTag_ReturnsCompletions()
     {
         // Arrange
-<<<<<<< HEAD
-        var service = new TagHelperCompletionProvider(RazorTagHelperCompletionService, TagHelperFactsService, TestRazorLSPOptionsMonitor.Create());
-=======
-        var service = new TagHelperCompletionProvider(RazorTagHelperCompletionService, TestRazorLSPOptionsMonitor.Create());
->>>>>>> ca35564a
+        var service = new TagHelperCompletionProvider(RazorTagHelperCompletionService, TestRazorLSPOptionsMonitor.Create());
         var context = CreateRazorCompletionContext(
             """
                 @addTagHelper *, TestAssembly
@@ -201,11 +177,7 @@
     public void GetCompletionAt_SelfClosingTag_InsideCSharp_ReturnsCompletions()
     {
         // Arrange
-<<<<<<< HEAD
-        var service = new TagHelperCompletionProvider(RazorTagHelperCompletionService, TagHelperFactsService, TestRazorLSPOptionsMonitor.Create());
-=======
-        var service = new TagHelperCompletionProvider(RazorTagHelperCompletionService, TestRazorLSPOptionsMonitor.Create());
->>>>>>> ca35564a
+        var service = new TagHelperCompletionProvider(RazorTagHelperCompletionService, TestRazorLSPOptionsMonitor.Create());
         var context = CreateRazorCompletionContext(
             """
                 @addTagHelper *, TestAssembly
@@ -229,11 +201,7 @@
     public void GetCompletionAt_MalformedElement()
     {
         // Arrange
-<<<<<<< HEAD
-        var service = new TagHelperCompletionProvider(RazorTagHelperCompletionService, TagHelperFactsService, TestRazorLSPOptionsMonitor.Create());
-=======
-        var service = new TagHelperCompletionProvider(RazorTagHelperCompletionService, TestRazorLSPOptionsMonitor.Create());
->>>>>>> ca35564a
+        var service = new TagHelperCompletionProvider(RazorTagHelperCompletionService, TestRazorLSPOptionsMonitor.Create());
         var context = CreateRazorCompletionContext(
             """
                 @addTagHelper *, TestAssembly
@@ -254,11 +222,7 @@
     public void GetCompletionAt_AtHtmlElementNameEdge_ReturnsCompletions()
     {
         // Arrange
-<<<<<<< HEAD
-        var service = new TagHelperCompletionProvider(RazorTagHelperCompletionService, TagHelperFactsService, TestRazorLSPOptionsMonitor.Create());
-=======
-        var service = new TagHelperCompletionProvider(RazorTagHelperCompletionService, TestRazorLSPOptionsMonitor.Create());
->>>>>>> ca35564a
+        var service = new TagHelperCompletionProvider(RazorTagHelperCompletionService, TestRazorLSPOptionsMonitor.Create());
         var context = CreateRazorCompletionContext(
             """
                 @addTagHelper *, TestAssembly
@@ -280,11 +244,7 @@
     public void GetCompletionAt_AtTagHelperElementNameEdge_ReturnsCompletions()
     {
         // Arrange
-<<<<<<< HEAD
-        var service = new TagHelperCompletionProvider(RazorTagHelperCompletionService, TagHelperFactsService, TestRazorLSPOptionsMonitor.Create());
-=======
-        var service = new TagHelperCompletionProvider(RazorTagHelperCompletionService, TestRazorLSPOptionsMonitor.Create());
->>>>>>> ca35564a
+        var service = new TagHelperCompletionProvider(RazorTagHelperCompletionService, TestRazorLSPOptionsMonitor.Create());
         var context = CreateRazorCompletionContext(
             """
                 @addTagHelper *, TestAssembly
@@ -305,11 +265,7 @@
     public void GetCompletionAt_AtAttributeEdge_IntAttribute_ReturnsCompletions()
     {
         // Arrange
-<<<<<<< HEAD
-        var service = new TagHelperCompletionProvider(RazorTagHelperCompletionService, TagHelperFactsService, TestRazorLSPOptionsMonitor.Create());
-=======
-        var service = new TagHelperCompletionProvider(RazorTagHelperCompletionService, TestRazorLSPOptionsMonitor.Create());
->>>>>>> ca35564a
+        var service = new TagHelperCompletionProvider(RazorTagHelperCompletionService, TestRazorLSPOptionsMonitor.Create());
         var context = CreateRazorCompletionContext(
             """
                 @addTagHelper *, TestAssembly
@@ -439,11 +395,7 @@
         // Arrange
         var options = TestRazorLSPOptionsMonitor.Create();
         await options.UpdateAsync(options.CurrentValue with { CommitElementsWithSpace = false }, CancellationToken.None);
-<<<<<<< HEAD
-        var service = new TagHelperCompletionProvider(RazorTagHelperCompletionService, TagHelperFactsService, options);
-=======
         var service = new TagHelperCompletionProvider(RazorTagHelperCompletionService, options);
->>>>>>> ca35564a
 
         var context = CreateRazorCompletionContext(
             """
