--- conflicted
+++ resolved
@@ -5,6 +5,8 @@
 
 using System.Collections.Generic;
 using System.Collections.Immutable;
+using System.Threading;
+using System.Threading.Tasks;
 using Microsoft.AspNetCore.Razor.Language;
 using Microsoft.AspNetCore.Razor.Language.Syntax;
 using Microsoft.AspNetCore.Razor.Test.Common;
@@ -19,16 +21,11 @@
 
 public class TagHelperCompletionProviderTest(ITestOutputHelper testOutput) : TagHelperServiceTestBase(testOutput)
 {
-<<<<<<< HEAD
-    private TagHelperCompletionProvider CreateTagHelperCompletionProvider()
-        => new(RazorTagHelperCompletionService);
-=======
     private static TagHelperCompletionProvider CreateTagHelperCompletionProvider()
-        => new(CreateTagHelperCompletionService(), TestRazorLSPOptionsMonitor.Create());
-
-    private static LspTagHelperCompletionService CreateTagHelperCompletionService()
+        => new(CreateTagHelperCompletionService());
+
+    private static TagHelperCompletionService CreateTagHelperCompletionService()
         => new();
->>>>>>> 4bf2470b
 
     [Fact]
     public void GetNearestAncestorTagInfo_MarkupElement()
@@ -75,11 +72,7 @@
     public void GetCompletionAt_AtEmptyTagName_ReturnsCompletions()
     {
         // Arrange
-<<<<<<< HEAD
-        var service = new TagHelperCompletionProvider(RazorTagHelperCompletionService);
-=======
-        var service = new TagHelperCompletionProvider(CreateTagHelperCompletionService(), TestRazorLSPOptionsMonitor.Create());
->>>>>>> 4bf2470b
+        var service = new TagHelperCompletionProvider(CreateTagHelperCompletionService());
         var context = CreateRazorCompletionContext(
             """
                 @addTagHelper *, TestAssembly
@@ -102,11 +95,7 @@
     public void GetCompletionAt_InEmptyDocument_ReturnsEmptyCompletionArray()
     {
         // Arrange
-<<<<<<< HEAD
-        var service = new TagHelperCompletionProvider(RazorTagHelperCompletionService);
-=======
-        var service = new TagHelperCompletionProvider(CreateTagHelperCompletionService(), TestRazorLSPOptionsMonitor.Create());
->>>>>>> 4bf2470b
+        var service = new TagHelperCompletionProvider(CreateTagHelperCompletionService());
         var context = CreateRazorCompletionContext(
             "$$",
             isRazorFile: true,
@@ -123,11 +112,7 @@
     public void GetCompletionAt_OutsideOfTagName_DoesNotReturnCompletions()
     {
         // Arrange
-<<<<<<< HEAD
-        var service = new TagHelperCompletionProvider(RazorTagHelperCompletionService);
-=======
-        var service = new TagHelperCompletionProvider(CreateTagHelperCompletionService(), TestRazorLSPOptionsMonitor.Create());
->>>>>>> 4bf2470b
+        var service = new TagHelperCompletionProvider(CreateTagHelperCompletionService());
         var context = CreateRazorCompletionContext(
             """
                 @addTagHelper *, TestAssembly
@@ -147,11 +132,7 @@
     public void GetCompletionAt_OutsideOfTagName_InsideCSharp_DoesNotReturnCompletions()
     {
         // Arrange
-<<<<<<< HEAD
-        var service = new TagHelperCompletionProvider(RazorTagHelperCompletionService);
-=======
-        var service = new TagHelperCompletionProvider(CreateTagHelperCompletionService(), TestRazorLSPOptionsMonitor.Create());
->>>>>>> 4bf2470b
+        var service = new TagHelperCompletionProvider(CreateTagHelperCompletionService());
         var context = CreateRazorCompletionContext(
             """
                 @addTagHelper *, TestAssembly
@@ -175,11 +156,7 @@
     public void GetCompletionAt_SelfClosingTag_NotAtEndOfName_DoesNotReturnCompletions()
     {
         // Arrange
-<<<<<<< HEAD
-        var service = new TagHelperCompletionProvider(RazorTagHelperCompletionService);
-=======
-        var service = new TagHelperCompletionProvider(CreateTagHelperCompletionService(), TestRazorLSPOptionsMonitor.Create());
->>>>>>> 4bf2470b
+        var service = new TagHelperCompletionProvider(CreateTagHelperCompletionService());
         var context = CreateRazorCompletionContext(
             """
                 @addTagHelper *, TestAssembly
@@ -199,11 +176,7 @@
     public void GetCompletionAt_SelfClosingTag_ReturnsCompletions()
     {
         // Arrange
-<<<<<<< HEAD
-        var service = new TagHelperCompletionProvider(RazorTagHelperCompletionService);
-=======
-        var service = new TagHelperCompletionProvider(CreateTagHelperCompletionService(), TestRazorLSPOptionsMonitor.Create());
->>>>>>> 4bf2470b
+        var service = new TagHelperCompletionProvider(CreateTagHelperCompletionService());
         var context = CreateRazorCompletionContext(
             """
                 @addTagHelper *, TestAssembly
@@ -223,11 +196,7 @@
     public void GetCompletionAt_SelfClosingTag_InsideCSharp_ReturnsCompletions()
     {
         // Arrange
-<<<<<<< HEAD
-        var service = new TagHelperCompletionProvider(RazorTagHelperCompletionService);
-=======
-        var service = new TagHelperCompletionProvider(CreateTagHelperCompletionService(), TestRazorLSPOptionsMonitor.Create());
->>>>>>> 4bf2470b
+        var service = new TagHelperCompletionProvider(CreateTagHelperCompletionService());
         var context = CreateRazorCompletionContext(
             """
                 @addTagHelper *, TestAssembly
@@ -251,11 +220,7 @@
     public void GetCompletionAt_MalformedElement()
     {
         // Arrange
-<<<<<<< HEAD
-        var service = new TagHelperCompletionProvider(RazorTagHelperCompletionService);
-=======
-        var service = new TagHelperCompletionProvider(CreateTagHelperCompletionService(), TestRazorLSPOptionsMonitor.Create());
->>>>>>> 4bf2470b
+        var service = new TagHelperCompletionProvider(CreateTagHelperCompletionService());
         var context = CreateRazorCompletionContext(
             """
                 @addTagHelper *, TestAssembly
@@ -276,11 +241,7 @@
     public void GetCompletionAt_AtHtmlElementNameEdge_ReturnsCompletions()
     {
         // Arrange
-<<<<<<< HEAD
-        var service = new TagHelperCompletionProvider(RazorTagHelperCompletionService);
-=======
-        var service = new TagHelperCompletionProvider(CreateTagHelperCompletionService(), TestRazorLSPOptionsMonitor.Create());
->>>>>>> 4bf2470b
+        var service = new TagHelperCompletionProvider(CreateTagHelperCompletionService());
         var context = CreateRazorCompletionContext(
             """
                 @addTagHelper *, TestAssembly
@@ -302,11 +263,7 @@
     public void GetCompletionAt_AtTagHelperElementNameEdge_ReturnsCompletions()
     {
         // Arrange
-<<<<<<< HEAD
-        var service = new TagHelperCompletionProvider(RazorTagHelperCompletionService);
-=======
-        var service = new TagHelperCompletionProvider(CreateTagHelperCompletionService(), TestRazorLSPOptionsMonitor.Create());
->>>>>>> 4bf2470b
+        var service = new TagHelperCompletionProvider(CreateTagHelperCompletionService());
         var context = CreateRazorCompletionContext(
             """
                 @addTagHelper *, TestAssembly
@@ -363,11 +320,7 @@
     public void GetCompletionAt_AtAttributeEdge_BothAttribute_ReturnsCompletions(string documentText)
     {
         // Arrange
-<<<<<<< HEAD
-        var service = new TagHelperCompletionProvider(RazorTagHelperCompletionService);
-=======
-        var service = new TagHelperCompletionProvider(CreateTagHelperCompletionService(), TestRazorLSPOptionsMonitor.Create());
->>>>>>> 4bf2470b
+        var service = new TagHelperCompletionProvider(CreateTagHelperCompletionService());
         var context = CreateRazorCompletionContext(
             documentText,
             isRazorFile: false,
@@ -489,17 +442,11 @@
     }
 
     [Fact]
-    public void GetCompletionAt_InBody_WithoutSpace_ReturnsCompletions()
-    {
-        // Arrange
-<<<<<<< HEAD
-        var razorCompletionOptions = new RazorCompletionOptions(SnippetsSupported: true, AutoInsertAttributeQuotes: true, CommitElementsWithSpace: false);
-        var service = new TagHelperCompletionProvider(RazorTagHelperCompletionService);
-=======
-        var options = TestRazorLSPOptionsMonitor.Create();
-        await options.UpdateAsync(options.CurrentValue with { CommitElementsWithSpace = false }, CancellationToken.None);
-        var service = new TagHelperCompletionProvider(CreateTagHelperCompletionService(), options);
->>>>>>> 4bf2470b
+    public async Task GetCompletionAt_InBody_WithoutSpace_ReturnsCompletions()
+    {
+        // Arrange
+        var options = new RazorCompletionOptions(SnippetsSupported: true, AutoInsertAttributeQuotes: true, CommitElementsWithSpace: false);
+        var service = new TagHelperCompletionProvider(CreateTagHelperCompletionService());
 
         var context = CreateRazorCompletionContext(
             """
@@ -510,7 +457,7 @@
                 """,
             isRazorFile: false,
             tagHelpers: DefaultTagHelpers,
-            options: razorCompletionOptions);
+            options: options);
 
         // Act
         var completions = service.GetCompletionItems(context);
