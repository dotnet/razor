﻿// Copyright (c) .NET Foundation. All rights reserved.
// Licensed under the MIT license. See License.txt in the project root for license information.

#nullable disable

using System;
using System.Collections.Generic;
using Microsoft.AspNetCore.Razor.Language;
using Microsoft.AspNetCore.Razor.Language.Legacy;
using Microsoft.AspNetCore.Razor.Language.Syntax;
using Microsoft.AspNetCore.Razor.Test.Common;
using Microsoft.CodeAnalysis.Razor.Completion;
using Microsoft.VisualStudio.Editor.Razor;
using Moq;
using OmniSharp.Extensions.LanguageServer.Protocol;
using OmniSharp.Extensions.LanguageServer.Protocol.Client.Capabilities;
using OmniSharp.Extensions.LanguageServer.Protocol.Models;
using OmniSharp.Extensions.LanguageServer.Protocol.Server;
using Xunit;

namespace Microsoft.AspNetCore.Razor.LanguageServer.Completion
{
    public class TagHelperCompletionProviderTest : TagHelperServiceTestBase
    {
        protected static ILanguageServer LanguageServer
        {
            get
            {
                var initializeParams = new InitializeParams
                {
                    Capabilities = new ClientCapabilities
                    {
                        TextDocument = new TextDocumentClientCapabilities
                        {
                            Completion = new Supports<CompletionCapability>
                            {
                                Value = new CompletionCapability
                                {
                                    CompletionItem = new CompletionItemCapabilityOptions
                                    {
                                        SnippetSupport = true
                                    }
                                }
                            }
                        }
                    }
                };

                var languageServer = new Mock<ILanguageServer>(MockBehavior.Strict);
                languageServer.SetupGet(server => server.ClientSettings)
                    .Returns(initializeParams);

                return languageServer.Object;
            }
        }

        [Fact]
        public void GetNearestAncestorTagInfo_MarkupElement()
        {
            // Arrange
            var context = CreateRazorCompletionContext(absoluteIndex: 33 + Environment.NewLine.Length, $"@addTagHelper *, TestAssembly{Environment.NewLine}<p><strong></strong></p>", isRazorFile: false);
            var element = context.Owner.FirstAncestorOrSelf<MarkupElementSyntax>();
            var service = new DefaultTagHelperFactsService();

            // Act
            var (ancestorName, ancestorIsTagHelper) = service.GetNearestAncestorTagInfo(element.Ancestors());

            // Assert
            Assert.Equal("p", ancestorName);
            Assert.False(ancestorIsTagHelper);
        }

        [Fact]
        public void GetNearestAncestorTagInfo_TagHelperElement()
        {
            // Arrange
            var context = CreateRazorCompletionContext(absoluteIndex: 37 + Environment.NewLine.Length, $"@addTagHelper *, TestAssembly{Environment.NewLine}<test1><test2></test2></test1>", isRazorFile: false, tagHelpers: DefaultTagHelpers);
            var element = context.Owner.FirstAncestorOrSelf<MarkupTagHelperElementSyntax>();
            var service = new DefaultTagHelperFactsService();

            // Act
            var (ancestorName, ancestorIsTagHelper) = service.GetNearestAncestorTagInfo(element.Ancestors());

            // Assert
            Assert.Equal("test1", ancestorName);
            Assert.True(ancestorIsTagHelper);
        }

        [Fact]
        public void GetCompletionAt_AtEmptyTagName_ReturnsCompletions()
        {
            // Arrange
            var service = new TagHelperCompletionProvider(RazorTagHelperCompletionService, HtmlFactsService, TagHelperFactsService);
            var context = CreateRazorCompletionContext(absoluteIndex: 30 + Environment.NewLine.Length, $"@addTagHelper *, TestAssembly{Environment.NewLine}<", isRazorFile: false, tagHelpers: DefaultTagHelpers);

            // Act
            var completions = service.GetCompletionItems(context);

            // Assert
            Assert.Collection(
                completions,
                completion => Assert.Equal("test1", completion.InsertText),
                completion => Assert.Equal("test2", completion.InsertText));
        }

        [Fact]
        public void GetCompletionAt_OutsideOfTagName_DoesNotReturnCompletions()
        {
            // Arrange
            var service = new TagHelperCompletionProvider(RazorTagHelperCompletionService, HtmlFactsService, TagHelperFactsService);
            var context = CreateRazorCompletionContext(absoluteIndex: 33 + Environment.NewLine.Length, $"@addTagHelper *, TestAssembly{Environment.NewLine}<br />", isRazorFile: false, tagHelpers: DefaultTagHelpers);

            // Act
            var completions = service.GetCompletionItems(context);

            // Assert
            Assert.Empty(completions);
        }

        [Fact]
        public void GetCompletionAt_MalformedElement()
        {
            // Arrange
            var service = new TagHelperCompletionProvider(RazorTagHelperCompletionService, HtmlFactsService, TagHelperFactsService);
            var context = CreateRazorCompletionContext(absoluteIndex: 32 + Environment.NewLine.Length, $"@addTagHelper *, TestAssembly{Environment.NewLine}</t", isRazorFile: false, tagHelpers: DefaultTagHelpers);

            // Act
            var completions = service.GetCompletionItems(context);

            // Assert
            Assert.Collection(
                completions,
                completion =>
                {
                    Assert.Equal("test1", completion.InsertText);
                },
                completion =>
                {
                    Assert.Equal("test2", completion.InsertText);
                });
        }

        [Fact]
        [WorkItem("https://github.com/dotnet/razor-tooling/issues/6134")]
        public void GetCompletionAt_AtHtmlElementNameEdge_ReturnsCompletions()
        {
            // Arrange
            var service = new TagHelperCompletionProvider(RazorTagHelperCompletionService, HtmlFactsService, TagHelperFactsService);
            var context = CreateRazorCompletionContext(absoluteIndex: 32 + Environment.NewLine.Length, $"@addTagHelper *, TestAssembly{Environment.NewLine}<br />", isRazorFile: false, tagHelpers: DefaultTagHelpers);

            // Act
            var completions = service.GetCompletionItems(context);

            // Assert
            // Both "test1" and "test2" technically should not be here, but in real-world scenarios they will be filtered by the IDE
            AssertTest1Test2Completions(completions);
        }

        [Fact]
        [WorkItem("https://github.com/dotnet/razor-tooling/issues/6134")]
        public void GetCompletionAt_AtTagHelperElementNameEdge_ReturnsCompletions()
        {
            // Arrange
            var service = new TagHelperCompletionProvider(RazorTagHelperCompletionService, HtmlFactsService, TagHelperFactsService);
            var context = CreateRazorCompletionContext(absoluteIndex: 35 + Environment.NewLine.Length, $"@addTagHelper *, TestAssembly{Environment.NewLine}<test1 />", isRazorFile: false, tagHelpers: DefaultTagHelpers);

            // Act
            var completions = service.GetCompletionItems(context);

            // Assert
            // "test2" technically should not be here, but in real-world scenarios it will be filtered by the IDE
            AssertTest1Test2Completions(completions);
        }

        [Fact]
        public void GetCompletionAt_AtAttributeEdge_IntAttribute_ReturnsCompletions()
        {
            // Arrange
            var service = new TagHelperCompletionProvider(RazorTagHelperCompletionService, HtmlFactsService, TagHelperFactsService);
            var context = CreateRazorCompletionContext(absoluteIndex: 36 + Environment.NewLine.Length, $"@addTagHelper *, TestAssembly{Environment.NewLine}<test1 />", isRazorFile: false, tagHelpers: DefaultTagHelpers);

            // Act
            var completions = service.GetCompletionItems(context);

            // Assert
            Assert.Collection(
                completions,
                completion =>
                {
                    Assert.Equal("bool-val", completion.InsertText);
                    Assert.Equal(TagHelperCompletionProvider.MinimizedAttributeCommitCharacters, completion.CommitCharacters);
                    Assert.Equal(CompletionSortTextHelper.HighSortPriority, completion.SortText);
                },
                completion =>
                {
                    Assert.Equal("int-val", completion.InsertText);
                    Assert.Equal(TagHelperCompletionProvider.AttributeCommitCharacters, completion.CommitCharacters);
                    Assert.Equal(CompletionSortTextHelper.HighSortPriority, completion.SortText);
                });
        }

        [Fact]
        public void GetCompletionAt_AtAttributeEdge_IntAttribute_Snippets_ReturnsCompletions()
        {
            // Arrange
            var service = new TagHelperCompletionProvider(RazorTagHelperCompletionService, HtmlFactsService, TagHelperFactsService);
            var options = new RazorCompletionOptions(SnippetsSupported: true);
            var context = CreateRazorCompletionContext(absoluteIndex: 36 + Environment.NewLine.Length, $"@addTagHelper *, TestAssembly{Environment.NewLine}<test1 />", isRazorFile: false, options, tagHelpers: DefaultTagHelpers);

            // Act
            var completions = service.GetCompletionItems(context);

            // Assert
            Assert.Collection(
                completions,
                completion =>
                {
                    Assert.Equal("bool-val", completion.InsertText);
                    Assert.Equal(TagHelperCompletionProvider.MinimizedAttributeCommitCharacters, completion.CommitCharacters);
                    Assert.Equal(CompletionSortTextHelper.HighSortPriority, completion.SortText);
                    Assert.False(completion.IsSnippet);
                },
                completion =>
                {
                    Assert.Equal("int-val=\"$0\"", completion.InsertText);
                    Assert.Equal(TagHelperCompletionProvider.AttributeSnippetCommitCharacters, completion.CommitCharacters);
                    Assert.Equal(CompletionSortTextHelper.HighSortPriority, completion.SortText);
                    Assert.True(completion.IsSnippet);
                });
        }

        [Fact]
        public void GetCompletionAt_KnownHtmlElement_ReturnsCompletions_DefaultPriority()
        {
            // Arrange
            var service = new TagHelperCompletionProvider(RazorTagHelperCompletionService, HtmlFactsService, TagHelperFactsService);
            var context = CreateRazorCompletionContext(absoluteIndex: 36 + Environment.NewLine.Length, $"@addTagHelper *, TestAssembly{Environment.NewLine}<title  mutator />", isRazorFile: false, tagHelpers: DefaultTagHelpers);

            // Act
            var completions = service.GetCompletionItems(context);

            // Assert
            Assert.Collection(
                completions,
                completion =>
                {
                    Assert.Equal("Extra", completion.InsertText);
                    Assert.Equal(TagHelperCompletionProvider.MinimizedAttributeCommitCharacters, completion.CommitCharacters);
                    Assert.Equal("Extra", completion.SortText);
                });
        }

        [Fact]
        public void GetCompletionAt_InBody_ReturnsCompletions()
        {
            // Arrange
            var service = new TagHelperCompletionProvider(RazorTagHelperCompletionService, HtmlFactsService, TagHelperFactsService);
            var context = CreateRazorCompletionContext(absoluteIndex: 37 + Environment.NewLine.Length, $"@addTagHelper *, TestAssembly{Environment.NewLine}<test2><</test2>", isRazorFile: false, tagHelpers: DefaultTagHelpers);

            // Act
            var completions = service.GetCompletionItems(context);

            // Assert
            Assert.Collection(
                completions,
                completion =>
                {
                    Assert.Equal("test1", completion.InsertText);
                },
                completion =>
                {
                    Assert.Equal("test2", completion.InsertText);
                });
        }

        [Fact]
        public void GetCompletionAt_InBody_ParentRequiring_ReturnsCompletions()
        {
            // Arrange
            var service = new TagHelperCompletionProvider(RazorTagHelperCompletionService, HtmlFactsService, TagHelperFactsService);
            var context = CreateRazorCompletionContext(absoluteIndex: 37 + Environment.NewLine.Length, $"@addTagHelper *, TestAssembly{Environment.NewLine}<test1><</test1>", isRazorFile: false, tagHelpers: DefaultTagHelpers);

            // Act
            var completions = service.GetCompletionItems(context);

            // Assert
            Assert.Collection(
                completions,
                completion =>
                {
                    Assert.Equal("test1", completion.InsertText);
                },
                completion =>
                {
                    Assert.Equal("SomeChild", completion.InsertText);
                },
                completion =>
                {
                    Assert.Equal("test2", completion.InsertText);
                });
        }

        [Fact]
        public void GetCompletionAt_AtAttributeEdge_BoolAttribute_ReturnsCompletionsWithout()
        {
            // Arrange
            var service = new TagHelperCompletionProvider(RazorTagHelperCompletionService, HtmlFactsService, TagHelperFactsService);
            var context = CreateRazorCompletionContext(absoluteIndex: 36 + Environment.NewLine.Length, $"@addTagHelper *, TestAssembly{Environment.NewLine}<test2 />", isRazorFile: false, tagHelpers: DefaultTagHelpers);

            // Act
            var completions = service.GetCompletionItems(context);

            // Assert
            Assert.Collection(
                completions,
                completion =>
                {
                    Assert.Equal("bool-val", completion.InsertText);
                    Assert.Equal(TagHelperCompletionProvider.MinimizedAttributeCommitCharacters, completion.CommitCharacters);
                    Assert.Equal(CompletionSortTextHelper.HighSortPriority, completion.SortText);
                },
                completion =>
                {
                    Assert.Equal("int-val", completion.InsertText);
                    Assert.Equal(TagHelperCompletionProvider.AttributeCommitCharacters, completion.CommitCharacters);
                    Assert.Equal(CompletionSortTextHelper.HighSortPriority, completion.SortText);
                });
        }

        [Fact]
        public void GetCompletionAt_AtAttributeEdge_IndexerBoolAttribute_ReturnsCompletionsWithDifferentCommitCharacters()
        {
            // Arrange
            var tagHelper = TagHelperDescriptorBuilder.Create("TestTagHelper", "TestAssembly");
            tagHelper.TagMatchingRule(rule => rule.TagName = "test");
            tagHelper.SetTypeName("TestTagHelper");
            tagHelper.BindAttribute(attribute =>
            {
                attribute.Name = "bool-val";
                attribute.SetPropertyName("BoolVal");
                attribute.TypeName = "System.Collections.Generic.IDictionary<System.String, System.Boolean>";
                attribute.AsDictionary("bool-val-", typeof(bool).FullName);
            });
            var service = new TagHelperCompletionProvider(RazorTagHelperCompletionService, HtmlFactsService, TagHelperFactsService);
            var context = CreateRazorCompletionContext(absoluteIndex: 35 + Environment.NewLine.Length, $"@addTagHelper *, TestAssembly{Environment.NewLine}<test />", isRazorFile: false, tagHelpers: tagHelper.Build());

            // Act
            var completions = service.GetCompletionItems(context);

            // Assert
            Assert.Collection(
                completions,
                completion =>
                {
                    Assert.Equal("bool-val", completion.InsertText);
                    Assert.Equal(TagHelperCompletionProvider.AttributeCommitCharacters, completion.CommitCharacters);
                    Assert.Equal(CompletionSortTextHelper.HighSortPriority, completion.SortText);
                },
                completion =>
                {
                    Assert.Equal("bool-val-", completion.InsertText);
                    Assert.Empty(completion.CommitCharacters);
                    Assert.Equal(CompletionSortTextHelper.HighSortPriority, completion.SortText);
                });
        }

        [Fact]
        public void GetCompletionAt_AtAttributeEdge_IndexerAttribute_ReturnsCompletions()
        {
            // Arrange
            var tagHelper = TagHelperDescriptorBuilder.Create("TestTagHelper", "TestAssembly");
            tagHelper.TagMatchingRule(rule => rule.TagName = "test");
            tagHelper.SetTypeName("TestTagHelper");
            tagHelper.BindAttribute(attribute =>
            {
                attribute.Name = "int-val";
                attribute.SetPropertyName("IntVal");
                attribute.TypeName = "System.Collections.Generic.IDictionary<System.String, System.Int32>";
                attribute.AsDictionary("int-val-", typeof(int).FullName);
            });
            var service = new TagHelperCompletionProvider(RazorTagHelperCompletionService, HtmlFactsService, TagHelperFactsService);
            var context = CreateRazorCompletionContext(absoluteIndex: 35 + Environment.NewLine.Length, $"@addTagHelper *, TestAssembly{Environment.NewLine}<test />", isRazorFile: false, tagHelpers: tagHelper.Build());

            // Act
            var completions = service.GetCompletionItems(context);

            // Assert
            Assert.Collection(
                completions,
                completion =>
                {
                    Assert.Equal("int-val", completion.InsertText);
                    Assert.Equal(TagHelperCompletionProvider.AttributeCommitCharacters, completion.CommitCharacters);
                    Assert.Equal(CompletionSortTextHelper.HighSortPriority, completion.SortText);
                },
                completion =>
                {
                    Assert.Equal("int-val-", completion.InsertText);
                    Assert.Empty(completion.CommitCharacters);
                    Assert.Equal(CompletionSortTextHelper.HighSortPriority, completion.SortText);
                });
        }

        [Fact]
        public void GetCompletionAt_MinimizedAttributeMiddle_ReturnsCompletions()
        {
            // Arrange
            var service = new TagHelperCompletionProvider(RazorTagHelperCompletionService, HtmlFactsService, TagHelperFactsService);
            var context = CreateRazorCompletionContext(absoluteIndex: 38 + Environment.NewLine.Length, $"@addTagHelper *, TestAssembly{Environment.NewLine}<test2 boo />", isRazorFile: false, tagHelpers: DefaultTagHelpers);

            // Act
            var completions = service.GetCompletionItems(context);

            // Assert
            AssertBoolIntCompletions(completions);
        }

        [Fact]
        public void GetCompletionAt_MinimizedAttributeEdge_ReturnsCompletions()
        {
            // Arrange
            var service = new TagHelperCompletionProvider(RazorTagHelperCompletionService, HtmlFactsService, TagHelperFactsService);
            var context = CreateRazorCompletionContext(absoluteIndex: 38 + Environment.NewLine.Length, $"@addTagHelper *, TestAssembly{Environment.NewLine}<test2 unbound />", isRazorFile: false, tagHelpers: DefaultTagHelpers);

            // Act
            var completions = service.GetCompletionItems(context);

            // Assert
            AssertBoolIntCompletions(completions);
        }

        [Fact]
        public void GetCompletionAt_MinimizedTagHelperAttributeEdge_ReturnsCompletions()
        {
            // Arrange
            var service = new TagHelperCompletionProvider(RazorTagHelperCompletionService, HtmlFactsService, TagHelperFactsService);
            var context = CreateRazorCompletionContext(absoluteIndex: 38 + Environment.NewLine.Length, $"@addTagHelper *, TestAssembly{Environment.NewLine}<test2 bool-val />", isRazorFile: false, tagHelpers: DefaultTagHelpers);

            // Act
            var completions = service.GetCompletionItems(context);

            // Assert
            AssertBoolIntCompletions(completions);
        }

        [Fact]
        public void GetCompletionAt_InHtmlAttributeName_ReturnsNoCompletions()
        {
            // Arrange
            var service = new TagHelperCompletionProvider(RazorTagHelperCompletionService, HtmlFactsService, TagHelperFactsService);
            var context = CreateRazorCompletionContext(absoluteIndex: 38 + Environment.NewLine.Length, $"@addTagHelper *, TestAssembly{Environment.NewLine}<test2 class='' />", isRazorFile: false, tagHelpers: DefaultTagHelpers);

            // Act
            var completions = service.GetCompletionItems(context);

            // Assert
            AssertBoolIntCompletions(completions);
        }

        [Fact]
        public void GetCompletionAt_InTagHelperAttribute_ReturnsNoCompletions()
        {
            // Arrange
            var service = new TagHelperCompletionProvider(RazorTagHelperCompletionService, HtmlFactsService, TagHelperFactsService);
            var context = CreateRazorCompletionContext(absoluteIndex: 38 + Environment.NewLine.Length, $"@addTagHelper *, TestAssembly{Environment.NewLine}<test2 int-val='123' />", isRazorFile: false, tagHelpers: DefaultTagHelpers);

            // Act
            var completions = service.GetCompletionItems(context);

            // Assert
            AssertBoolIntCompletions(completions);
        }

        [Fact]
        [WorkItem("https://github.com/dotnet/razor-tooling/issues/6134")]
        public void GetCompletionAt_InPossibePartiallyWrittenTagHelper_ReturnsCompletions()
        {
            // Arrange
            var service = new TagHelperCompletionProvider(RazorTagHelperCompletionService, HtmlFactsService, TagHelperFactsService);
            var context = CreateRazorCompletionContext(absoluteIndex: 40 + Environment.NewLine.Length, $"@addTagHelper *, TestAssembly{Environment.NewLine}<test2 int />", isRazorFile: false, tagHelpers: DefaultTagHelpers);

            // Act
            var completions = service.GetCompletionItems(context);

            // Assert
            // "bool-var" technically should not be here, but in real-world scenarios it will be filtered by the IDE
            AssertBoolIntCompletions(completions);
        }

        [Fact]
        public void GetCompletionsAt_MalformedAttributeValueInName_ReturnsNoCompletions()
        {
            // Arrange
            var service = new TagHelperCompletionProvider(RazorTagHelperCompletionService, HtmlFactsService, TagHelperFactsService);
            var txt = $"@addTagHelper *, TestAssembly{Environment.NewLine}<test2 int-val='>";
            var context = CreateRazorCompletionContext(absoluteIndex: 38 + Environment.NewLine.Length, txt, isRazorFile: false, tagHelpers: DefaultTagHelpers);

            // Act
            var completions = service.GetCompletionItems(context);

            // Assert
            AssertBoolIntCompletions(completions);
        }

        [Fact]
        public void GetCompletionsAt_MalformedAttributeNamePrefix_ReturnsCompletions()
        {
            // Arrange
            var service = new TagHelperCompletionProvider(RazorTagHelperCompletionService, HtmlFactsService, TagHelperFactsService);
            var context = CreateRazorCompletionContext(absoluteIndex: 36 + Environment.NewLine.Length, $"@addTagHelper *, TestAssembly{Environment.NewLine}<test2 int->", isRazorFile: false, tagHelpers: DefaultTagHelpers);

            // Act
            var completions = service.GetCompletionItems(context);

            // Assert
            AssertBoolIntCompletions(completions);
        }

        [Fact]
        public void GetCompletionAt_HtmlAttributeValue_DoesNotReturnCompletions()
        {
            // Arrange
            var service = new TagHelperCompletionProvider(RazorTagHelperCompletionService, HtmlFactsService, TagHelperFactsService);
            var context = CreateRazorCompletionContext(absoluteIndex: 43 + Environment.NewLine.Length, $"@addTagHelper *, TestAssembly{Environment.NewLine}<test2 class='' />", isRazorFile: false, tagHelpers: DefaultTagHelpers);

            // Act
            var completions = service.GetCompletionItems(context);

            // Assert
            Assert.Empty(completions);
        }

        [Fact]
        public void GetCompletionsAt_AttributePrefix_ReturnsCompletions()
        {
            // Arrange
            var service = new TagHelperCompletionProvider(RazorTagHelperCompletionService, HtmlFactsService, TagHelperFactsService);
            var txt = $"@addTagHelper *, TestAssembly{Environment.NewLine}<test2        class=''>";
            var context = CreateRazorCompletionContext(absoluteIndex: 38 + Environment.NewLine.Length, txt, isRazorFile: false, tagHelpers: DefaultTagHelpers);

            // Act
            var completions = service.GetCompletionItems(context);

            // Assert
            AssertBoolIntCompletions(completions);
        }

        [Fact]
<<<<<<< HEAD
        public void GetCompletionsAt_MiddleOfHtmlAttribute_ReturnsCompletion()
        {
            // Arrange
            var service = new TagHelperCompletionProvider(RazorTagHelperCompletionService, HtmlFactsService, TagHelperFactsService);
            var txt = $"@addTagHelper *, TestAssembly{Environment.NewLine}<tesDF></tesDF>";
            var context = CreateRazorCompletionContext(absoluteIndex: 33 + Environment.NewLine.Length, txt, isRazorFile: false, tagHelpers: DefaultTagHelpers);
=======
        [WorkItem("https://github.com/dotnet/razor-tooling/issues/6724")]
        public void GetCompletionsAt_MiddleOfFullAttribute_ReturnsCompletions_NoSnippetBehaviour()
        {
            // Arrange
            var service = new TagHelperCompletionProvider(RazorTagHelperCompletionService, HtmlFactsService, TagHelperFactsService);
            var txt = $"@addTagHelper *, TestAssembly{Environment.NewLine}<test2 int-val=''>";
            var context = CreateRazorCompletionContext(absoluteIndex: 40 + Environment.NewLine.Length, txt, options: new(SnippetsSupported: true), isRazorFile: false, tagHelpers: DefaultTagHelpers);
>>>>>>> 70649706

            // Act
            var completions = service.GetCompletionItems(context);

            // Assert
<<<<<<< HEAD
            AssertTest1Test2Completions(completions);
        }

        [Fact]
        public void GetCompletionsAt_EndOfAttribute_ReturnsCompletion()
        {
            // Arrange
            var service = new TagHelperCompletionProvider(RazorTagHelperCompletionService, HtmlFactsService, TagHelperFactsService);
            var txt = $"@addTagHelper *, TestAssembly{Environment.NewLine}<tesDF></tesDF>";
            var context = CreateRazorCompletionContext(absoluteIndex: 35 + Environment.NewLine.Length, txt, isRazorFile: false, tagHelpers: DefaultTagHelpers);

            // Act
            var completions = service.GetCompletionItems(context);

            // Assert
            AssertTest1Test2Completions(completions);
=======
            Assert.Collection(completions,
                completion =>
                {
                    Assert.Equal("bool-val", completion.InsertText); // bool-val will be filtered on IDE side anyway, so just check that it exists and then don't care about its properties
                },
                completion =>
                {
                    Assert.Equal("int-val", completion.InsertText);
                    Assert.False(completion.IsSnippet);
                    Assert.Equal(TagHelperCompletionProvider.AttributeSnippetCommitCharacters, completion.CommitCharacters); // we still want `=` to be a commit character, but we don't want it to be inserted
                }
            );
>>>>>>> 70649706
        }

        private static void AssertBoolIntCompletions(IReadOnlyList<RazorCompletionItem> completions)
        {
            Assert.Collection(completions,
                completion =>
                {
                    Assert.Equal("bool-val", completion.InsertText);
                    Assert.Equal(TagHelperCompletionProvider.MinimizedAttributeCommitCharacters, completion.CommitCharacters);
                },
                completion =>
                {
                    Assert.Equal("int-val", completion.InsertText);
                    Assert.Equal(TagHelperCompletionProvider.AttributeCommitCharacters, completion.CommitCharacters);
                }
            );
        }

        private static void AssertTest1Test2Completions(IReadOnlyList<RazorCompletionItem> completions)
        {
            Assert.Collection(completions,
                completion =>
                {
                    Assert.Equal("test1", completion.InsertText);
                },
                completion =>
                {
                    Assert.Equal("test2", completion.InsertText);
                }
            );
        }

        private static RazorCompletionContext CreateRazorCompletionContext(int absoluteIndex, string documentContent, bool isRazorFile, RazorCompletionOptions options = default, params TagHelperDescriptor[] tagHelpers)
        {
            var codeDocument = CreateCodeDocument(documentContent, isRazorFile, tagHelpers);
            var syntaxTree = codeDocument.GetSyntaxTree();
            var tagHelperDocumentContext = codeDocument.GetTagHelperContext();

            var queryableChange = new SourceChange(absoluteIndex, length: 0, newText: string.Empty);
            var owner = syntaxTree.Root.LocateOwner(queryableChange);
            return new RazorCompletionContext(absoluteIndex, owner, syntaxTree, tagHelperDocumentContext, Options: options);
        }
    }
}<|MERGE_RESOLUTION|>--- conflicted
+++ resolved
@@ -546,14 +546,6 @@
         }
 
         [Fact]
-<<<<<<< HEAD
-        public void GetCompletionsAt_MiddleOfHtmlAttribute_ReturnsCompletion()
-        {
-            // Arrange
-            var service = new TagHelperCompletionProvider(RazorTagHelperCompletionService, HtmlFactsService, TagHelperFactsService);
-            var txt = $"@addTagHelper *, TestAssembly{Environment.NewLine}<tesDF></tesDF>";
-            var context = CreateRazorCompletionContext(absoluteIndex: 33 + Environment.NewLine.Length, txt, isRazorFile: false, tagHelpers: DefaultTagHelpers);
-=======
         [WorkItem("https://github.com/dotnet/razor-tooling/issues/6724")]
         public void GetCompletionsAt_MiddleOfFullAttribute_ReturnsCompletions_NoSnippetBehaviour()
         {
@@ -561,30 +553,11 @@
             var service = new TagHelperCompletionProvider(RazorTagHelperCompletionService, HtmlFactsService, TagHelperFactsService);
             var txt = $"@addTagHelper *, TestAssembly{Environment.NewLine}<test2 int-val=''>";
             var context = CreateRazorCompletionContext(absoluteIndex: 40 + Environment.NewLine.Length, txt, options: new(SnippetsSupported: true), isRazorFile: false, tagHelpers: DefaultTagHelpers);
->>>>>>> 70649706
-
-            // Act
-            var completions = service.GetCompletionItems(context);
-
-            // Assert
-<<<<<<< HEAD
-            AssertTest1Test2Completions(completions);
-        }
-
-        [Fact]
-        public void GetCompletionsAt_EndOfAttribute_ReturnsCompletion()
-        {
-            // Arrange
-            var service = new TagHelperCompletionProvider(RazorTagHelperCompletionService, HtmlFactsService, TagHelperFactsService);
-            var txt = $"@addTagHelper *, TestAssembly{Environment.NewLine}<tesDF></tesDF>";
-            var context = CreateRazorCompletionContext(absoluteIndex: 35 + Environment.NewLine.Length, txt, isRazorFile: false, tagHelpers: DefaultTagHelpers);
-
-            // Act
-            var completions = service.GetCompletionItems(context);
-
-            // Assert
-            AssertTest1Test2Completions(completions);
-=======
+
+            // Act
+            var completions = service.GetCompletionItems(context);
+
+            // Assert
             Assert.Collection(completions,
                 completion =>
                 {
@@ -597,7 +570,36 @@
                     Assert.Equal(TagHelperCompletionProvider.AttributeSnippetCommitCharacters, completion.CommitCharacters); // we still want `=` to be a commit character, but we don't want it to be inserted
                 }
             );
->>>>>>> 70649706
+        }
+
+        [Fact]
+        public void GetCompletionsAt_MiddleOfHtmlAttribute_ReturnsCompletion()
+        {
+            // Arrange
+            var service = new TagHelperCompletionProvider(RazorTagHelperCompletionService, HtmlFactsService, TagHelperFactsService);
+            var txt = $"@addTagHelper *, TestAssembly{Environment.NewLine}<tesDF></tesDF>";
+            var context = CreateRazorCompletionContext(absoluteIndex: 33 + Environment.NewLine.Length, txt, isRazorFile: false, tagHelpers: DefaultTagHelpers);
+
+            // Act
+            var completions = service.GetCompletionItems(context);
+
+            // Assert
+            AssertTest1Test2Completions(completions);
+        }
+
+        [Fact]
+        public void GetCompletionsAt_EndOfAttribute_ReturnsCompletion()
+        {
+            // Arrange
+            var service = new TagHelperCompletionProvider(RazorTagHelperCompletionService, HtmlFactsService, TagHelperFactsService);
+            var txt = $"@addTagHelper *, TestAssembly{Environment.NewLine}<tesDF></tesDF>";
+            var context = CreateRazorCompletionContext(absoluteIndex: 35 + Environment.NewLine.Length, txt, isRazorFile: false, tagHelpers: DefaultTagHelpers);
+
+            // Act
+            var completions = service.GetCompletionItems(context);
+
+            // Assert
+            AssertTest1Test2Completions(completions);
         }
 
         private static void AssertBoolIntCompletions(IReadOnlyList<RazorCompletionItem> completions)
