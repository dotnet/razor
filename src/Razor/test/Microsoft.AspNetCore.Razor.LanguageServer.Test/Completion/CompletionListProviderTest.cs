--- conflicted
+++ resolved
@@ -21,13 +21,8 @@
 
 public class CompletionListProviderTest : LanguageServerTestBase
 {
-<<<<<<< HEAD
-    private readonly VSInternalCompletionList _razorCompletionList;
-    private readonly VSInternalCompletionList _delegatedCompletionList;
-=======
-    private readonly RazorVSInternalCompletionList _completionList1;
-    private readonly RazorVSInternalCompletionList _completionList2;
->>>>>>> 4c1a866c
+    private readonly RazorVSInternalCompletionList _razorCompletionList;
+    private readonly RazorVSInternalCompletionList _delegatedCompletionList;
     private readonly RazorCompletionListProvider _razorCompletionProvider;
     private readonly DelegatedCompletionListProvider _delegatedCompletionProvider;
     private readonly VSInternalCompletionContext _completionContext;
@@ -39,17 +34,10 @@
     public CompletionListProviderTest(ITestOutputHelper testOutput)
         : base(testOutput)
     {
-<<<<<<< HEAD
-        _razorCompletionList = new VSInternalCompletionList() { Items = [] };
-        _delegatedCompletionList = new VSInternalCompletionList() { Items = [] };
+        _razorCompletionList = new RazorVSInternalCompletionList() { Items = [] };
+        _delegatedCompletionList = new RazorVSInternalCompletionList() { Items = [] };
         _razorCompletionProvider = new TestRazorCompletionListProvider(_razorCompletionList, LoggerFactory);
         _delegatedCompletionProvider = new TestDelegatedCompletionListProvider(_delegatedCompletionList);
-=======
-        _completionList1 = new RazorVSInternalCompletionList() { Items = [] };
-        _completionList2 = new RazorVSInternalCompletionList() { Items = [] };
-        _razorCompletionProvider = new TestRazorCompletionListProvider(_completionList1, LoggerFactory);
-        _delegatedCompletionProvider = new TestDelegatedCompletionListProvider(_completionList2);
->>>>>>> 4c1a866c
         _completionContext = new VSInternalCompletionContext();
         _documentContext = TestDocumentContext.Create("C:/path/to/file.cshtml");
         _clientCapabilities = new VSInternalClientCapabilities();
