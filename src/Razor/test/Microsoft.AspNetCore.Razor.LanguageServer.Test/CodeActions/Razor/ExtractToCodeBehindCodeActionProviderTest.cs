--- conflicted
+++ resolved
@@ -397,25 +397,6 @@
         }));
         codeDocument.SetSyntaxTree(syntaxTree);
 
-<<<<<<< HEAD
-        var documentSnapshot = Mock.Of<IDocumentSnapshot>(document =>
-            document.GetGeneratedOutputAsync(It.IsAny<bool>()) == Task.FromResult(codeDocument) &&
-            document.GetTextAsync() == Task.FromResult(codeDocument.Source.Text), MockBehavior.Strict);
-
-        var sourceText = SourceText.From(text);
-
-        var context = new RazorCodeActionContext(
-            request,
-            documentSnapshot,
-            codeDocument,
-            location,
-            location,
-            sourceText,
-            supportsFileCreation,
-            SupportsCodeActionResolve: true);
-
-        return context;
-=======
         var documentSnapshotMock = new StrictMock<IDocumentSnapshot>();
         documentSnapshotMock
             .Setup(x => x.GetGeneratedOutputAsync(It.IsAny<bool>(), It.IsAny<CancellationToken>()))
@@ -429,9 +410,9 @@
             documentSnapshotMock.Object,
             codeDocument,
             location,
+            location,
             codeDocument.Source.Text,
             supportsFileCreation,
             SupportsCodeActionResolve: true);
->>>>>>> 6cb1fca5
     }
 }