﻿// Copyright (c) .NET Foundation. All rights reserved.
// Licensed under the MIT license. See License.txt in the project root for license information.

#nullable disable

using System;
using System.Collections.Generic;
using Microsoft.CodeAnalysis.Razor.Editor;
using Xunit;
using Xunit.Abstractions;

namespace Microsoft.VisualStudio.Editor.Razor;

public class ClientSettingsManagerTest : ProjectSnapshotManagerDispatcherTestBase
{
    private readonly IEnumerable<ClientSettingsChangedTrigger> _editorSettingsChangeTriggers;

    public ClientSettingsManagerTest(ITestOutputHelper testOutput)
        : base(testOutput)
    {
        _editorSettingsChangeTriggers = Array.Empty<ClientSettingsChangedTrigger>();
    }

    [Fact]
    public void ChangeTriggersGetInitialized()
    {
        // Act
        var triggers = new TestChangeTrigger[]
        {
            new TestChangeTrigger(),
            new TestChangeTrigger(),
        };
        var manager = new ClientSettingsManager(triggers);

        // Assert
        Assert.All(triggers, (trigger) => Assert.True(trigger.Initialized));
    }

    [Fact]
    public void InitialSettingsAreDefault()
    {
        // Act
        var manager = new ClientSettingsManager(_editorSettingsChangeTriggers);

        // Assert
        Assert.Equal(ClientSettings.Default, manager.GetClientSettings());
    }

    [Fact]
    public void Update_TriggersChangedIfEditorSettingsAreDifferent()
    {
        // Arrange
        var manager = new ClientSettingsManager(_editorSettingsChangeTriggers);
        var called = false;
        manager.Changed += (caller, args) => called = true;
        var settings = new ClientSpaceSettings(IndentWithTabs: true, IndentSize: 7);

        // Act
        manager.Update(settings);

        // Assert
        Assert.True(called);
        Assert.Equal(settings, manager.GetClientSettings().ClientSpaceSettings);
    }

    [Fact]
    public void Update_DoesNotTriggerChangedIfEditorSettingsAreSame()
    {
        // Arrange
        var manager = new ClientSettingsManager(_editorSettingsChangeTriggers);
        var called = false;
        manager.Changed += (caller, args) => called = true;
        var originalSettings = manager.GetClientSettings();

        // Act
        manager.Update(ClientSpaceSettings.Default);

        // Assert
        Assert.False(called);
        Assert.Same(originalSettings, manager.GetClientSettings());
    }

    [Fact]
    public void Update_TriggersChangedIfAdvancedSettingsAreDifferent()
    {
        // Arrange
        var manager = new ClientSettingsManager(_editorSettingsChangeTriggers);
        var called = false;
        manager.Changed += (caller, args) => called = true;
<<<<<<< HEAD
        var settings = new ClientAdvancedSettings(FormatOnType: false, AutoClosingTags: true, ColorBackground: true);
=======
        var settings = new ClientAdvancedSettings(FormatOnType: false, AutoClosingTags: true, AutoInsertAttributeQuotes: true);
>>>>>>> 9ab6944f

        // Act
        manager.Update(settings);

        // Assert
        Assert.True(called);
        Assert.Equal(settings, manager.GetClientSettings().AdvancedSettings);
    }

    [Fact]
    public void Update_DoesNotTriggerChangedIfAdvancedSettingsAreSame()
    {
        // Arrange
        var manager = new ClientSettingsManager(_editorSettingsChangeTriggers);
        var called = false;
        manager.Changed += (caller, args) => called = true;
        var originalSettings = manager.GetClientSettings();

        // Act
        manager.Update(ClientAdvancedSettings.Default);

        // Assert
        Assert.False(called);
        Assert.Same(originalSettings, manager.GetClientSettings());
    }

    [Fact]
    public void InitialSettingsStored()
    {
        var defaultSettings = ClientAdvancedSettings.Default;
        var expectedSettings = defaultSettings with
        {
            FormatOnType = !defaultSettings.FormatOnType
        };

        var manager = new ClientSettingsManager(_editorSettingsChangeTriggers, new AdvancedSettingsStorage(expectedSettings));

        Assert.Same(expectedSettings, manager.GetClientSettings().AdvancedSettings);
    }

    private class TestChangeTrigger : ClientSettingsChangedTrigger
    {
        public bool Initialized { get; private set; }

        public override void Initialize(IClientSettingsManager clientSettingsManager)
        {
            Initialized = true;
        }
    }

    private class AdvancedSettingsStorage : IAdvancedSettingsStorage
    {
        private readonly ClientAdvancedSettings _settings;

        public AdvancedSettingsStorage(ClientAdvancedSettings settings)
        {
            _settings = settings;
        }

#pragma warning disable CS0067 // The event 'ClientSettingsManagerTest.AdvancedSettingsStorage.Changed' is never used
        public event EventHandler<ClientAdvancedSettingsChangedEventArgs> Changed;
#pragma warning restore CS0067 // The event 'ClientSettingsManagerTest.AdvancedSettingsStorage.Changed' is never used

        public ClientAdvancedSettings GetAdvancedSettings()
        {
            return _settings;
        }
    }
}<|MERGE_RESOLUTION|>--- conflicted
+++ resolved
@@ -87,11 +87,7 @@
         var manager = new ClientSettingsManager(_editorSettingsChangeTriggers);
         var called = false;
         manager.Changed += (caller, args) => called = true;
-<<<<<<< HEAD
-        var settings = new ClientAdvancedSettings(FormatOnType: false, AutoClosingTags: true, ColorBackground: true);
-=======
-        var settings = new ClientAdvancedSettings(FormatOnType: false, AutoClosingTags: true, AutoInsertAttributeQuotes: true);
->>>>>>> 9ab6944f
+        var settings = new ClientAdvancedSettings(FormatOnType: false, AutoClosingTags: true, AutoInsertAttributeQuotes: true, ColorBackground: true);
 
         // Act
         manager.Update(settings);
