--- conflicted
+++ resolved
@@ -39,27 +39,15 @@
 
         var hostProject_For_2_1 = new HostProject(
             projectFilePath, intermediateOutputPath,
-<<<<<<< HEAD
-            new ProjectSystemRazorConfiguration(RazorLanguageVersion.Version_2_1, "MVC-2.1", Array.Empty<RazorExtension>(), suppressDesignTime: false), "Test");
+            new(RazorLanguageVersion.Version_2_1, "MVC-2.1", Extensions: [], ForceRuntimeCodeGeneration: false), "Test");
 
         var hostProject_For_3_0 = new HostProject(
             projectFilePath, intermediateOutputPath,
-            new ProjectSystemRazorConfiguration(RazorLanguageVersion.Version_3_0, "MVC-3.0", Array.Empty<RazorExtension>(), suppressDesignTime: false), "Test");
+            new(RazorLanguageVersion.Version_3_0, "MVC-3.0", Extensions: [], ForceRuntimeCodeGeneration: false), "Test");
 
         var hostProject_For_UnknownConfiguration = new HostProject(
             projectFilePath, intermediateOutputPath,
-            new ProjectSystemRazorConfiguration(RazorLanguageVersion.Version_2_1, "Random-0.1", Array.Empty<RazorExtension>(), suppressDesignTime: false), rootNamespace: null);
-=======
-            new(RazorLanguageVersion.Version_2_1, "MVC-2.1", Extensions: []), "Test");
-
-        var hostProject_For_3_0 = new HostProject(
-            projectFilePath, intermediateOutputPath,
-            new(RazorLanguageVersion.Version_3_0, "MVC-3.0", Extensions: []), "Test");
-
-        var hostProject_For_UnknownConfiguration = new HostProject(
-            projectFilePath, intermediateOutputPath,
-            new(RazorLanguageVersion.Version_2_1, "Random-0.1", Extensions: []), rootNamespace: null);
->>>>>>> 79950437
+            new(RazorLanguageVersion.Version_2_1, "Random-0.1", Extensions: [], ForceRuntimeCodeGeneration: false), rootNamespace: null);
 
         _snapshot_For_1_0 = new ProjectSnapshot(ProjectState.Create(ProjectEngineFactories.DefaultProvider, hostProject_For_1_0, ProjectWorkspaceState.Default));
         _snapshot_For_1_1 = new ProjectSnapshot(ProjectState.Create(ProjectEngineFactories.DefaultProvider, hostProject_For_1_1, ProjectWorkspaceState.Default));
