﻿// Copyright (c) .NET Foundation. All rights reserved.
// Licensed under the MIT license. See License.txt in the project root for license information.

#nullable disable

using System;
using System.Collections.Generic;
using System.IO;
using System.Linq;
using System.Reflection;
using System.Text.RegularExpressions;
using Microsoft.AspNetCore.Razor.Test.Common;
using Microsoft.CodeAnalysis.CSharp;
using Roslyn.Test.Utilities;
using Xunit;
using Xunit.Abstractions;
using Xunit.Sdk;

namespace Microsoft.AspNetCore.Razor.Language.Legacy;

// Sets the FileName static variable.
// Finds the test method name using reflection, and uses
// that to find the expected input/output test files in the file system.
[InitializeTestFile]

// These tests must be run serially due to the test specific ParserTestBase.FileName static var.
[Collection("ParserTestSerialRuns")]
public abstract class ToolingParserTestBase : ToolingTestBase, IParserTest
{
    protected ToolingParserTestBase(ITestOutputHelper testOutput)
        : base(testOutput)
    {
        TestProjectRoot = TestProject.GetProjectDirectory(GetType(), layer: TestProject.Layer.Tooling);
    }

    /// <summary>
    /// Set to true to autocorrect the locations of spans to appear in document order with no gaps.
    /// Use this when spans were not created in document order.
    /// </summary>
    protected bool FixupSpans { get; set; }

    protected string TestProjectRoot { get; }

    protected int BaselineTestCount { get; set; }

    protected virtual bool EnableSpanEditHandlers => false;

    internal virtual void AssertSyntaxTreeNodeMatchesBaseline(RazorSyntaxTree syntaxTree)
    {
        var root = syntaxTree.Root;
        var diagnostics = syntaxTree.Diagnostics;
        var filePath = syntaxTree.Source.FilePath;
        if (ParserTestBase.FileName is null)
        {
            var message = $"{nameof(AssertSyntaxTreeNodeMatchesBaseline)} should only be called from a parser test ({nameof(ParserTestBase.FileName)} is null).";
            throw new InvalidOperationException(message);
        }

        if (ParserTestBase.IsTheory)
        {
            var message = $"{nameof(AssertSyntaxTreeNodeMatchesBaseline)} should not be called from a [Theory] test.";
            throw new InvalidOperationException(message);
        }

        var fileName = BaselineTestCount > 0 ? ParserTestBase.FileName + $"_{BaselineTestCount}" : ParserTestBase.FileName;
        var baselineFileName = Path.ChangeExtension(fileName, ".stree.txt");
        var baselineDiagnosticsFileName = Path.ChangeExtension(fileName, ".diag.txt");
        var baselineClassifiedSpansFileName = Path.ChangeExtension(fileName, ".cspans.txt");
        var baselineTagHelperSpansFileName = Path.ChangeExtension(fileName, ".tspans.txt");
        BaselineTestCount++;

        if (GenerateBaselines.ShouldGenerate)
        {
            // Write syntax tree baseline
            var baselineFullPath = Path.Combine(TestProjectRoot, baselineFileName);
            File.WriteAllText(baselineFullPath, SyntaxNodeSerializer.Serialize(root, validateSpanEditHandlers: EnableSpanEditHandlers));

            // Write diagnostics baseline
            var baselineDiagnosticsFullPath = Path.Combine(TestProjectRoot, baselineDiagnosticsFileName);
            var lines = diagnostics.Select(SerializeDiagnostic).ToArray();
            if (lines.Any())
            {
                File.WriteAllLines(baselineDiagnosticsFullPath, lines);
            }
            else if (File.Exists(baselineDiagnosticsFullPath))
            {
                File.Delete(baselineDiagnosticsFullPath);
            }

            // Write classified spans baseline
            var classifiedSpansBaselineFullPath = Path.Combine(TestProjectRoot, baselineClassifiedSpansFileName);
            File.WriteAllText(classifiedSpansBaselineFullPath, ClassifiedSpanSerializer.Serialize(syntaxTree, validateSpanEditHandlers: EnableSpanEditHandlers));

            // Write tag helper spans baseline
            var tagHelperSpansBaselineFullPath = Path.Combine(TestProjectRoot, baselineTagHelperSpansFileName);
            var serializedTagHelperSpans = TagHelperSpanSerializer.Serialize(syntaxTree);
            if (!string.IsNullOrEmpty(serializedTagHelperSpans))
            {
                File.WriteAllText(tagHelperSpansBaselineFullPath, serializedTagHelperSpans);
            }
            else if (File.Exists(tagHelperSpansBaselineFullPath))
            {
                File.Delete(tagHelperSpansBaselineFullPath);
            }

            return;
        }

        // Verify syntax tree
        var stFile = TestFile.Create(baselineFileName, GetType().GetTypeInfo().Assembly);
        if (!stFile.Exists())
        {
            throw new XunitException($"The resource {baselineFileName} was not found.");
        }

        var syntaxNodeBaseline = stFile.ReadAllText();
        var actualSyntaxNodes = SyntaxNodeSerializer.Serialize(root, validateSpanEditHandlers: EnableSpanEditHandlers);
        AssertEx.AssertEqualToleratingWhitespaceDifferences(syntaxNodeBaseline, actualSyntaxNodes);

        // Verify diagnostics
        var baselineDiagnostics = string.Empty;
        var diagnosticsFile = TestFile.Create(baselineDiagnosticsFileName, GetType().GetTypeInfo().Assembly);
        if (diagnosticsFile.Exists())
        {
            baselineDiagnostics = diagnosticsFile.ReadAllText();
        }

        var actualDiagnostics = string.Concat(diagnostics.Select(d => SerializeDiagnostic(d) + "\r\n"));
        Assert.Equal(baselineDiagnostics, actualDiagnostics);

        // Verify classified spans
        var classifiedSpanFile = TestFile.Create(baselineClassifiedSpansFileName, GetType().GetTypeInfo().Assembly);
        if (!classifiedSpanFile.Exists())
        {
            throw new XunitException($"The resource {baselineClassifiedSpansFileName} was not found.");
        }
        else
        {
            var classifiedSpanBaseline = classifiedSpanFile.ReadAllText();
            var actualClassifiedSpans = ClassifiedSpanSerializer.Serialize(syntaxTree, validateSpanEditHandlers: EnableSpanEditHandlers);
            AssertEx.AssertEqualToleratingWhitespaceDifferences(classifiedSpanBaseline, actualClassifiedSpans);
        }

        // Verify tag helper spans
        var tagHelperSpanFile = TestFile.Create(baselineTagHelperSpansFileName, GetType().GetTypeInfo().Assembly);
        if (tagHelperSpanFile.Exists())
        {
            var tagHelperSpanBaseline = tagHelperSpanFile.ReadAllText();
            var actualTagHelperSpans = TagHelperSpanSerializer.Serialize(syntaxTree);
            AssertEx.AssertEqualToleratingWhitespaceDifferences(tagHelperSpanBaseline, actualTagHelperSpans);
        }
    }

    protected static string SerializeDiagnostic(RazorDiagnostic diagnostic)
    {
        var content = RazorDiagnosticSerializer.Serialize(diagnostic);
        var normalized = NormalizeNewLines(content);

        return normalized;
    }

    private static string NormalizeNewLines(string content)
    {
        return Regex.Replace(content, "(?<!\r)\n", "\r\n", RegexOptions.None, TimeSpan.FromSeconds(10));
    }

    internal virtual void BaselineTest(RazorSyntaxTree syntaxTree, bool verifySyntaxTree = true, bool ensureFullFidelity = true)
    {
        if (verifySyntaxTree)
        {
            SyntaxTreeVerifier.Verify(syntaxTree, ensureFullFidelity);
        }

        AssertSyntaxTreeNodeMatchesBaseline(syntaxTree);
    }

    internal RazorSyntaxTree ParseDocument(string document, bool designTime = false, IEnumerable<DirectiveDescriptor> directives = null, RazorParserFeatureFlags featureFlags = null, string fileKind = null)
    {
        return ParseDocument(RazorLanguageVersion.Latest, document, directives, designTime, featureFlags, fileKind);
    }

    internal virtual RazorSyntaxTree ParseDocument(RazorLanguageVersion version, string document, IEnumerable<DirectiveDescriptor> directives, bool designTime = false, RazorParserFeatureFlags featureFlags = null, string fileKind = null)
    {
        directives ??= [];

        var source = TestRazorSourceDocument.Create(document, filePath: null, relativePath: null, normalizeNewLines: true);

        var options = CreateParserOptions(version, directives, designTime, EnableSpanEditHandlers, featureFlags, fileKind);

<<<<<<< HEAD
        using var codeParser = new CSharpCodeParser(directives, context);
        using var markupParser = new HtmlMarkupParser(context);
=======
        using var context = new ParserContext(source, options);
        var codeParser = new CSharpCodeParser(directives, context);
        var markupParser = new HtmlMarkupParser(context);
>>>>>>> 2511efed

        codeParser.HtmlParser = markupParser;
        markupParser.CodeParser = codeParser;

        var root = markupParser.ParseDocument().CreateRed();

        var diagnostics = context.ErrorSink.GetErrorsAndClear();

        var codeDocument = RazorCodeDocument.Create(source);

        var syntaxTree = new RazorSyntaxTree(root, source, diagnostics, options);
        codeDocument.SetSyntaxTree(syntaxTree);

        var defaultDirectivePass = new DefaultDirectiveSyntaxTreePass();
        syntaxTree = defaultDirectivePass.Execute(codeDocument, syntaxTree);

        return syntaxTree;
    }

    internal virtual void ParseDocumentTest(string document)
    {
        ParseDocumentTest(document, null, false);
    }

    internal virtual void ParseDocumentTest(string document, string fileKind)
    {
        ParseDocumentTest(document, null, false, fileKind);
    }

    internal virtual void ParseDocumentTest(string document, IEnumerable<DirectiveDescriptor> directives)
    {
        ParseDocumentTest(document, directives, false);
    }

    internal virtual void ParseDocumentTest(string document, bool designTime)
    {
        ParseDocumentTest(document, null, designTime);
    }

    internal virtual void ParseDocumentTest(string document, IEnumerable<DirectiveDescriptor> directives, bool designTime, string fileKind = null)
    {
        ParseDocumentTest(RazorLanguageVersion.Latest, document, directives, designTime, fileKind);
    }

    internal virtual void ParseDocumentTest(RazorLanguageVersion version, string document, IEnumerable<DirectiveDescriptor> directives, bool designTime, string fileKind = null)
    {
        var result = ParseDocument(version, document, directives, designTime, fileKind: fileKind);

        BaselineTest(result);
    }

    internal static RazorParserOptions CreateParserOptions(
        RazorLanguageVersion version,
        IEnumerable<DirectiveDescriptor> directives,
        bool designTime,
        bool enableSpanEditHandlers,
        RazorParserFeatureFlags featureFlags = null,
        string fileKind = null)
    {
        fileKind ??= FileKinds.Legacy;
        return new RazorParserOptions(
            directives.ToArray(),
            designTime,
            parseLeadingDirectives: false,
            useRoslynTokenizer: false, // PROTOTYPE: switch to true
            version: version,
            fileKind: fileKind,
            enableSpanEditHandlers,
            csharpParseOptions: CSharpParseOptions.Default)
            {
                FeatureFlags = featureFlags ?? RazorParserFeatureFlags.Create(version, fileKind)
            };
    }
}<|MERGE_RESOLUTION|>--- conflicted
+++ resolved
@@ -187,14 +187,9 @@
 
         var options = CreateParserOptions(version, directives, designTime, EnableSpanEditHandlers, featureFlags, fileKind);
 
-<<<<<<< HEAD
+        using var context = new ParserContext(source, options);
         using var codeParser = new CSharpCodeParser(directives, context);
         using var markupParser = new HtmlMarkupParser(context);
-=======
-        using var context = new ParserContext(source, options);
-        var codeParser = new CSharpCodeParser(directives, context);
-        var markupParser = new HtmlMarkupParser(context);
->>>>>>> 2511efed
 
         codeParser.HtmlParser = markupParser;
         markupParser.CodeParser = codeParser;
