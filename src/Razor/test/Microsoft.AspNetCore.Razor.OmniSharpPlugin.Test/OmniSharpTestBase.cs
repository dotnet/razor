﻿// Copyright (c) .NET Foundation. All rights reserved.
// Licensed under the MIT license. See License.txt in the project root for license information.

#nullable disable

using System;
using System.Collections.Immutable;
using System.Linq;
using System.Reflection;
using System.Threading.Tasks;
using Microsoft.AspNetCore.Razor.Language;
using Microsoft.AspNetCore.Razor.LanguageServer.Common;
using Microsoft.AspNetCore.Razor.Test.Common;
using Microsoft.CodeAnalysis.Razor.ProjectSystem;
using Xunit;
using Xunit.Abstractions;

namespace Microsoft.AspNetCore.Razor.OmniSharpPlugin
{
    [Collection("MSBuildLocator")]
    public abstract class OmniSharpTestBase : LanguageServerTestBase
    {
        private readonly MethodInfo _createTestProjectSnapshotMethod;
        private readonly MethodInfo _createWithDocumentsTestProjectSnapshotMethod;
        private readonly MethodInfo _createProjectSnapshotManagerMethod;
        private readonly PropertyInfo _allowNotifyListenersProperty;
        private readonly PropertyInfo _dispatcherProperty;
        private readonly ConstructorInfo _omniSharpProjectSnapshotMangerConstructor;
        private readonly ConstructorInfo _omniSharpSnapshotConstructor;

        protected OmniSharpProjectSnapshotManagerDispatcher Dispatcher { get; }

        protected OmniSharpTestBase(ITestOutputHelper testOutput)
            : base(testOutput)
        {
            var commonTestAssembly = Assembly.Load("Microsoft.AspNetCore.Razor.LanguageServer.Test.Common");
            var testProjectSnapshotType = commonTestAssembly.GetType("Microsoft.AspNetCore.Razor.Test.Common.TestProjectSnapshot");

            var testProjectSnapshotManagerType = commonTestAssembly.GetType("Microsoft.AspNetCore.Razor.Test.Common.TestProjectSnapshotManager");
            var strongNamedAssembly = Assembly.Load("Microsoft.AspNetCore.Razor.OmniSharpPlugin.StrongNamed");
            var defaultSnapshotManagerType = strongNamedAssembly.GetType("Microsoft.AspNetCore.Razor.OmniSharpPlugin.DefaultOmniSharpProjectSnapshotManager");

            _createTestProjectSnapshotMethod = testProjectSnapshotType.GetMethod("Create", new[] { typeof(string), typeof(ProjectWorkspaceState) });
            _createWithDocumentsTestProjectSnapshotMethod = testProjectSnapshotType.GetMethod("Create", new[] { typeof(string), typeof(string[]), typeof(ProjectWorkspaceState) });
            _createProjectSnapshotManagerMethod = testProjectSnapshotManagerType.GetMethod("Create");
            _allowNotifyListenersProperty = testProjectSnapshotManagerType.GetProperty("AllowNotifyListeners");
            _dispatcherProperty = typeof(OmniSharpProjectSnapshotManagerDispatcher).GetProperty("InternalDispatcher", BindingFlags.NonPublic | BindingFlags.Instance);
            _omniSharpProjectSnapshotMangerConstructor = defaultSnapshotManagerType.GetConstructors().Single();
            _omniSharpSnapshotConstructor = typeof(OmniSharpProjectSnapshot).GetConstructors(BindingFlags.NonPublic | BindingFlags.Instance).Single();

            Dispatcher = new DefaultOmniSharpProjectSnapshotManagerDispatcher();
            AddDisposable((IDisposable)Dispatcher.DispatcherScheduler);
        }

<<<<<<< HEAD
        protected OmniSharpProjectSnapshotManagerDispatcher Dispatcher { get; }

        private protected OmniSharpProjectSnapshot CreateProjectSnapshot(string projectFilePath)
=======
        protected OmniSharpProjectSnapshot CreateProjectSnapshot(string projectFilePath)
>>>>>>> affb63f7
        {
            var projectWorkspaceState = new ProjectWorkspaceState(ImmutableArray<TagHelperDescriptor>.Empty, CodeAnalysis.CSharp.LanguageVersion.Default);
            var projectSnapshot = _createTestProjectSnapshotMethod.Invoke(null, new object[] { projectFilePath, projectWorkspaceState });
            var omniSharpProjectSnapshot = (OmniSharpProjectSnapshot)_omniSharpSnapshotConstructor.Invoke(new[] { projectSnapshot });

            return omniSharpProjectSnapshot;
        }

        private protected OmniSharpProjectSnapshot CreateProjectSnapshot(string projectFilePath, string[] documentFilePaths)
        {
            var projectWorkspaceState = new ProjectWorkspaceState(ImmutableArray<TagHelperDescriptor>.Empty, CodeAnalysis.CSharp.LanguageVersion.Default);
            var projectSnapshot = _createWithDocumentsTestProjectSnapshotMethod.Invoke(null, new object[] { projectFilePath, documentFilePaths, projectWorkspaceState });
            var omniSharpProjectSnapshot = (OmniSharpProjectSnapshot)_omniSharpSnapshotConstructor.Invoke(new[] { projectSnapshot });

            return omniSharpProjectSnapshot;
        }

        private protected OmniSharpProjectSnapshotManagerBase CreateProjectSnapshotManager(bool allowNotifyListeners = false)
        {
            var dispatcher = _dispatcherProperty.GetValue(Dispatcher);
            var testSnapshotManager = _createProjectSnapshotManagerMethod.Invoke(null, new object[] { dispatcher });
            _allowNotifyListenersProperty.SetValue(testSnapshotManager, allowNotifyListeners);
            var remoteTextLoaderFactory = new DefaultRemoteTextLoaderFactory(new FilePathNormalizer());
            var snapshotManager = (OmniSharpProjectSnapshotManagerBase)_omniSharpProjectSnapshotMangerConstructor.Invoke(new[] { testSnapshotManager, remoteTextLoaderFactory });

            return snapshotManager;
        }

        protected Task RunOnDispatcherThreadAsync(Action action)
        {
            return Task.Factory.StartNew(
                action,
                DisposalToken,
                TaskCreationOptions.None,
                Dispatcher.DispatcherScheduler);
        }

        protected Task<TReturn> RunOnDispatcherThreadAsync<TReturn>(Func<TReturn> func)
        {
            return Task.Factory.StartNew(
                func,
                DisposalToken,
                TaskCreationOptions.None,
                Dispatcher.DispatcherScheduler);
        }

        protected Task RunOnDispatcherThreadAsync(Func<Task> func)
        {
            return Task.Factory.StartNew(
                func,
                DisposalToken,
                TaskCreationOptions.None,
                Dispatcher.DispatcherScheduler);
        }
    }
}<|MERGE_RESOLUTION|>--- conflicted
+++ resolved
@@ -52,13 +52,7 @@
             AddDisposable((IDisposable)Dispatcher.DispatcherScheduler);
         }
 
-<<<<<<< HEAD
-        protected OmniSharpProjectSnapshotManagerDispatcher Dispatcher { get; }
-
         private protected OmniSharpProjectSnapshot CreateProjectSnapshot(string projectFilePath)
-=======
-        protected OmniSharpProjectSnapshot CreateProjectSnapshot(string projectFilePath)
->>>>>>> affb63f7
         {
             var projectWorkspaceState = new ProjectWorkspaceState(ImmutableArray<TagHelperDescriptor>.Empty, CodeAnalysis.CSharp.LanguageVersion.Default);
             var projectSnapshot = _createTestProjectSnapshotMethod.Invoke(null, new object[] { projectFilePath, projectWorkspaceState });
