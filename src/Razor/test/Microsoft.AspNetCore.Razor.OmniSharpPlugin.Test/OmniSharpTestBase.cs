--- conflicted
+++ resolved
@@ -52,7 +52,7 @@
         AddDisposable((IDisposable)Dispatcher.DispatcherScheduler);
     }
 
-    protected OmniSharpProjectSnapshot CreateProjectSnapshot(string projectFilePath)
+    private protected OmniSharpProjectSnapshot CreateProjectSnapshot(string projectFilePath)
     {
         var projectWorkspaceState = new ProjectWorkspaceState(ImmutableArray<TagHelperDescriptor>.Empty, CodeAnalysis.CSharp.LanguageVersion.Default);
         var projectSnapshot = _createTestProjectSnapshotMethod.Invoke(null, new object[] { projectFilePath, projectWorkspaceState });
@@ -61,7 +61,7 @@
         return omniSharpProjectSnapshot;
     }
 
-    protected OmniSharpProjectSnapshot CreateProjectSnapshot(string projectFilePath, string[] documentFilePaths)
+    private protected OmniSharpProjectSnapshot CreateProjectSnapshot(string projectFilePath, string[] documentFilePaths)
     {
         var projectWorkspaceState = new ProjectWorkspaceState(ImmutableArray<TagHelperDescriptor>.Empty, CodeAnalysis.CSharp.LanguageVersion.Default);
         var projectSnapshot = _createWithDocumentsTestProjectSnapshotMethod.Invoke(null, new object[] { projectFilePath, documentFilePaths, projectWorkspaceState });
@@ -70,7 +70,7 @@
         return omniSharpProjectSnapshot;
     }
 
-    protected OmniSharpProjectSnapshotManagerBase CreateProjectSnapshotManager(bool allowNotifyListeners = false)
+    private protected OmniSharpProjectSnapshotManagerBase CreateProjectSnapshotManager(bool allowNotifyListeners = false)
     {
         var dispatcher = _dispatcherProperty.GetValue(Dispatcher);
         var testSnapshotManager = _createProjectSnapshotManagerMethod.Invoke(null, new object[] { dispatcher });
@@ -101,100 +101,10 @@
 
     protected Task RunOnDispatcherThreadAsync(Func<Task> func)
     {
-<<<<<<< HEAD
-        private readonly MethodInfo _createTestProjectSnapshotMethod;
-        private readonly MethodInfo _createWithDocumentsTestProjectSnapshotMethod;
-        private readonly MethodInfo _createProjectSnapshotManagerMethod;
-        private readonly PropertyInfo _allowNotifyListenersProperty;
-        private readonly PropertyInfo _dispatcherProperty;
-        private readonly ConstructorInfo _omniSharpProjectSnapshotMangerConstructor;
-        private readonly ConstructorInfo _omniSharpSnapshotConstructor;
-
-        protected OmniSharpProjectSnapshotManagerDispatcher Dispatcher { get; }
-
-        protected OmniSharpTestBase(ITestOutputHelper testOutput)
-            : base(testOutput)
-        {
-            var commonTestAssembly = Assembly.Load("Microsoft.AspNetCore.Razor.LanguageServer.Test.Common");
-            var testProjectSnapshotType = commonTestAssembly.GetType("Microsoft.AspNetCore.Razor.Test.Common.TestProjectSnapshot");
-
-            var testProjectSnapshotManagerType = commonTestAssembly.GetType("Microsoft.AspNetCore.Razor.Test.Common.TestProjectSnapshotManager");
-            var strongNamedAssembly = Assembly.Load("Microsoft.AspNetCore.Razor.OmniSharpPlugin.StrongNamed");
-            var defaultSnapshotManagerType = strongNamedAssembly.GetType("Microsoft.AspNetCore.Razor.OmniSharpPlugin.DefaultOmniSharpProjectSnapshotManager");
-
-            _createTestProjectSnapshotMethod = testProjectSnapshotType.GetMethod("Create", new[] { typeof(string), typeof(ProjectWorkspaceState) });
-            _createWithDocumentsTestProjectSnapshotMethod = testProjectSnapshotType.GetMethod("Create", new[] { typeof(string), typeof(string[]), typeof(ProjectWorkspaceState) });
-            _createProjectSnapshotManagerMethod = testProjectSnapshotManagerType.GetMethod("Create");
-            _allowNotifyListenersProperty = testProjectSnapshotManagerType.GetProperty("AllowNotifyListeners");
-            _dispatcherProperty = typeof(OmniSharpProjectSnapshotManagerDispatcher).GetProperty("InternalDispatcher", BindingFlags.NonPublic | BindingFlags.Instance);
-            _omniSharpProjectSnapshotMangerConstructor = defaultSnapshotManagerType.GetConstructors().Single();
-            _omniSharpSnapshotConstructor = typeof(OmniSharpProjectSnapshot).GetConstructors(BindingFlags.NonPublic | BindingFlags.Instance).Single();
-
-            Dispatcher = new DefaultOmniSharpProjectSnapshotManagerDispatcher();
-            AddDisposable((IDisposable)Dispatcher.DispatcherScheduler);
-        }
-
-        private protected OmniSharpProjectSnapshot CreateProjectSnapshot(string projectFilePath)
-        {
-            var projectWorkspaceState = new ProjectWorkspaceState(ImmutableArray<TagHelperDescriptor>.Empty, CodeAnalysis.CSharp.LanguageVersion.Default);
-            var projectSnapshot = _createTestProjectSnapshotMethod.Invoke(null, new object[] { projectFilePath, projectWorkspaceState });
-            var omniSharpProjectSnapshot = (OmniSharpProjectSnapshot)_omniSharpSnapshotConstructor.Invoke(new[] { projectSnapshot });
-
-            return omniSharpProjectSnapshot;
-        }
-
-        private protected OmniSharpProjectSnapshot CreateProjectSnapshot(string projectFilePath, string[] documentFilePaths)
-        {
-            var projectWorkspaceState = new ProjectWorkspaceState(ImmutableArray<TagHelperDescriptor>.Empty, CodeAnalysis.CSharp.LanguageVersion.Default);
-            var projectSnapshot = _createWithDocumentsTestProjectSnapshotMethod.Invoke(null, new object[] { projectFilePath, documentFilePaths, projectWorkspaceState });
-            var omniSharpProjectSnapshot = (OmniSharpProjectSnapshot)_omniSharpSnapshotConstructor.Invoke(new[] { projectSnapshot });
-
-            return omniSharpProjectSnapshot;
-        }
-
-        private protected OmniSharpProjectSnapshotManagerBase CreateProjectSnapshotManager(bool allowNotifyListeners = false)
-        {
-            var dispatcher = _dispatcherProperty.GetValue(Dispatcher);
-            var testSnapshotManager = _createProjectSnapshotManagerMethod.Invoke(null, new object[] { dispatcher });
-            _allowNotifyListenersProperty.SetValue(testSnapshotManager, allowNotifyListeners);
-            var remoteTextLoaderFactory = new DefaultRemoteTextLoaderFactory();
-            var snapshotManager = (OmniSharpProjectSnapshotManagerBase)_omniSharpProjectSnapshotMangerConstructor.Invoke(new[] { testSnapshotManager, remoteTextLoaderFactory });
-
-            return snapshotManager;
-        }
-
-        protected Task RunOnDispatcherThreadAsync(Action action)
-        {
-            return Task.Factory.StartNew(
-                action,
-                DisposalToken,
-                TaskCreationOptions.None,
-                Dispatcher.DispatcherScheduler);
-        }
-
-        protected Task<TReturn> RunOnDispatcherThreadAsync<TReturn>(Func<TReturn> func)
-        {
-            return Task.Factory.StartNew(
-                func,
-                DisposalToken,
-                TaskCreationOptions.None,
-                Dispatcher.DispatcherScheduler);
-        }
-
-        protected Task RunOnDispatcherThreadAsync(Func<Task> func)
-        {
-            return Task.Factory.StartNew(
-                func,
-                DisposalToken,
-                TaskCreationOptions.None,
-                Dispatcher.DispatcherScheduler);
-        }
-=======
         return Task.Factory.StartNew(
             func,
             DisposalToken,
             TaskCreationOptions.None,
             Dispatcher.DispatcherScheduler);
->>>>>>> c05cefac
     }
 }