--- conflicted
+++ resolved
@@ -535,15 +535,9 @@
         var codeDocument = TestRazorCodeDocument.CreateEmpty();
         var sourceDocument = TestRazorSourceDocument.Create(text, filePath: documentFilePath);
         var syntaxTree = RazorSyntaxTree.Parse(sourceDocument);
-<<<<<<< HEAD
-        codeDocument = codeDocument.WithSyntaxTree(syntaxTree);
-        var tagHelperDocumentContext = TagHelperDocumentContext.Create(prefix: null, tagHelpers.NullToEmpty());
-        codeDocument = codeDocument.WithTagHelperContext(tagHelperDocumentContext);
-=======
-        codeDocument.SetSyntaxTree(syntaxTree);
+        codeDocument = codeDocument.SetSyntaxTree(syntaxTree);
         var tagHelperDocumentContext = TagHelperDocumentContext.GetOrCreate(tagHelpers ?? []);
-        codeDocument.SetTagHelperContext(tagHelperDocumentContext);
->>>>>>> 855d2dd4
+        codeDocument = codeDocument.SetTagHelperContext(tagHelperDocumentContext);
         return codeDocument;
     }
 }