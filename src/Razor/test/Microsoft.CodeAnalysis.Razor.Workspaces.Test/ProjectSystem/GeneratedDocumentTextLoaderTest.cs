﻿// Copyright (c) .NET Foundation. All rights reserved.
// Licensed under the MIT license. See License.txt in the project root for license information.

using System.Text;
using System.Threading.Tasks;
using Microsoft.AspNetCore.Razor.ProjectSystem;
using Microsoft.AspNetCore.Razor.Test.Common;
using Microsoft.AspNetCore.Razor.Test.Common.Workspaces;
using Xunit;
using Xunit.Abstractions;

namespace Microsoft.CodeAnalysis.Razor.ProjectSystem;

public class GeneratedDocumentTextLoaderTest(ITestOutputHelper testOutput) : WorkspaceTestBase(testOutput)
{
    private readonly HostProject _hostProject = TestProjectData.SomeProject;
    private readonly HostDocument _hostDocument = TestProjectData.SomeProjectFile1;

    [Fact, WorkItem("https://github.com/dotnet/aspnetcore/issues/7997")]
    public async Task LoadAsync_SpecifiesEncoding()
    {
        // Arrange
        var state = ProjectState
            .Create(ProjectEngineFactoryProvider, LanguageServerFeatureOptions, _hostProject, ProjectWorkspaceState.Default)
            .AddDocument(_hostDocument, TestMocks.CreateEmptyTextLoader());

        var project = new ProjectSnapshot(state);

<<<<<<< HEAD
        var document = project.GetDocument(_hostDocument.FilePath);
        Assert.NotNull(document);
=======
        var document = project.GetRequiredDocument(_hostDocument.FilePath);
>>>>>>> 96eab234

        var loader = new GeneratedDocumentTextLoader(document, "file.cshtml");

        // Act
        var textAndVersion = await loader.LoadTextAndVersionAsync(default, DisposalToken);

        // Assert
        Assert.True(textAndVersion.Text.CanBeEmbedded);
        Assert.Same(Encoding.UTF8, textAndVersion.Text.Encoding);
    }
}<|MERGE_RESOLUTION|>--- conflicted
+++ resolved
@@ -26,12 +26,7 @@
 
         var project = new ProjectSnapshot(state);
 
-<<<<<<< HEAD
-        var document = project.GetDocument(_hostDocument.FilePath);
-        Assert.NotNull(document);
-=======
         var document = project.GetRequiredDocument(_hostDocument.FilePath);
->>>>>>> 96eab234
 
         var loader = new GeneratedDocumentTextLoader(document, "file.cshtml");
 
