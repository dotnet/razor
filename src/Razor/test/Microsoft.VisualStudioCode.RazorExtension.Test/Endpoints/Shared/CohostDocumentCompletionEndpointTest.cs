--- conflicted
+++ resolved
@@ -811,29 +811,19 @@
     }
 
     [Fact]
-<<<<<<< HEAD
     public async Task ComponentWithEditorRequiredAttributes()
-=======
-    [WorkItem("https://github.com/dotnet/razor/issues/9378")]
-    public async Task BlazorDataEnhanceAttributeCompletion_OnFormElement()
->>>>>>> 71676b1e
-    {
-        await VerifyCompletionListAsync(
-            input: """
-                This is a Razor document.
-
-<<<<<<< HEAD
+    {
+        await VerifyCompletionListAsync(
+            input: """
+                This is a Razor document.
+
                 <$$
-=======
-                <form $$></form>
->>>>>>> 71676b1e
-
-                The end.
-                """,
-            completionContext: new VSInternalCompletionContext()
-            {
-                InvokeKind = VSInternalCompletionInvokeKind.Typing,
-<<<<<<< HEAD
+
+                The end.
+                """,
+            completionContext: new VSInternalCompletionContext()
+            {
+                InvokeKind = VSInternalCompletionInvokeKind.Typing,
                 TriggerCharacter = "<",
                 TriggerKind = CompletionTriggerKind.TriggerCharacter
             },
@@ -848,7 +838,23 @@
 
                 The end.
                 """);
-=======
+    }
+
+    [Fact]
+    [WorkItem("https://github.com/dotnet/razor/issues/9378")]
+    public async Task BlazorDataEnhanceAttributeCompletion_OnFormElement()
+    {
+        await VerifyCompletionListAsync(
+            input: """
+                This is a Razor document.
+
+                <form $$></form>
+
+                The end.
+                """,
+            completionContext: new VSInternalCompletionContext()
+            {
+                InvokeKind = VSInternalCompletionInvokeKind.Typing,
                 TriggerCharacter = " ",
                 TriggerKind = CompletionTriggerKind.TriggerCharacter
             },
@@ -923,7 +929,6 @@
             expectedItemLabels: ["data-enhance-nav", "data-permanent", "dir", "@..."],
             unexpectedItemLabels: ["data-enhance"],
             htmlItemLabels: ["dir"]);
->>>>>>> 71676b1e
     }
 
     private async Task<RazorVSInternalCompletionList> VerifyCompletionListAsync(
