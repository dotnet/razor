--- conflicted
+++ resolved
@@ -112,9 +112,6 @@
             });
     }
 
-<<<<<<< HEAD
-    [IdeFact(Skip = "https://github.com/dotnet/razor/issues/8065")]
-=======
     [IdeFact(Skip = "https://github.com/dotnet/razor/issues/8150")]
     public async Task Diagnostics_ShowErrors_CSharp_NoDocType()
     {
@@ -156,7 +153,6 @@
     }
 
     [IdeFact(Skip = "https://github.com/dotnet/razor/issues/8150")]
->>>>>>> 2f5d04ac
     public async Task Diagnostics_ShowErrors_CSharpAndHtml()
     {
         // Arrange
