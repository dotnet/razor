--- conflicted
+++ resolved
@@ -608,11 +608,7 @@
         htmlItemLabels ??= [InvalidLabel];
         var response = new RazorVSInternalCompletionList()
         {
-<<<<<<< HEAD
-            Items = delegatedItemLabels.Select((label) => new CompletionItem()
-=======
             Items = [.. htmlItemLabels.Select((label) => new VSInternalCompletionItem()
->>>>>>> 4c1a866c
             {
                 Label = label,
                 CommitCharacters = htmlItemCommitCharacters,
