--- conflicted
+++ resolved
@@ -467,15 +467,9 @@
                 """,
             completionContext: new VSInternalCompletionContext()
             {
-<<<<<<< HEAD
-                InvokeKind = VSInternalCompletionInvokeKind.Typing,
-                TriggerCharacter = "f",
-                TriggerKind = CompletionTriggerKind.TriggerCharacter
-=======
                 InvokeKind = RoslynVSInternalCompletionInvokeKind.Typing,
                 TriggerCharacter = null,
                 TriggerKind = RoslynCompletionTriggerKind.Invoked
->>>>>>> 133c1fac
             },
             expectedItemLabels: ["style", "dir", "culture", "event", "format", "get", "set", "after"],
             delegatedItemLabels: ["style", "dir"]);
