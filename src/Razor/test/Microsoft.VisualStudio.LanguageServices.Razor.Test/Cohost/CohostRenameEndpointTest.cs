--- conflicted
+++ resolved
@@ -160,14 +160,6 @@
                 """,
             additionalFiles: [
                 (FilePath("Component.razor"), "")
-<<<<<<< HEAD
-            ],
-            newName: "DifferentName",
-            expected: "",
-            fileKind: FileKinds.Legacy);
-
-    private async Task VerifyRenamesAsync(string input, string newName, string expected, string? fileKind = null, (string fileName, string contents)[]? additionalFiles = null, (string oldName, string newName)[]? renames = null)
-=======
            ],
            newName: "DifferentName",
            expected: "",
@@ -180,7 +172,6 @@
         RazorFileKind? fileKind = null,
         (string fileName, string contents)[]? additionalFiles = null,
         (string oldName, string newName)[]? renames = null)
->>>>>>> 00ef962a
     {
         TestFileMarkupParser.GetPosition(input, out var source, out var cursorPosition);
         var document = CreateProjectAndRazorDocument(source, fileKind, additionalFiles);
