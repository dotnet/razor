﻿// Copyright (c) .NET Foundation. All rights reserved.
// Licensed under the MIT license. See License.txt in the project root for license information.

using System;
using System.Collections.Immutable;
using System.Threading.Tasks;
using Microsoft.AspNetCore.Razor;
using Microsoft.AspNetCore.Razor.Language;
using Microsoft.AspNetCore.Razor.ProjectSystem;
using Microsoft.AspNetCore.Razor.Test.Common.VisualStudio;
using Microsoft.CodeAnalysis.Razor.ProjectSystem;
using Microsoft.VisualStudio.Threading;
using Xunit;
using Xunit.Abstractions;

namespace Microsoft.VisualStudio.Razor.LiveShare.Host;

public class ProjectSnapshotManagerProxyTest(ITestOutputHelper testOutput) : VisualStudioTestBase(testOutput)
{
    private const string ProjectName1 = "project1";
    private const string ProjectName2 = "project2";
    private const string ProjectFilePath1 = $"/host/path/to/first/{ProjectName1}.csproj";
    private const string ProjectFilePath2 = $"/host/path/to/second/{ProjectName2}.csproj";
    private const string IntermediateOutputPath1 = "/host/path/to/first/obj";
    private const string IntermediateOutputPath2 = "/host/path/to/second/obj";
    private const string LspProjectFilePath1 = $"vsls:/path/to/first/{ProjectName1}.csproj";
    private const string LspProjectFilePath2 = $"vsls:/path/to/second/{ProjectName2}.csproj";

    private readonly HostProject _hostProject1 = new(ProjectFilePath1, IntermediateOutputPath1, RazorConfiguration.Default, ProjectName1);
    private readonly HostProject _hostProject2 = new(ProjectFilePath2, IntermediateOutputPath2, RazorConfiguration.Default, ProjectName2);

    private readonly ProjectWorkspaceState _projectWorkspaceState1 = ProjectWorkspaceState.Create(
        [TagHelperDescriptorBuilder.Create("test1", "TestAssembly1").Build()]);

    private readonly ProjectWorkspaceState _projectWorkspaceState2 = ProjectWorkspaceState.Create(
        [TagHelperDescriptorBuilder.Create("test2", "TestAssembly2").Build()]);

    [UIFact]
    public async Task CalculateUpdatedStateAsync_ReturnsStateForAllProjects()
    {
        // Arrange
        var projectManager = CreateProjectSnapshotManager();

        await projectManager.UpdateAsync(updater =>
        {
            updater.AddProject(_hostProject1);
            updater.UpdateProjectWorkspaceState(_hostProject1.Key, _projectWorkspaceState1);

            updater.AddProject(_hostProject2);
            updater.UpdateProjectWorkspaceState(_hostProject2.Key, _projectWorkspaceState2);
        });

        using var proxy = new ProjectSnapshotManagerProxy(
            new TestCollaborationSession(true),
            projectManager,
            JoinableTaskFactory);

        // Act
        var state = await JoinableTaskFactory.RunAsync(() => proxy.CalculateUpdatedStateAsync(projectManager.GetProjects()));

        // Assert
        var project1TagHelpers = await projectManager
            .GetRequiredProject(_hostProject1.Key)
            .GetTagHelpersAsync(DisposalToken);

        var project2TagHelpers = await projectManager
            .GetRequiredProject(_hostProject2.Key)
            .GetTagHelpersAsync(DisposalToken);

        Assert.Collection(
            state.ProjectHandles,
            AssertProjectSnapshotHandle(LspProjectFilePath1, project1TagHelpers),
            AssertProjectSnapshotHandle(LspProjectFilePath2, project2TagHelpers));
    }

    [UIFact]
    public async Task Changed_TriggersOnSnapshotManagerChanged()
    {
        // Arrange
        var projectManager = CreateProjectSnapshotManager();

        await projectManager.UpdateAsync(updater =>
        {
            updater.AddProject(_hostProject1);
            updater.UpdateProjectWorkspaceState(_hostProject1.Key, _projectWorkspaceState1);
        });

        using var proxy = new ProjectSnapshotManagerProxy(
            new TestCollaborationSession(true),
            projectManager,
            JoinableTaskFactory);

        var proxyAccessor = proxy.GetTestAccessor();

        var called = false;
        proxy.Changed += (sender, args) =>
        {
            called = true;
            Assert.Equal(LspProjectFilePath1, args.ProjectFilePath.ToString());
            Assert.Equal(ProjectProxyChangeKind.ProjectChanged, args.Kind);
            Assert.NotNull(args.Newer);
            Assert.Equal(LspProjectFilePath1, args.Newer.FilePath.ToString());
        };

        // Act
        await projectManager.UpdateAsync(updater =>
        {
            // Change the project's configuration to force a changed event to be raised.
<<<<<<< HEAD
            updater.UpdateProjectConfiguration(_hostProject1 with { Configuration = FallbackRazorConfiguration.MVC_1_0 });
=======
            var project = updater.GetRequiredProject(_hostProject1.Key);
            updater.ProjectConfigurationChanged(new(
                project.FilePath,
                project.IntermediateOutputPath,
                FallbackRazorConfiguration.MVC_1_0,
                project.RootNamespace,
                project.DisplayName));
>>>>>>> 96eab234
        });

        await proxyAccessor.ProcessingChangedEventTestTask.AssumeNotNull().JoinAsync();

        // Assert
        Assert.True(called);
    }

    [UIFact]
    public async Task Changed_DoesNotFireIfProxyIsDisposed()
    {
        // Arrange
        var projectManager = CreateProjectSnapshotManager();

        await projectManager.UpdateAsync(updater =>
        {
            updater.AddProject(_hostProject1);
            updater.UpdateProjectWorkspaceState(_hostProject1.Key, _projectWorkspaceState1);
        });

        var proxy = new ProjectSnapshotManagerProxy(
            new TestCollaborationSession(true),
            projectManager,
            JoinableTaskFactory);

        var proxyAccessor = proxy.GetTestAccessor();

        proxy.Changed += (sender, args) => throw new InvalidOperationException("Should not have been called.");
        proxy.Dispose();

        // Act
        await projectManager.UpdateAsync(updater =>
        {
            // Change the project's configuration to force a changed event to be raised.
<<<<<<< HEAD
            updater.UpdateProjectConfiguration(_hostProject1 with { Configuration = FallbackRazorConfiguration.MVC_1_0 });
=======
            var project = updater.GetRequiredProject(_hostProject1.Key);
            updater.ProjectConfigurationChanged(new(
                project.FilePath,
                project.IntermediateOutputPath,
                FallbackRazorConfiguration.MVC_1_0,
                project.RootNamespace,
                project.DisplayName));
>>>>>>> 96eab234
        });

        // Assert
        Assert.Null(proxyAccessor.ProcessingChangedEventTestTask);
    }

    [UIFact]
    public async Task GetLatestProjectsAsync_ReturnsSnapshotManagerProjects()
    {
        // Arrange
        var projectManager = CreateProjectSnapshotManager();

        await projectManager.UpdateAsync(updater =>
        {
            updater.AddProject(_hostProject1);
            updater.UpdateProjectWorkspaceState(_hostProject1.Key, _projectWorkspaceState1);
        });

        using var proxy = new ProjectSnapshotManagerProxy(
            new TestCollaborationSession(true),
            projectManager,
            JoinableTaskFactory);

        // Act
        var projects = await proxy.GetLatestProjectsAsync();

        // Assert
        var project = Assert.Single(projects);
        Assert.NotNull(project);
        Assert.Equal(_hostProject1.Key, project.Key);
        Assert.Equal(_hostProject1.FilePath, project.FilePath);
        Assert.Equal(_hostProject1.IntermediateOutputPath, project.IntermediateOutputPath);
        Assert.Equal(_hostProject1.Configuration, project.Configuration);
        Assert.Equal(_hostProject1.RootNamespace, project.RootNamespace);
        Assert.Equal(_hostProject1.DisplayName, project.DisplayName);
        Assert.Equal(_projectWorkspaceState1, project.ProjectWorkspaceState);
    }

    [UIFact]
    public async Task GetStateAsync_ReturnsProjectState()
    {
        // Arrange
        var projectManager = CreateProjectSnapshotManager();

        await projectManager.UpdateAsync(updater =>
        {
            updater.AddProject(_hostProject1);
            updater.UpdateProjectWorkspaceState(_hostProject1.Key, _projectWorkspaceState1);

            updater.AddProject(_hostProject2);
            updater.UpdateProjectWorkspaceState(_hostProject2.Key, _projectWorkspaceState2);
        });

        using var proxy = new ProjectSnapshotManagerProxy(
            new TestCollaborationSession(true),
            projectManager,
            JoinableTaskFactory);

        // Act
        var state = await JoinableTaskFactory.RunAsync(() => proxy.GetProjectManagerStateAsync(DisposalToken));

        // Assert
        var project1TagHelpers = await projectManager
            .GetRequiredProject(_hostProject1.Key)
            .GetTagHelpersAsync(DisposalToken);

        var project2TagHelpers = await projectManager
            .GetRequiredProject(_hostProject2.Key)
            .GetTagHelpersAsync(DisposalToken);

        Assert.Collection(
            state.ProjectHandles,
            AssertProjectSnapshotHandle(LspProjectFilePath1, project1TagHelpers),
            AssertProjectSnapshotHandle(LspProjectFilePath2, project2TagHelpers));
    }

    [UIFact]
    public async Task GetStateAsync_CachesState()
    {
        // Arrange
        var projectManager = CreateProjectSnapshotManager();

        await projectManager.UpdateAsync(updater =>
        {
            updater.AddProject(_hostProject1);
            updater.UpdateProjectWorkspaceState(_hostProject1.Key, _projectWorkspaceState1);
        });

        using var proxy = new ProjectSnapshotManagerProxy(
            new TestCollaborationSession(true),
            projectManager,
            JoinableTaskFactory);

        // Act
        var state1 = await JoinableTaskFactory.RunAsync(() => proxy.GetProjectManagerStateAsync(DisposalToken));
        var state2 = await JoinableTaskFactory.RunAsync(() => proxy.GetProjectManagerStateAsync(DisposalToken));

        // Assert
        Assert.Same(state1, state2);
    }

    private static Action<ProjectSnapshotHandleProxy> AssertProjectSnapshotHandle(
        string expectedFilePath,
        ImmutableArray<TagHelperDescriptor> expectedTagHelpers)
        => handle =>
        {
            Assert.Equal(expectedFilePath, handle.FilePath.ToString());
            Assert.Equal<TagHelperDescriptor>(expectedTagHelpers, handle.ProjectWorkspaceState.TagHelpers);
        };
}<|MERGE_RESOLUTION|>--- conflicted
+++ resolved
@@ -106,17 +106,7 @@
         await projectManager.UpdateAsync(updater =>
         {
             // Change the project's configuration to force a changed event to be raised.
-<<<<<<< HEAD
             updater.UpdateProjectConfiguration(_hostProject1 with { Configuration = FallbackRazorConfiguration.MVC_1_0 });
-=======
-            var project = updater.GetRequiredProject(_hostProject1.Key);
-            updater.ProjectConfigurationChanged(new(
-                project.FilePath,
-                project.IntermediateOutputPath,
-                FallbackRazorConfiguration.MVC_1_0,
-                project.RootNamespace,
-                project.DisplayName));
->>>>>>> 96eab234
         });
 
         await proxyAccessor.ProcessingChangedEventTestTask.AssumeNotNull().JoinAsync();
@@ -151,17 +141,7 @@
         await projectManager.UpdateAsync(updater =>
         {
             // Change the project's configuration to force a changed event to be raised.
-<<<<<<< HEAD
             updater.UpdateProjectConfiguration(_hostProject1 with { Configuration = FallbackRazorConfiguration.MVC_1_0 });
-=======
-            var project = updater.GetRequiredProject(_hostProject1.Key);
-            updater.ProjectConfigurationChanged(new(
-                project.FilePath,
-                project.IntermediateOutputPath,
-                FallbackRazorConfiguration.MVC_1_0,
-                project.RootNamespace,
-                project.DisplayName));
->>>>>>> 96eab234
         });
 
         // Assert
