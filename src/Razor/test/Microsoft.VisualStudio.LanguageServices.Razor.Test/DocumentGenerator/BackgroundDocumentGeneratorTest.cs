﻿// Copyright (c) .NET Foundation. All rights reserved.
// Licensed under the MIT license. See License.txt in the project root for license information.

using System;
using System.Collections.Generic;
using System.Collections.Immutable;
using System.Diagnostics.CodeAnalysis;
using System.IO;
using System.Linq;
using System.Threading;
using System.Threading.Tasks;
using Microsoft.AspNetCore.Razor.Language;
using Microsoft.AspNetCore.Razor.ProjectSystem;
using Microsoft.AspNetCore.Razor.Test.Common;
using Microsoft.AspNetCore.Razor.Test.Common.ProjectSystem;
using Microsoft.AspNetCore.Razor.Test.Common.VisualStudio;
using Microsoft.CodeAnalysis;
using Microsoft.CodeAnalysis.Razor;
using Microsoft.CodeAnalysis.Razor.Logging;
using Microsoft.CodeAnalysis.Razor.ProjectSystem;
using Microsoft.CodeAnalysis.Text;
using Microsoft.VisualStudio.Razor.DynamicFiles;
using Moq;
using Xunit;
using Xunit.Abstractions;

namespace Microsoft.VisualStudio.Razor.ProjectSystem;

// These tests are really integration tests. There isn't a good way to unit test this functionality since
// the only thing in here is threading.
public class BackgroundDocumentGeneratorTest(ITestOutputHelper testOutput) : VisualStudioWorkspaceTestBase(testOutput)
{
    private static readonly HostDocument[] s_documents = [TestProjectData.SomeProjectFile1, TestProjectData.AnotherProjectFile1];

    private static readonly HostProject s_hostProject1 = TestProjectData.SomeProject with { Configuration = FallbackRazorConfiguration.MVC_1_0 };
    private static readonly HostProject s_hostProject2 = TestProjectData.AnotherProject with { Configuration = FallbackRazorConfiguration.MVC_1_0 };

    private static IFallbackProjectManager s_fallbackProjectManager = StrictMock.Of<IFallbackProjectManager>(x =>
        x.IsFallbackProject(It.IsAny<IProjectSnapshot>()) == false);

    private readonly TestDynamicFileInfoProvider _dynamicFileInfoProvider = new();

    protected override void ConfigureProjectEngine(RazorProjectEngineBuilder builder)
    {
        builder.SetImportFeature(new TestImportProjectFeature());
    }

    [UIFact]
    public async Task ProcessDocument_LongDocumentParse_DoesNotUpdateAfterSuppress()
    {
        // Arrange
        var projectManager = CreateProjectSnapshotManager();

        await projectManager.UpdateAsync(updater =>
        {
            updater.ProjectAdded(s_hostProject1);
        });

        // We utilize a task completion source here so we can "fake" a document parse taking a significant amount of time
        var tcs = new TaskCompletionSource<TextAndVersion>();
        var textLoader = new StrictMock<TextLoader>();
        textLoader
            .Setup(loader => loader.LoadTextAndVersionAsync(It.IsAny<LoadTextOptions>(), It.IsAny<CancellationToken>()))
            .Returns(tcs.Task);
        var hostDocument = s_documents[0];

<<<<<<< HEAD
        var project = projectManager.GetLoadedProject(s_hostProject1.Key);
        using var generator = new TestBackgroundDocumentGenerator(projectManager, s_fallbackProjectManager, _dynamicFileInfoProvider, LoggerFactory)
=======
        var project = projectManager.GetRequiredProject(s_hostProject1.Key);
        using var generator = new TestBackgroundDocumentGenerator(projectManager, _dynamicFileInfoProvider, LoggerFactory)
>>>>>>> 96eab234
        {
            NotifyBackgroundWorkStarting = new ManualResetEventSlim(initialState: false)
        };

        // We trigger enqueued notifications via adding/opening to the project manager

        // Act & Assert
        await projectManager.UpdateAsync(updater =>
        {
            updater.DocumentAdded(s_hostProject1.Key, hostDocument, textLoader.Object);
        });

        generator.NotifyBackgroundWorkStarting.Wait();

        await projectManager.UpdateAsync(updater =>
        {
            updater.DocumentOpened(s_hostProject1.Key, hostDocument.FilePath, SourceText.From(string.Empty));
        });

        // Verify document was suppressed because it was opened
        Assert.Null(_dynamicFileInfoProvider.DynamicDocuments[hostDocument.FilePath]);

        // Unblock document processing
        tcs.SetResult(TextAndVersion.Create(SourceText.From(string.Empty), VersionStamp.Default));

        await generator.WaitUntilCurrentBatchCompletesAsync();

        // Validate that even though document parsing took a significant amount of time that the dynamic document wasn't "unsuppressed"
        Assert.Null(_dynamicFileInfoProvider.DynamicDocuments[hostDocument.FilePath]);
    }

    [UIFact]
    public async Task ProcessDocument_SwallowsIOExceptions()
    {
        // Arrange
        var projectManager = CreateProjectSnapshotManager();

        await projectManager.UpdateAsync(updater =>
        {
            updater.ProjectAdded(s_hostProject1);
        });

        var loggerMock = new StrictMock<ILogger>();
        loggerMock
            .Setup(x => x.Log(It.IsAny<LogLevel>(), It.IsAny<string>(), It.IsAny<IOException>()))
            .Throws<InvalidOperationException>(); // If this is thrown, the test fails

        var loggerFactoryMock = new StrictMock<ILoggerFactory>();
        loggerFactoryMock
            .Setup(x => x.GetOrCreateLogger(It.IsAny<string>()))
            .Returns(loggerMock.Object);

        var textLoader = new StrictMock<TextLoader>();
        textLoader
            .Setup(loader => loader.LoadTextAndVersionAsync(It.IsAny<LoadTextOptions>(), It.IsAny<CancellationToken>()))
            .Throws<FileNotFoundException>();

        await projectManager.UpdateAsync(updater =>
        {
            updater.DocumentAdded(s_hostProject1.Key, s_documents[0], textLoader.Object);
        });

        var project = projectManager.GetRequiredProject(s_hostProject1.Key);

        using var generator = new TestBackgroundDocumentGenerator(projectManager, s_fallbackProjectManager, _dynamicFileInfoProvider, loggerFactoryMock.Object);

        // Act & Assert
        generator.Enqueue(project, project.GetRequiredDocument(s_documents[0].FilePath));

        await generator.WaitUntilCurrentBatchCompletesAsync();
    }

    [UIFact]
    public async Task ProcessDocument_SwallowsUnauthorizedAccessExceptions()
    {
        // Arrange
        var projectManager = CreateProjectSnapshotManager();

        await projectManager.UpdateAsync(updater =>
        {
            updater.ProjectAdded(s_hostProject1);
        });

        var loggerMock = new StrictMock<ILogger>();
        loggerMock
            .Setup(x => x.Log(It.IsAny<LogLevel>(), It.IsAny<string>(), It.IsAny<UnauthorizedAccessException>()))
            .Throws<InvalidOperationException>(); // If this is thrown, the test fails

        var loggerFactoryMock = new StrictMock<ILoggerFactory>();
        loggerFactoryMock
            .Setup(x => x.GetOrCreateLogger(It.IsAny<string>()))
            .Returns(loggerMock.Object);

        var textLoaderMock = new StrictMock<TextLoader>();
        textLoaderMock
            .Setup(loader => loader.LoadTextAndVersionAsync(It.IsAny<LoadTextOptions>(), It.IsAny<CancellationToken>()))
            .Throws<UnauthorizedAccessException>();

        await projectManager.UpdateAsync(updater =>
        {
            updater.DocumentAdded(s_hostProject1.Key, s_documents[0], textLoaderMock.Object);
        });

        var project = projectManager.GetRequiredProject(s_hostProject1.Key);

        using var generator = new TestBackgroundDocumentGenerator(projectManager, s_fallbackProjectManager, _dynamicFileInfoProvider, loggerFactoryMock.Object);

        // Act & Assert
        generator.Enqueue(project, project.GetRequiredDocument(s_documents[0].FilePath));

        await generator.WaitUntilCurrentBatchCompletesAsync();
    }

    [UIFact]
    public async Task ProcessWorkAndGoBackToSleep()
    {
        // Arrange
        var projectManager = CreateProjectSnapshotManager();

        await projectManager.UpdateAsync(updater =>
        {
            updater.ProjectAdded(s_hostProject1);
            updater.ProjectAdded(s_hostProject2);
            updater.DocumentAdded(s_hostProject1.Key, s_documents[0], s_documents[0].CreateEmptyTextLoader());
            updater.DocumentAdded(s_hostProject1.Key, s_documents[1], s_documents[1].CreateEmptyTextLoader());
        });

        var project = projectManager.GetRequiredProject(s_hostProject1.Key);
        var documentKey1 = new DocumentKey(project.Key, s_documents[0].FilePath);

        using var generator = new TestBackgroundDocumentGenerator(projectManager, s_fallbackProjectManager, _dynamicFileInfoProvider, LoggerFactory);

        // Act & Assert

        // Enqueue some work.
        generator.Enqueue(project, project.GetRequiredDocument(s_documents[0].FilePath));

        // Wait for the work to complete.
        await generator.WaitUntilCurrentBatchCompletesAsync();
        Assert.False(generator.HasPendingWork);
        Assert.Single(generator.CompletedWork, documentKey1);

        await generator.WaitUntilCurrentBatchCompletesAsync();
        Assert.False(generator.HasPendingWork);
        Assert.Single(generator.CompletedWork, documentKey1);
    }

    [UIFact]
    public async Task ProcessWorkAndRestart()
    {
        var hostProject1 = TestProjectData.SomeProject;
        var hostProject2 = TestProjectData.AnotherProject;
        var hostDocument1 = TestProjectData.SomeProjectFile1;
        var hostDocument2 = TestProjectData.SomeProjectFile2;

        // Arrange
        var projectManager = CreateProjectSnapshotManager();

        await projectManager.UpdateAsync(updater =>
        {
            updater.ProjectAdded(hostProject1);
            updater.ProjectAdded(hostProject2);
            updater.DocumentAdded(hostProject1.Key, hostDocument1, hostDocument1.CreateEmptyTextLoader());
            updater.DocumentAdded(hostProject1.Key, hostDocument2, hostDocument2.CreateEmptyTextLoader());
        });

        var project = projectManager.GetRequiredProject(hostProject1.Key);
        var documentKey1 = new DocumentKey(project.Key, hostDocument1.FilePath);
        var documentKey2 = new DocumentKey(project.Key, hostDocument2.FilePath);

        using var generator = new TestBackgroundDocumentGenerator(projectManager, s_fallbackProjectManager, _dynamicFileInfoProvider, LoggerFactory);

        // Act & Assert

        // First, enqueue some work.
        generator.Enqueue(project, project.GetRequiredDocument(hostDocument1.FilePath));

        // Wait for the work to complete.
        await generator.WaitUntilCurrentBatchCompletesAsync();

        Assert.False(generator.HasPendingWork);
        Assert.Single(generator.CompletedWork, documentKey1);

        // Enqueue more work.
        generator.Enqueue(project, project.GetRequiredDocument(hostDocument2.FilePath));

        // Wait for the work to complete.
        await generator.WaitUntilCurrentBatchCompletesAsync();

        Assert.Collection(generator.CompletedWork.OrderBy(key => key.DocumentFilePath),
            key => Assert.Equal(documentKey1, key),
            key => Assert.Equal(documentKey2, key));
    }

    [UIFact]
    public async Task DocumentChanged_ReparsesRelatedFiles()
    {
        // Arrange
        var projectManager = CreateProjectSnapshotManager();

        var documents = new[]
        {
            TestProjectData.SomeProjectImportFile,
            TestProjectData.SomeProjectComponentFile1,
        };

        await projectManager.UpdateAsync(updater =>
        {
            updater.ProjectAdded(s_hostProject1);
            for (var i = 0; i < documents.Length; i++)
            {
                updater.DocumentAdded(s_hostProject1.Key, documents[i], documents[i].CreateEmptyTextLoader());
            }
        });

        using var generator = new TestBackgroundDocumentGenerator(projectManager, s_fallbackProjectManager, _dynamicFileInfoProvider, LoggerFactory)
        {
            BlockBatchProcessing = true
        };

        var changedSourceText = SourceText.From("@inject DateTime Time");

        // Act & Assert
        await projectManager.UpdateAsync(updater =>
        {
            updater.DocumentChanged(s_hostProject1.Key, TestProjectData.SomeProjectImportFile.FilePath, changedSourceText);
        });

        Assert.True(generator.HasPendingWork);

        Assert.Collection(generator.PendingWork.OrderBy(key => key.DocumentFilePath),
            key => Assert.Equal(new(s_hostProject1.Key, documents[0].FilePath), key),
            key => Assert.Equal(new(s_hostProject1.Key, documents[1].FilePath), key));

        // Allow the background work to start.
        generator.UnblockBatchProcessing();

        await generator.WaitUntilCurrentBatchCompletesAsync();

        Assert.False(generator.HasPendingWork);

        Assert.Collection(generator.CompletedWork.OrderBy(key => key.DocumentFilePath),
            key => Assert.Equal(new(s_hostProject1.Key, documents[0].FilePath), key),
            key => Assert.Equal(new(s_hostProject1.Key, documents[1].FilePath), key));
    }

    [UIFact]
    public async Task DocumentRemoved_ReparsesRelatedFiles()
    {
        // Arrange
        var projectManager = CreateProjectSnapshotManager();

        await projectManager.UpdateAsync(updater =>
        {
            updater.ProjectAdded(s_hostProject1);
            updater.DocumentAdded(s_hostProject1.Key, TestProjectData.SomeProjectComponentFile1, TestProjectData.SomeProjectComponentFile1.CreateEmptyTextLoader());
            updater.DocumentAdded(s_hostProject1.Key, TestProjectData.SomeProjectImportFile, TestProjectData.SomeProjectImportFile.CreateEmptyTextLoader());
        });

        using var generator = new TestBackgroundDocumentGenerator(projectManager, s_fallbackProjectManager, _dynamicFileInfoProvider, LoggerFactory)
        {
            BlockBatchProcessing = true
        };

        // Act & Assert
        await projectManager.UpdateAsync(updater =>
        {
            updater.DocumentRemoved(s_hostProject1.Key, TestProjectData.SomeProjectImportFile);
        });

        Assert.True(generator.HasPendingWork, "Queue should have a notification created during Enqueue");

        var expectedKey = new DocumentKey(s_hostProject1.Key, TestProjectData.SomeProjectComponentFile1.FilePath);
        Assert.Single(generator.PendingWork, expectedKey);

        // Allow the background work to start.
        generator.UnblockBatchProcessing();

        await generator.WaitUntilCurrentBatchCompletesAsync();

        Assert.Single(generator.CompletedWork, expectedKey);
    }

    private class TestBackgroundDocumentGenerator(
        IProjectSnapshotManager projectManager,
        IFallbackProjectManager fallbackProjectManager,
        IRazorDynamicFileInfoProviderInternal dynamicFileInfoProvider,
        ILoggerFactory loggerFactory)
        : BackgroundDocumentGenerator(projectManager, fallbackProjectManager, dynamicFileInfoProvider, loggerFactory, delay: TimeSpan.FromMilliseconds(1))
    {
        public readonly List<DocumentKey> PendingWork = [];
        public readonly List<DocumentKey> CompletedWork = [];

        public ManualResetEventSlim? NotifyBackgroundWorkStarting { get; set; }

        private ManualResetEventSlim? _blockBatchProcessingSource;

        public bool HasPendingWork => PendingWork.Count > 0;

        [MemberNotNullWhen(true, nameof(_blockBatchProcessingSource))]
        public bool BlockBatchProcessing
        {
            get => _blockBatchProcessingSource is not null;

            init
            {
                _blockBatchProcessingSource = new ManualResetEventSlim(initialState: false);
            }
        }

        public new Task WaitUntilCurrentBatchCompletesAsync()
            => base.WaitUntilCurrentBatchCompletesAsync();

        public void UnblockBatchProcessing()
        {
            Assert.True(BlockBatchProcessing);
            _blockBatchProcessingSource.Set();
        }

        private static DocumentKey GetKey(IProjectSnapshot project, IDocumentSnapshot document)
            => new(project.Key, document.FilePath);

        protected override async ValueTask ProcessBatchAsync(ImmutableArray<(IProjectSnapshot, IDocumentSnapshot)> items, CancellationToken token)
        {
            if (_blockBatchProcessingSource is { } blockEvent)
            {
                blockEvent.Wait();
                blockEvent.Reset();
            }

            if (NotifyBackgroundWorkStarting is { } resetEvent)
            {
                resetEvent.Set();
            }

            await base.ProcessBatchAsync(items, token);
        }

        public override void Enqueue(IProjectSnapshot project, IDocumentSnapshot document)
        {
            PendingWork.Add(GetKey(project, document));

            base.Enqueue(project, document);
        }

        protected override Task ProcessDocumentAsync(IProjectSnapshot project, IDocumentSnapshot document, CancellationToken cancellationToken)
        {
            var key = GetKey(project, document);
            PendingWork.Remove(key);

            var task = base.ProcessDocumentAsync(project, document, cancellationToken);

            CompletedWork.Add(key);

            return task;
        }
    }

    private class TestDynamicFileInfoProvider : IRazorDynamicFileInfoProviderInternal
    {
        private readonly Dictionary<string, IDynamicDocumentContainer?> _dynamicDocuments;

        public TestDynamicFileInfoProvider()
        {
            _dynamicDocuments = [];
        }

        public IReadOnlyDictionary<string, IDynamicDocumentContainer?> DynamicDocuments => _dynamicDocuments;

        public void SuppressDocument(ProjectKey projectFilePath, string documentFilePath)
        {
            _dynamicDocuments[documentFilePath] = null;
        }

        public void UpdateFileInfo(ProjectKey projectKey, IDynamicDocumentContainer documentContainer)
        {
            _dynamicDocuments[documentContainer.FilePath] = documentContainer;
        }

        public void UpdateLSPFileInfo(Uri documentUri, IDynamicDocumentContainer documentContainer)
        {
            _dynamicDocuments[documentContainer.FilePath] = documentContainer;
        }
    }
}<|MERGE_RESOLUTION|>--- conflicted
+++ resolved
@@ -64,13 +64,8 @@
             .Returns(tcs.Task);
         var hostDocument = s_documents[0];
 
-<<<<<<< HEAD
-        var project = projectManager.GetLoadedProject(s_hostProject1.Key);
+        var project = projectManager.GetRequiredProject(s_hostProject1.Key);
         using var generator = new TestBackgroundDocumentGenerator(projectManager, s_fallbackProjectManager, _dynamicFileInfoProvider, LoggerFactory)
-=======
-        var project = projectManager.GetRequiredProject(s_hostProject1.Key);
-        using var generator = new TestBackgroundDocumentGenerator(projectManager, _dynamicFileInfoProvider, LoggerFactory)
->>>>>>> 96eab234
         {
             NotifyBackgroundWorkStarting = new ManualResetEventSlim(initialState: false)
         };
