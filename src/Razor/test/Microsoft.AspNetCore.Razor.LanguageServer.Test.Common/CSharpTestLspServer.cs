--- conflicted
+++ resolved
@@ -80,12 +80,8 @@
             registrationService.Register(workspace);
 
             var languageServerFactory = exportProvider.GetExportedValue<IRazorLanguageServerFactoryWrapper>();
-<<<<<<< HEAD
-            var languageServer = languageServerFactory.CreateLanguageServer(serverRpc, capabilitiesProvider, workspace.Services.HostServices);
-=======
             var hostServices = workspace.Services.HostServices;
             var languageServer = languageServerFactory.CreateLanguageServer(serverRpc, capabilitiesProvider, hostServices);
->>>>>>> 0c7963b2
 
             serverRpc.StartListening();
             return languageServer;
