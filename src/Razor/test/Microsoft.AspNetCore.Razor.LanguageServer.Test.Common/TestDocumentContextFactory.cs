﻿// Copyright (c) .NET Foundation. All rights reserved.
// Licensed under the MIT license. See License.txt in the project root for license information.

using System;
using System.Threading;
using System.Threading.Tasks;
using Microsoft.AspNetCore.Razor.Language;
using Microsoft.VisualStudio.LanguageServer.Protocol;

namespace Microsoft.AspNetCore.Razor.LanguageServer.Test.Common;

internal class TestDocumentContextFactory : DocumentContextFactory
{
    private protected readonly string? FilePath;
    private protected readonly RazorCodeDocument? CodeDocument;
    private readonly int? _version;

    public TestDocumentContextFactory()
    {
    }

    public TestDocumentContextFactory(string filePath, RazorCodeDocument codeDocument, int? version = null)
    {
        FilePath = filePath;
        CodeDocument = codeDocument;
        _version = version;
    }

    protected override Task<DocumentContext?> TryCreateAsync(Uri documentUri, VSProjectContext? projectContext, bool versioned, CancellationToken cancellationToken)
    {
        if (FilePath is null || CodeDocument is null)
        {
            return Task.FromResult<DocumentContext?>(null);
        }

<<<<<<< HEAD
        if (versioned)
=======
        return Task.FromResult<DocumentContext?>(TestDocumentContext.From(FilePath, CodeDocument));
    }

    public override Task<VersionedDocumentContext?> TryCreateForOpenDocumentAsync(Uri documentUri, CancellationToken cancellationToken)
    {
        if (FilePath is null || CodeDocument is null || _version is null)
>>>>>>> a562d937
        {
            if (_version is null)
            {
                return Task.FromResult<DocumentContext?>(null);
            }

            return Task.FromResult<DocumentContext?>(TestDocumentContext.From(_filePath, _codeDocument, _version.Value));
        }

<<<<<<< HEAD
        return Task.FromResult<DocumentContext?>(TestDocumentContext.From(_filePath, _codeDocument));
=======
        return Task.FromResult<VersionedDocumentContext?>(TestDocumentContext.From(FilePath, CodeDocument, _version.Value));
>>>>>>> a562d937
    }
}<|MERGE_RESOLUTION|>--- conflicted
+++ resolved
@@ -33,29 +33,16 @@
             return Task.FromResult<DocumentContext?>(null);
         }
 
-<<<<<<< HEAD
         if (versioned)
-=======
-        return Task.FromResult<DocumentContext?>(TestDocumentContext.From(FilePath, CodeDocument));
-    }
-
-    public override Task<VersionedDocumentContext?> TryCreateForOpenDocumentAsync(Uri documentUri, CancellationToken cancellationToken)
-    {
-        if (FilePath is null || CodeDocument is null || _version is null)
->>>>>>> a562d937
         {
             if (_version is null)
             {
                 return Task.FromResult<DocumentContext?>(null);
             }
 
-            return Task.FromResult<DocumentContext?>(TestDocumentContext.From(_filePath, _codeDocument, _version.Value));
+            return Task.FromResult<DocumentContext?>(TestDocumentContext.From(FilePath, CodeDocument, _version.Value));
         }
 
-<<<<<<< HEAD
-        return Task.FromResult<DocumentContext?>(TestDocumentContext.From(_filePath, _codeDocument));
-=======
-        return Task.FromResult<VersionedDocumentContext?>(TestDocumentContext.From(FilePath, CodeDocument, _version.Value));
->>>>>>> a562d937
+        return Task.FromResult<DocumentContext?>(TestDocumentContext.From(FilePath, CodeDocument));
     }
 }