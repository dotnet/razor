﻿// Licensed to the .NET Foundation under one or more agreements.
// The .NET Foundation licenses this file to you under the MIT license.

using System;
using System.Collections.Generic;
using System.Collections.Immutable;
using System.ComponentModel.Composition;
using System.Text.Json;
using System.Threading;
using System.Threading.Tasks;
using Microsoft.CodeAnalysis.ExternalAccess.Razor.Cohost;
using Microsoft.CodeAnalysis.Razor.Logging;
using Microsoft.CodeAnalysis.Razor.Protocol;

namespace Microsoft.VisualStudio.Razor.LanguageClient.Cohost;

<<<<<<< HEAD
#pragma warning disable CS0618 // Type or member is obsolete. Fixed in https://github.com/dotnet/razor/pull/12079
=======
#pragma warning disable CS0618 // Type or member is obsolete. Will be addressed in https://github.com/dotnet/razor/pull/12079 but Roslyn changes are batched
>>>>>>> c8b7900c
[Export(typeof(ICohostStartupService))]
#pragma warning restore CS0618 // Type or member is obsolete
[method: ImportingConstructor]
internal sealed class CohostStartupService(
    [ImportMany] IEnumerable<Lazy<IRazorCohostStartupService>> lazyStartupServices,
#pragma warning disable CS0618 // Type or member is obsolete. Fixed in https://github.com/dotnet/razor/pull/12079
    ILoggerFactory loggerFactory) : ICohostStartupService
#pragma warning restore CS0618 // Type or member is obsolete
{
    private readonly ImmutableArray<Lazy<IRazorCohostStartupService>> _lazyStartupServices = [.. lazyStartupServices];
    private readonly ILogger _logger = loggerFactory.GetOrCreateLogger<CohostStartupService>();

    public async Task StartupAsync(string clientCapabilitiesString, RazorCohostRequestContext requestContext, CancellationToken cancellationToken)
    {
        var clientCapabilities = JsonSerializer.Deserialize<VSInternalClientCapabilities>(clientCapabilitiesString, JsonHelpers.JsonSerializerOptions) ?? new();

        var providers = _lazyStartupServices.SelectAndOrderByAsArray(p => p.Value, p => p.Order);

        foreach (var provider in providers)
        {
            if (cancellationToken.IsCancellationRequested)
            {
                _logger.LogInformation($"Razor extension startup cancelled.");
                return;
            }

            try
            {
                await provider.StartupAsync(clientCapabilities, requestContext, cancellationToken).ConfigureAwait(false);
            }
            catch (Exception ex) when (ex is not OperationCanceledException)
            {
                _logger.LogError(ex, $"Error initializing Razor startup service '{provider.GetType().Name}'");
            }
        }

        _logger.LogInformation($"Razor extension startup finished.");
    }
}<|MERGE_RESOLUTION|>--- conflicted
+++ resolved
@@ -14,11 +14,7 @@
 
 namespace Microsoft.VisualStudio.Razor.LanguageClient.Cohost;
 
-<<<<<<< HEAD
-#pragma warning disable CS0618 // Type or member is obsolete. Fixed in https://github.com/dotnet/razor/pull/12079
-=======
 #pragma warning disable CS0618 // Type or member is obsolete. Will be addressed in https://github.com/dotnet/razor/pull/12079 but Roslyn changes are batched
->>>>>>> c8b7900c
 [Export(typeof(ICohostStartupService))]
 #pragma warning restore CS0618 // Type or member is obsolete
 [method: ImportingConstructor]
