--- conflicted
+++ resolved
@@ -8,16 +8,6 @@
 
 namespace Microsoft.CodeAnalysis.Remote.Razor;
 
-<<<<<<< HEAD
-internal sealed class RemoteClientInitializationService(
-    IRazorServiceBroker serviceBroker,
-    RemoteLanguageServerFeatureOptions remoteLanguageServerFeatureOptions,
-    RemoteSemanticTokensLegendService remoteSemanticTokensLegendService)
-    : RazorServiceBase(serviceBroker), IRemoteClientInitializationService
-{
-    private readonly RemoteLanguageServerFeatureOptions _remoteLanguageServerFeatureOptions = remoteLanguageServerFeatureOptions;
-    private readonly RemoteSemanticTokensLegendService _remoteSemanticTokensLegendService = remoteSemanticTokensLegendService;
-=======
 internal sealed class RemoteClientInitializationService(in ServiceArgs args) : RazorBrokeredServiceBase(in args), IRemoteClientInitializationService
 {
     internal sealed class Factory : FactoryBase<IRemoteClientInitializationService>
@@ -25,7 +15,9 @@
         protected override IRemoteClientInitializationService CreateService(in ServiceArgs args)
             => new RemoteClientInitializationService(in args);
     }
->>>>>>> a182da61
+
+    private readonly RemoteLanguageServerFeatureOptions _remoteLanguageServerFeatureOptions = args.ExportProvider.GetExportedValue<RemoteLanguageServerFeatureOptions>();
+    private readonly RemoteSemanticTokensLegendService _remoteSemanticTokensLegendService = args.ExportProvider.GetExportedValue<RemoteSemanticTokensLegendService>();
 
     public ValueTask InitializeAsync(RemoteClientInitializationOptions options, CancellationToken cancellationToken)
         => RunServiceAsync(ct =>
