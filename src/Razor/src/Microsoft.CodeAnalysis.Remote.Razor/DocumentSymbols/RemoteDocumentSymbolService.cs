--- conflicted
+++ resolved
@@ -40,12 +40,8 @@
         var csharpSymbols = await ExternalHandlers.DocumentSymbols.GetDocumentSymbolsAsync(
             generatedDocument,
             useHierarchicalSymbols,
-<<<<<<< HEAD
-            supportsVSExtensions: false,
-=======
             // TODO: use correct value from client capabilities when https://github.com/dotnet/razor/issues/11102
             supportsVSExtensions: true,
->>>>>>> 51c7d563
             cancellationToken).ConfigureAwait(false);
 
         var codeDocument = await context.GetCodeDocumentAsync(cancellationToken).ConfigureAwait(false);
