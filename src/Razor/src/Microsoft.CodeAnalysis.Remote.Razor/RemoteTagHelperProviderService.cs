--- conflicted
+++ resolved
@@ -19,19 +19,11 @@
 {
     private readonly RemoteTagHelperDeltaProvider _tagHelperDeltaProvider;
 
-<<<<<<< HEAD
-        internal RemoteTagHelperProviderService(IServiceBroker serviceBroker, ITelemetryReporter telemetryReporter)
-            : base(serviceBroker, telemetryReporter)
-        {
-            _tagHelperDeltaProvider = new RemoteTagHelperDeltaProvider();
-        }
-=======
-    internal RemoteTagHelperProviderService(IServiceBroker serviceBroker)
-        : base(serviceBroker)
+    internal RemoteTagHelperProviderService(IServiceBroker serviceBroker, ITelemetryReporter telemetryReporter)
+        : base(serviceBroker, telemetryReporter)
     {
         _tagHelperDeltaProvider = new RemoteTagHelperDeltaProvider();
     }
->>>>>>> 7673e4f1
 
     public ValueTask<TagHelperResolutionResult> GetTagHelpersAsync(RazorPinnedSolutionInfoWrapper solutionInfo, ProjectSnapshotHandle projectHandle, string factoryTypeName, CancellationToken cancellationToken = default)
         => RazorBrokeredServiceImplementation.RunServiceAsync(cancellationToken => GetTagHelpersCoreAsync(solutionInfo, projectHandle, factoryTypeName, cancellationToken), cancellationToken);
