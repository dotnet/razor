﻿// Copyright (c) .NET Foundation. All rights reserved.
// Licensed under the MIT license. See License.txt in the project root for license information.

using System;
using System.Collections.Generic;
using System.Collections.Immutable;
using System.Diagnostics;
using System.Diagnostics.CodeAnalysis;
using System.IO;
using System.Linq;
using System.Threading;
using System.Threading.Tasks;
using Microsoft.AspNetCore.Razor;
using Microsoft.AspNetCore.Razor.Language;
using Microsoft.AspNetCore.Razor.ProjectEngineHost;
using Microsoft.AspNetCore.Razor.ProjectSystem;
using Microsoft.AspNetCore.Razor.Telemetry;
using Microsoft.AspNetCore.Razor.Utilities;
using Microsoft.CodeAnalysis;
using Microsoft.CodeAnalysis.CSharp;
using Microsoft.CodeAnalysis.Razor;
using Microsoft.CodeAnalysis.Razor.Compiler.CSharp;
using Microsoft.CodeAnalysis.Razor.ProjectSystem;
using Microsoft.VisualStudio.Threading;

namespace Microsoft.CodeAnalysis.Remote.Razor.ProjectSystem;

internal class RemoteProjectSnapshot : IProjectSnapshot
{
    public ProjectKey Key { get; }

    private readonly Project _project;
    private readonly DocumentSnapshotFactory _documentSnapshotFactory;
    private readonly ITelemetryReporter _telemetryReporter;
<<<<<<< HEAD
    private readonly AsyncLazy<RazorConfiguration> _lazyConfiguration;
    private readonly AsyncLazy<RazorProjectEngine> _lazyProjectEngine;
    private readonly Lazy<ImmutableDictionary<string, ImmutableArray<string>>> _importsToRelatedDocumentsLazy;
=======
    private readonly Lazy<RazorConfiguration> _lazyConfiguration;
    private readonly Lazy<RazorProjectEngine> _lazyProjectEngine;
>>>>>>> 9b339ba2

    private ImmutableArray<TagHelperDescriptor> _tagHelpers;

    public RemoteProjectSnapshot(Project project, DocumentSnapshotFactory documentSnapshotFactory, ITelemetryReporter telemetryReporter)
    {
        _project = project;
        _documentSnapshotFactory = documentSnapshotFactory;
        _telemetryReporter = telemetryReporter;
        Key = _project.ToProjectKey();

        _lazyConfiguration = new AsyncLazy<RazorConfiguration>(CreateRazorConfigurationAsync, joinableTaskFactory: null);
        _lazyProjectEngine = new AsyncLazy<RazorProjectEngine>(async () =>
        {
            var configuration = await _lazyConfiguration.GetValueAsync();
            return ProjectEngineFactories.DefaultProvider.Create(
                configuration,
                rootDirectoryPath: Path.GetDirectoryName(FilePath).AssumeNotNull(),
                configure: builder =>
                {
                    builder.SetRootNamespace(RootNamespace);
                    builder.SetCSharpLanguageVersion(CSharpLanguageVersion);
                    builder.SetSupportLocalizedComponentNames();
                });
<<<<<<< HEAD
        },
        joinableTaskFactory: null);

        _importsToRelatedDocumentsLazy = new Lazy<ImmutableDictionary<string, ImmutableArray<string>>>(() =>
        {
            var importsToRelatedDocuments = ImmutableDictionary.Create<string, ImmutableArray<string>>(FilePathNormalizingComparer.Instance);

            // The project engine should already be created by the time _importsToRelatedDocumentsLazy is created.
            Debug.Assert(_lazyProjectEngine.IsValueCreated);
            var projectEngine = _lazyProjectEngine.GetValue();

            foreach (var documentFilePath in DocumentFilePaths)
            {
                var importTargetPaths = ProjectState.GetImportDocumentTargetPaths(documentFilePath, FileKinds.GetFileKindFromFilePath(documentFilePath), projectEngine);
                importsToRelatedDocuments = ProjectState.AddToImportsToRelatedDocuments(importsToRelatedDocuments, documentFilePath, importTargetPaths);
            }

            return importsToRelatedDocuments;
=======
>>>>>>> 9b339ba2
        });
    }

    public RazorConfiguration Configuration => throw new InvalidOperationException("Should not be called for cohosted projects.");

    public IEnumerable<string> DocumentFilePaths
    {
        get
        {
            foreach (var additionalDocument in _project.AdditionalDocuments)
            {
                if (additionalDocument.FilePath is not string filePath)
                {
                    continue;
                }

                if (!filePath.EndsWith(".razor", StringComparison.OrdinalIgnoreCase) &&
                    !filePath.EndsWith(".cshtml", StringComparison.OrdinalIgnoreCase))
                {
                    continue;
                }

                yield return filePath;
            }
        }
    }

    public string FilePath => _project.FilePath!;

    public string IntermediateOutputPath => FilePathNormalizer.GetNormalizedDirectoryName(_project.CompilationOutputInfo.AssemblyPath);

    public string? RootNamespace => _project.DefaultNamespace ?? "ASP";

    public string DisplayName => _project.Name;

    public VersionStamp Version => _project.Version;

    public LanguageVersion CSharpLanguageVersion => ((CSharpParseOptions)_project.ParseOptions!).LanguageVersion;

    public async ValueTask<ImmutableArray<TagHelperDescriptor>> GetTagHelpersAsync(CancellationToken cancellationToken)
    {
        if (_tagHelpers.IsDefault)
        {
            var projectEngine = await _lazyProjectEngine.GetValueAsync(cancellationToken);
            var computedTagHelpers = await ComputeTagHelpersAsync(_project, projectEngine, _telemetryReporter, cancellationToken);
            ImmutableInterlocked.InterlockedInitialize(ref _tagHelpers, computedTagHelpers);
        }

        return _tagHelpers;

        static ValueTask<ImmutableArray<TagHelperDescriptor>> ComputeTagHelpersAsync(
            Project project,
            RazorProjectEngine projectEngine,
            ITelemetryReporter telemetryReporter,
            CancellationToken cancellationToken)
        {
            var resolver = new CompilationTagHelperResolver(telemetryReporter);
            return resolver.GetTagHelpersAsync(project, projectEngine, cancellationToken);
        }
    }

    public ProjectWorkspaceState ProjectWorkspaceState => throw new InvalidOperationException("Should not be called for cohosted projects.");

    public IDocumentSnapshot? GetDocument(string filePath)
    {
        var textDocument = _project.AdditionalDocuments.FirstOrDefault(d => d.FilePath == filePath);
        if (textDocument is null)
        {
            return null;
        }

        return _documentSnapshotFactory.GetOrCreate(textDocument);
    }

    public bool TryGetDocument(string filePath, [NotNullWhen(true)] out IDocumentSnapshot? document)
    {
        document = GetDocument(filePath);
        return document is not null;
    }

    public RazorProjectEngine GetProjectEngine() => throw new InvalidOperationException("Should not be called for cohosted projects.");

    /// <summary>
    /// NOTE: To be called only from CohostDocumentSnapshot.GetGeneratedOutputAsync(). Will be removed when that method uses the source generator directly.
    /// </summary>
    /// <returns></returns>
    internal Task<RazorProjectEngine> GetProjectEngine_CohostOnlyAsync(CancellationToken cancellationToken) => _lazyProjectEngine.GetValueAsync(cancellationToken);

<<<<<<< HEAD
    public ImmutableArray<IDocumentSnapshot> GetRelatedDocuments(IDocumentSnapshot document)
    {
        var targetPath = document.TargetPath.AssumeNotNull();

        if (!_importsToRelatedDocumentsLazy.Value.TryGetValue(targetPath, out var relatedDocuments))
        {
            return [];
        }

        using var builder = new PooledArrayBuilder<IDocumentSnapshot>(relatedDocuments.Length);

        foreach (var relatedDocumentFilePath in relatedDocuments)
        {
            if (TryGetDocument(relatedDocumentFilePath, out var relatedDocument))
            {
                builder.Add(relatedDocument);
            }
        }

        return builder.DrainToImmutable();
    }

    public bool IsImportDocument(IDocumentSnapshot document)
    {
        return document.TargetPath is { } targetPath &&
               _importsToRelatedDocumentsLazy.Value.ContainsKey(targetPath);
    }

    private async Task<RazorConfiguration> CreateRazorConfigurationAsync()
=======
    private RazorConfiguration CreateRazorConfiguration()
>>>>>>> 9b339ba2
    {
        // See RazorSourceGenerator.RazorProviders.cs

        var globalOptions = _project.AnalyzerOptions.AnalyzerConfigOptionsProvider.GlobalOptions;

        globalOptions.TryGetValue("build_property.RazorConfiguration", out var configurationName);

        configurationName ??= "MVC-3.0"; // TODO: Source generator uses "default" here??

        if (!globalOptions.TryGetValue("build_property.RazorLangVersion", out var razorLanguageVersionString) ||
            !RazorLanguageVersion.TryParse(razorLanguageVersionString, out var razorLanguageVersion))
        {
            razorLanguageVersion = RazorLanguageVersion.Latest;
        }

        var compilation = await _project.GetCompilationAsync().ConfigureAwait(false);

        var suppressAddComponentParameter = compilation is null
            ? false
            : !compilation.HasAddComponentParameter();

        return new(
            razorLanguageVersion,
            configurationName,
            Extensions: [],
            SuppressAddComponentParameter: suppressAddComponentParameter,
            UseConsolidatedMvcViews: true);
    }
}<|MERGE_RESOLUTION|>--- conflicted
+++ resolved
@@ -32,14 +32,8 @@
     private readonly Project _project;
     private readonly DocumentSnapshotFactory _documentSnapshotFactory;
     private readonly ITelemetryReporter _telemetryReporter;
-<<<<<<< HEAD
     private readonly AsyncLazy<RazorConfiguration> _lazyConfiguration;
     private readonly AsyncLazy<RazorProjectEngine> _lazyProjectEngine;
-    private readonly Lazy<ImmutableDictionary<string, ImmutableArray<string>>> _importsToRelatedDocumentsLazy;
-=======
-    private readonly Lazy<RazorConfiguration> _lazyConfiguration;
-    private readonly Lazy<RazorProjectEngine> _lazyProjectEngine;
->>>>>>> 9b339ba2
 
     private ImmutableArray<TagHelperDescriptor> _tagHelpers;
 
@@ -63,28 +57,8 @@
                     builder.SetCSharpLanguageVersion(CSharpLanguageVersion);
                     builder.SetSupportLocalizedComponentNames();
                 });
-<<<<<<< HEAD
         },
         joinableTaskFactory: null);
-
-        _importsToRelatedDocumentsLazy = new Lazy<ImmutableDictionary<string, ImmutableArray<string>>>(() =>
-        {
-            var importsToRelatedDocuments = ImmutableDictionary.Create<string, ImmutableArray<string>>(FilePathNormalizingComparer.Instance);
-
-            // The project engine should already be created by the time _importsToRelatedDocumentsLazy is created.
-            Debug.Assert(_lazyProjectEngine.IsValueCreated);
-            var projectEngine = _lazyProjectEngine.GetValue();
-
-            foreach (var documentFilePath in DocumentFilePaths)
-            {
-                var importTargetPaths = ProjectState.GetImportDocumentTargetPaths(documentFilePath, FileKinds.GetFileKindFromFilePath(documentFilePath), projectEngine);
-                importsToRelatedDocuments = ProjectState.AddToImportsToRelatedDocuments(importsToRelatedDocuments, documentFilePath, importTargetPaths);
-            }
-
-            return importsToRelatedDocuments;
-=======
->>>>>>> 9b339ba2
-        });
     }
 
     public RazorConfiguration Configuration => throw new InvalidOperationException("Should not be called for cohosted projects.");
@@ -172,39 +146,7 @@
     /// <returns></returns>
     internal Task<RazorProjectEngine> GetProjectEngine_CohostOnlyAsync(CancellationToken cancellationToken) => _lazyProjectEngine.GetValueAsync(cancellationToken);
 
-<<<<<<< HEAD
-    public ImmutableArray<IDocumentSnapshot> GetRelatedDocuments(IDocumentSnapshot document)
-    {
-        var targetPath = document.TargetPath.AssumeNotNull();
-
-        if (!_importsToRelatedDocumentsLazy.Value.TryGetValue(targetPath, out var relatedDocuments))
-        {
-            return [];
-        }
-
-        using var builder = new PooledArrayBuilder<IDocumentSnapshot>(relatedDocuments.Length);
-
-        foreach (var relatedDocumentFilePath in relatedDocuments)
-        {
-            if (TryGetDocument(relatedDocumentFilePath, out var relatedDocument))
-            {
-                builder.Add(relatedDocument);
-            }
-        }
-
-        return builder.DrainToImmutable();
-    }
-
-    public bool IsImportDocument(IDocumentSnapshot document)
-    {
-        return document.TargetPath is { } targetPath &&
-               _importsToRelatedDocumentsLazy.Value.ContainsKey(targetPath);
-    }
-
     private async Task<RazorConfiguration> CreateRazorConfigurationAsync()
-=======
-    private RazorConfiguration CreateRazorConfiguration()
->>>>>>> 9b339ba2
     {
         // See RazorSourceGenerator.RazorProviders.cs
 
