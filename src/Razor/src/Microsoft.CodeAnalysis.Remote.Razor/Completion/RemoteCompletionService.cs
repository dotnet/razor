--- conflicted
+++ resolved
@@ -176,24 +176,6 @@
         RazorCompletionOptions razorCompletionOptions,
         CancellationToken cancellationToken)
     {
-<<<<<<< HEAD
-        var generatedDocument = await remoteDocumentContext.Snapshot
-            .GetGeneratedDocumentAsync(cancellationToken).ConfigureAwait(false);
-        if (provisionalTextEdit is not null)
-        {
-            var generatedText = await generatedDocument.GetTextAsync(cancellationToken).ConfigureAwait(false);
-            var change = generatedText.GetTextChange(provisionalTextEdit);
-            generatedText = generatedText.WithChanges([change]);
-            generatedDocument = generatedDocument.WithText(generatedText);
-=======
-        // This is, to say the least, not ideal. In future we're going to normalize on to Roslyn LSP types, and this can go.
-        if (JsonHelpers.ToRoslynLSP<RoslynCompletionContext, CompletionContext>(completionContext) is not { } roslynCompletionContext)
-        {
-            Debug.Fail("Unable to convert VS to Roslyn LSP completion context");
-            return null;
->>>>>>> 6926f636
-        }
-
         var clientCapabilities = _clientCapabilitiesService.ClientCapabilities;
         if (clientCapabilities.TextDocument?.Completion is not { } completionSetting)
         {
@@ -224,15 +206,8 @@
             };
         }
 
-<<<<<<< HEAD
-        var rewrittenResponse = await DelegatedCompletionHelper.RewriteCSharpResponseAsync(
+        var rewrittenResponse = DelegatedCompletionHelper.RewriteCSharpResponse(
             completionList,
-=======
-        var vsPlatformCompletionList = JsonHelpers.ToVsLSP<VSInternalCompletionList, RoslynCompletionList>(roslynCompletionList);
-
-        var rewrittenResponse = DelegatedCompletionHelper.RewriteCSharpResponse(
-            vsPlatformCompletionList,
->>>>>>> 6926f636
             documentIndex,
             codeDocument,
             mappedPosition,
