--- conflicted
+++ resolved
@@ -1,11 +1,8 @@
 ﻿// Copyright (c) .NET Foundation. All rights reserved.
 // Licensed under the MIT license. See License.txt in the project root for license information.
 
-<<<<<<< HEAD
 using Microsoft.AspNetCore.Razor.Common.Telemetry;
 
-namespace Microsoft.CodeAnalysis.Razor
-=======
 namespace Microsoft.CodeAnalysis.Razor;
 
 // Provides access to Razor language and workspace services that are avialable in the OOP host.
@@ -13,21 +10,12 @@
 // Since we don't have access to the workspace we only have access to some specific things
 // that we can construct directly.
 internal sealed class RazorServices
->>>>>>> 7673e4f1
 {
-    public RazorServices()
+    public RazorServices(ITelemetryReporter telemetryReporter)
     {
-<<<<<<< HEAD
-        public RazorServices(ITelemetryReporter telemetryReporter)
-        {
-            FallbackProjectEngineFactory = new FallbackProjectEngineFactory();
-            TagHelperResolver = new RemoteTagHelperResolver(FallbackProjectEngineFactory, telemetryReporter);
-        }
-=======
         FallbackProjectEngineFactory = new FallbackProjectEngineFactory();
-        TagHelperResolver = new RemoteTagHelperResolver(FallbackProjectEngineFactory);
+        TagHelperResolver = new RemoteTagHelperResolver(FallbackProjectEngineFactory, telemetryReporter);
     }
->>>>>>> 7673e4f1
 
     public IFallbackProjectEngineFactory FallbackProjectEngineFactory { get; }
 
