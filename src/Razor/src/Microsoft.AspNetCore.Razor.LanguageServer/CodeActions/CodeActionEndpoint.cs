--- conflicted
+++ resolved
@@ -140,11 +140,7 @@
     }
 
     // internal for testing
-<<<<<<< HEAD
-    internal async Task<RazorCodeActionContext?> GenerateRazorCodeActionContextAsync(CodeActionParams request, IDocumentSnapshot documentSnapshot)
-=======
-    internal async Task<RazorCodeActionContext?> GenerateRazorCodeActionContextAsync(VSCodeActionParams request, DocumentSnapshot documentSnapshot)
->>>>>>> 512e5f88
+    internal async Task<RazorCodeActionContext?> GenerateRazorCodeActionContextAsync(VSCodeActionParams request, IDocumentSnapshot documentSnapshot)
     {
         var codeDocument = await documentSnapshot.GetGeneratedOutputAsync().ConfigureAwait(false);
         if (codeDocument.IsUnsupported())
