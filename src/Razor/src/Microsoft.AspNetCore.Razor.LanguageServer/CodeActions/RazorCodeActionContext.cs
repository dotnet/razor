--- conflicted
+++ resolved
@@ -12,13 +12,8 @@
 internal sealed class RazorCodeActionContext
 {
     public RazorCodeActionContext(
-<<<<<<< HEAD
-        CodeActionParams request,
+        VSCodeActionParams request,
         IDocumentSnapshot documentSnapshot,
-=======
-        VSCodeActionParams request,
-        DocumentSnapshot documentSnapshot,
->>>>>>> 512e5f88
         RazorCodeDocument codeDocument,
         SourceLocation location,
         SourceText sourceText,
@@ -34,13 +29,8 @@
         SupportsCodeActionResolve = supportsCodeActionResolve;
     }
 
-<<<<<<< HEAD
-    public CodeActionParams Request { get; }
+    public VSCodeActionParams Request { get; }
     public IDocumentSnapshot DocumentSnapshot { get; }
-=======
-    public VSCodeActionParams Request { get; }
-    public DocumentSnapshot DocumentSnapshot { get; }
->>>>>>> 512e5f88
     public RazorCodeDocument CodeDocument { get; }
     public SourceLocation Location { get; }
     public SourceText SourceText { get; }
