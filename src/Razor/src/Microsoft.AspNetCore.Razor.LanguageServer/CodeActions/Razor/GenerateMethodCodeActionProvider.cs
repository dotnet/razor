﻿// Copyright (c) .NET Foundation. All rights reserved.
// Licensed under the MIT license. See License.txt in the project root for license information.

using System.Collections.Generic;
using System.Collections.Immutable;
using System.Diagnostics.CodeAnalysis;
using System.Linq;
using System.Threading;
using System.Threading.Tasks;
using Microsoft.AspNetCore.Razor.Language;
using Microsoft.AspNetCore.Razor.Language.Components;
using Microsoft.AspNetCore.Razor.Language.Extensions;
using Microsoft.AspNetCore.Razor.Language.Syntax;
using Microsoft.AspNetCore.Razor.LanguageServer.CodeActions.Models;
using Microsoft.AspNetCore.Razor.Threading;
using Microsoft.CodeAnalysis;
using SyntaxFacts = Microsoft.CodeAnalysis.CSharp.SyntaxFacts;
using SyntaxNode = Microsoft.AspNetCore.Razor.Language.Syntax.SyntaxNode;

namespace Microsoft.AspNetCore.Razor.LanguageServer.CodeActions.Razor;

internal sealed class GenerateMethodCodeActionProvider : IRazorCodeActionProvider
{
    public Task<ImmutableArray<RazorVSInternalCodeAction>> ProvideAsync(RazorCodeActionContext context, CancellationToken cancellationToken)
    {
        var nameNotExistDiagnostics = context.Request.Context.Diagnostics.Any(d => d.Code == "CS0103");
        if (!nameNotExistDiagnostics)
        {
            return SpecializedTasks.EmptyImmutableArray<RazorVSInternalCodeAction>();
        }

        var syntaxTree = context.CodeDocument.GetSyntaxTree();
        var owner = syntaxTree.Root.FindToken(context.Location.AbsoluteIndex).Parent.AssumeNotNull();

        if (IsGenerateEventHandlerValid(owner, out var methodName, out var eventName))
        {
            var uri = context.Request.TextDocument.Uri;
<<<<<<< HEAD
            return Task.FromResult<ImmutableArray<RazorVSInternalCodeAction>>(
                [
                    RazorCodeActionFactory.CreateGenerateMethod(uri, methodName, eventName),
                    RazorCodeActionFactory.CreateAsyncGenerateMethod(uri, methodName, eventName)
                ]);
=======
            return Task.FromResult<IReadOnlyList<RazorVSInternalCodeAction>?>([
                RazorCodeActionFactory.CreateGenerateMethod(uri, methodName, eventName),
                RazorCodeActionFactory.CreateAsyncGenerateMethod(uri, methodName, eventName)]);
>>>>>>> b24cd9cb
        }

        return SpecializedTasks.EmptyImmutableArray<RazorVSInternalCodeAction>();
    }

    private static bool IsGenerateEventHandlerValid(
        SyntaxNode owner,
        [NotNullWhen(true)] out string? methodName,
        [NotNullWhen(true)] out string? eventName)
    {
        methodName = null;
        eventName = null;

        // The owner should have a SyntaxKind of CSharpExpressionLiteral or MarkupTextLiteral.
        // MarkupTextLiteral if the cursor is directly before the first letter of the method name.
        // CSharpExpressionalLiteral if cursor is anywhere else in the method name.
        if (owner.Kind != SyntaxKind.CSharpExpressionLiteral && owner.Kind != SyntaxKind.MarkupTextLiteral)
        {
            return false;
        }

        // We want to get MarkupTagHelperDirectiveAttribute since this has information about the event name.
        // Hierarchy:
        // MarkupTagHelperDirectiveAttribute > MarkupTextLiteral
        // or
        // MarkupTagHelperDirectiveAttribute > MarkupTagHelperAttributeValue > CSharpExpressionLiteral
        var commonParent = owner.Kind == SyntaxKind.CSharpExpressionLiteral ? owner.Parent.Parent : owner.Parent;
        if (commonParent is not MarkupTagHelperDirectiveAttributeSyntax markupTagHelperDirectiveAttribute)
        {
            return false;
        }

        // MarkupTagHelperElement > MarkupTagHelperStartTag > MarkupTagHelperDirectiveAttribute 
        if (commonParent.Parent.Parent is not MarkupTagHelperElementSyntax { TagHelperInfo.BindingResult: var binding })
        {
            return false;
        }

        foreach (var tagHelperDescriptor in binding.Descriptors)
        {
            foreach (var attribute in tagHelperDescriptor.BoundAttributes)
            {
                if (attribute.Name == markupTagHelperDirectiveAttribute.TagHelperAttributeInfo.Name)
                {
                    // We found the attribute that matches the directive attribute, now we need to check if the
                    // tag helper it's bound to is an event handler. This filters out things like @ref and @rendermode
                    if (!tagHelperDescriptor.IsEventHandlerTagHelper())
                    {
                        return false;
                    }

                    break;
                }
            }
        }

        if (markupTagHelperDirectiveAttribute.TagHelperAttributeInfo.ParameterName is not null)
        {
            // An event parameter is being set instead of the event handler e.g.
            // <button @onclick:preventDefault=SomeValue/>, this is not a generate event handler scenario.
            return false;
        }

        // The TagHelperAttributeInfo Name property includes the '@' in the beginning so exclude it.
        eventName = markupTagHelperDirectiveAttribute.TagHelperAttributeInfo.Name[1..];

        var content = markupTagHelperDirectiveAttribute.Value.GetContent();
        if (!SyntaxFacts.IsValidIdentifier(content))
        {
            return false;
        }

        methodName = content;
        return true;
    }
}<|MERGE_RESOLUTION|>--- conflicted
+++ resolved
@@ -35,17 +35,11 @@
         if (IsGenerateEventHandlerValid(owner, out var methodName, out var eventName))
         {
             var uri = context.Request.TextDocument.Uri;
-<<<<<<< HEAD
             return Task.FromResult<ImmutableArray<RazorVSInternalCodeAction>>(
                 [
                     RazorCodeActionFactory.CreateGenerateMethod(uri, methodName, eventName),
                     RazorCodeActionFactory.CreateAsyncGenerateMethod(uri, methodName, eventName)
                 ]);
-=======
-            return Task.FromResult<IReadOnlyList<RazorVSInternalCodeAction>?>([
-                RazorCodeActionFactory.CreateGenerateMethod(uri, methodName, eventName),
-                RazorCodeActionFactory.CreateAsyncGenerateMethod(uri, methodName, eventName)]);
->>>>>>> b24cd9cb
         }
 
         return SpecializedTasks.EmptyImmutableArray<RazorVSInternalCodeAction>();
@@ -78,7 +72,7 @@
             return false;
         }
 
-        // MarkupTagHelperElement > MarkupTagHelperStartTag > MarkupTagHelperDirectiveAttribute 
+        // MarkupTagHelperElement > MarkupTagHelperStartTag > MarkupTagHelperDirectiveAttribute
         if (commonParent.Parent.Parent is not MarkupTagHelperElementSyntax { TagHelperInfo.BindingResult: var binding })
         {
             return false;
