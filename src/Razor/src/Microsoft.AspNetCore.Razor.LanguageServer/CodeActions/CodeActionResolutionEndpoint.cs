--- conflicted
+++ resolved
@@ -15,42 +15,26 @@
 
 namespace Microsoft.AspNetCore.Razor.LanguageServer.CodeActions;
 
-internal class CodeActionResolutionEndpoint : IVSCodeActionResolveEndpoint
-{
-<<<<<<< HEAD
     internal class CodeActionResolutionEndpoint : IVSCodeActionResolveEndpoint
     {
         private readonly IReadOnlyDictionary<string, RazorCodeActionResolver> _razorCodeActionResolvers;
         private readonly IReadOnlyDictionary<string, CSharpCodeActionResolver> _csharpCodeActionResolvers;
         private readonly IReadOnlyDictionary<string, HtmlCodeActionResolver> _htmlCodeActionResolvers;
         private readonly ILogger _logger;
-=======
-    private readonly IReadOnlyDictionary<string, RazorCodeActionResolver> _razorCodeActionResolvers;
-    private readonly IReadOnlyDictionary<string, CSharpCodeActionResolver> _csharpCodeActionResolvers;
-    private readonly ILogger _logger;
->>>>>>> 8a005c6b
-
-    public bool MutatesSolutionState => false;
-
-<<<<<<< HEAD
+
+        public bool MutatesSolutionState => false;
+
         public CodeActionResolutionEndpoint(
             IEnumerable<RazorCodeActionResolver> razorCodeActionResolvers,
             IEnumerable<CSharpCodeActionResolver> csharpCodeActionResolvers,
             IEnumerable<HtmlCodeActionResolver> htmlCodeActionResolvers,
             ILoggerFactory loggerFactory)
-=======
-    public CodeActionResolutionEndpoint(
-        IEnumerable<RazorCodeActionResolver> razorCodeActionResolvers,
-        IEnumerable<CSharpCodeActionResolver> csharpCodeActionResolvers,
-        ILoggerFactory loggerFactory)
-    {
-        if (razorCodeActionResolvers is null)
->>>>>>> 8a005c6b
-        {
-            throw new ArgumentNullException(nameof(razorCodeActionResolvers));
-        }
-
-<<<<<<< HEAD
+        {
+            if (razorCodeActionResolvers is null)
+            {
+                throw new ArgumentNullException(nameof(razorCodeActionResolvers));
+            }
+
             if (htmlCodeActionResolvers is null)
             {
                 throw new ArgumentNullException(nameof(htmlCodeActionResolvers));
@@ -60,81 +44,51 @@
             {
                 throw new ArgumentNullException(nameof(csharpCodeActionResolvers));
             }
-=======
-        if (csharpCodeActionResolvers is null)
-        {
-            throw new ArgumentNullException(nameof(csharpCodeActionResolvers));
-        }
->>>>>>> 8a005c6b
-
-        if (loggerFactory is null)
-        {
-            throw new ArgumentNullException(nameof(loggerFactory));
-        }
-
-        _logger = loggerFactory.CreateLogger<CodeActionResolutionEndpoint>();
-
-        _razorCodeActionResolvers = CreateResolverMap(razorCodeActionResolvers);
-        _csharpCodeActionResolvers = CreateResolverMap(csharpCodeActionResolvers);
-    }
-
-<<<<<<< HEAD
+
+            if (loggerFactory is null)
+            {
+                throw new ArgumentNullException(nameof(loggerFactory));
+            }
+
+            _logger = loggerFactory.CreateLogger<CodeActionResolutionEndpoint>();
+
             _razorCodeActionResolvers = CreateResolverMap(razorCodeActionResolvers);
             _csharpCodeActionResolvers = CreateResolverMap(csharpCodeActionResolvers);
             _htmlCodeActionResolvers = CreateResolverMap(htmlCodeActionResolvers);
-=======
-    public async Task<CodeAction> HandleRequestAsync(CodeAction request, RazorRequestContext requestContext, CancellationToken cancellationToken)
-    {
-        if (request is null)
-        {
-            throw new ArgumentNullException(nameof(request));
->>>>>>> 8a005c6b
-        }
-
-        if (!(request.Data is JObject paramsObj))
-        {
-            _logger.LogError("Invalid CodeAction Received '{requestTitle}'.", request.Title);
-            return request;
-        }
-
-        var resolutionParams = paramsObj.ToObject<RazorCodeActionResolutionParams>();
-
-        if (resolutionParams is null)
-        {
-            throw new ArgumentOutOfRangeException($"request.Data should be convertable to {nameof(RazorCodeActionResolutionParams)}");
-        }
-
-        var codeActionId = GetCodeActionId(resolutionParams);
-        _logger.LogInformation("Resolving workspace edit for action {codeActionId}.", codeActionId);
-
-        // If it's a special "edit based code action" then the edit has been pre-computed and we
-        // can extract the edit details and return to the client. This is only required for VSCode
-        // as it does not support Command.Edit based code actions anymore.
-        if (resolutionParams.Action == LanguageServerConstants.CodeActions.EditBasedCodeActionCommand)
-        {
-            request.Edit = (resolutionParams.Data as JObject)?.ToObject<WorkspaceEdit>();
-            return request;
-        }
-
-        switch (resolutionParams.Language)
-        {
-            case LanguageServerConstants.CodeActions.Languages.Razor:
-                return await ResolveRazorCodeActionAsync(
-                    request,
-                    resolutionParams,
-                    cancellationToken).ConfigureAwait(false);
-            case LanguageServerConstants.CodeActions.Languages.CSharp:
-                return await ResolveCSharpCodeActionAsync(
-                    request,
-                    resolutionParams,
-                    cancellationToken);
-            default:
-                _logger.LogError("Invalid CodeAction.Data.Language. Received {codeActionId}.", codeActionId);
+        }
+
+        public async Task<CodeAction> HandleRequestAsync(CodeAction request, RazorRequestContext requestContext, CancellationToken cancellationToken)
+        {
+            if (request is null)
+            {
+                throw new ArgumentNullException(nameof(request));
+            }
+
+            if (!(request.Data is JObject paramsObj))
+            {
+                _logger.LogError("Invalid CodeAction Received '{requestTitle}'.", request.Title);
                 return request;
-        }
-    }
-
-<<<<<<< HEAD
+            }
+
+            var resolutionParams = paramsObj.ToObject<RazorCodeActionResolutionParams>();
+
+            if (resolutionParams is null)
+            {
+                throw new ArgumentOutOfRangeException($"request.Data should be convertable to {nameof(RazorCodeActionResolutionParams)}");
+            }
+
+            var codeActionId = GetCodeActionId(resolutionParams);
+            _logger.LogInformation("Resolving workspace edit for action {codeActionId}.", codeActionId);
+
+            // If it's a special "edit based code action" then the edit has been pre-computed and we
+            // can extract the edit details and return to the client. This is only required for VSCode
+            // as it does not support Command.Edit based code actions anymore.
+            if (resolutionParams.Action == LanguageServerConstants.CodeActions.EditBasedCodeActionCommand)
+            {
+                request.Edit = (resolutionParams.Data as JObject)?.ToObject<WorkspaceEdit>();
+                return request;
+            }
+
             switch (resolutionParams.Language)
             {
                 case LanguageServerConstants.CodeActions.Languages.Razor:
@@ -156,49 +110,38 @@
                     _logger.LogError("Invalid CodeAction.Data.Language. Received {codeActionId}.", codeActionId);
                     return request;
             }
-=======
-    // Internal for testing
-    internal async Task<CodeAction> ResolveRazorCodeActionAsync(
-        CodeAction codeAction,
-        RazorCodeActionResolutionParams resolutionParams,
-        CancellationToken cancellationToken)
-    {
-        if (!_razorCodeActionResolvers.TryGetValue(resolutionParams.Action, out var resolver))
-        {
-            var codeActionId = GetCodeActionId(resolutionParams);
-            _logger.LogWarning("No resolver registered for {codeActionId}", codeActionId);
-            Debug.Fail($"No resolver registered for {codeActionId}.");
+        }
+
+        // Internal for testing
+        internal async Task<CodeAction> ResolveRazorCodeActionAsync(
+            CodeAction codeAction,
+            RazorCodeActionResolutionParams resolutionParams,
+            CancellationToken cancellationToken)
+        {
+            if (!_razorCodeActionResolvers.TryGetValue(resolutionParams.Action, out var resolver))
+            {
+                var codeActionId = GetCodeActionId(resolutionParams);
+                _logger.LogWarning("No resolver registered for {codeActionId}", codeActionId);
+                Debug.Fail($"No resolver registered for {codeActionId}.");
+                return codeAction;
+            }
+
+            if (resolutionParams.Data is not JObject data)
+            {
+                return codeAction;
+            }
+
+            var edit = await resolver.ResolveAsync(data, cancellationToken).ConfigureAwait(false);
+            codeAction.Edit = edit;
             return codeAction;
->>>>>>> 8a005c6b
-        }
-
-        if (resolutionParams.Data is not JObject data)
-        {
-            return codeAction;
-        }
-
-        var edit = await resolver.ResolveAsync(data, cancellationToken).ConfigureAwait(false);
-        codeAction.Edit = edit;
-        return codeAction;
-    }
-
-    // Internal for testing
-    internal async Task<CodeAction> ResolveCSharpCodeActionAsync(
-        CodeAction codeAction,
-        RazorCodeActionResolutionParams resolutionParams,
-        CancellationToken cancellationToken)
-    {
-        if (resolutionParams.Data is not JObject csharpParamsObj)
-        {
-            _logger.LogError("Invalid CodeAction Received.");
-            Debug.Fail($"Invalid CSharp CodeAction Received.");
-            return codeAction;
-        }
-
-        var csharpParams = csharpParamsObj.ToObject<CSharpCodeActionParams>();
-        if (csharpParams is null)
-        {
-<<<<<<< HEAD
+        }
+
+        // Internal for testing
+        internal async Task<CodeAction> ResolveCSharpCodeActionAsync(
+            CodeAction codeAction,
+            RazorCodeActionResolutionParams resolutionParams,
+            CancellationToken cancellationToken)
+        {
             if (resolutionParams.Data is not JObject csharpParamsObj)
             {
                 _logger.LogError("Invalid CodeAction Received.");
@@ -213,22 +156,19 @@
             }
 
             codeAction.Data = csharpParams.Data as JToken;
-=======
-            throw new ArgumentOutOfRangeException($"Data was not convertible to {nameof(CSharpCodeActionParams)}");
-        }
->>>>>>> 8a005c6b
-
-        codeAction.Data = csharpParams.Data as JToken;
-
-        if (!_csharpCodeActionResolvers.TryGetValue(resolutionParams.Action, out var resolver))
-        {
-            var codeActionId = GetCodeActionId(resolutionParams);
-            _logger.LogWarning("No resolver registered for {codeActionId}", codeActionId);
-            Debug.Fail($"No resolver registered for {codeActionId}.");
-            return codeAction;
-        }
-
-<<<<<<< HEAD
+
+            if (!_csharpCodeActionResolvers.TryGetValue(resolutionParams.Action, out var resolver))
+            {
+                var codeActionId = GetCodeActionId(resolutionParams);
+                _logger.LogWarning("No resolver registered for {codeActionId}", codeActionId);
+                Debug.Fail($"No resolver registered for {codeActionId}.");
+                return codeAction;
+            }
+
+            var resolvedCodeAction = await resolver.ResolveAsync(csharpParams, codeAction, cancellationToken);
+            return resolvedCodeAction;
+        }
+
         // Internal for testing
         internal async Task<CodeAction> ResolveHtmlCodeActionAsync(
             CodeAction codeAction,
@@ -264,29 +204,21 @@
 
         private static Dictionary<string, T> CreateResolverMap<T>(IEnumerable<T> codeActionResolvers)
             where T : BaseCodeActionResolver
-=======
-        var resolvedCodeAction = await resolver.ResolveAsync(csharpParams, codeAction, cancellationToken);
-        return resolvedCodeAction;
-    }
-
-    private static Dictionary<string, T> CreateResolverMap<T>(IEnumerable<T> codeActionResolvers)
-        where T : BaseCodeActionResolver
-    {
-        var resolverMap = new Dictionary<string, T>();
-        foreach (var resolver in codeActionResolvers)
->>>>>>> 8a005c6b
-        {
-            if (resolverMap.ContainsKey(resolver.Action))
-            {
-                Debug.Fail($"Duplicate resolver action for {resolver.Action} of type {typeof(T)}.");
-            }
-
-            resolverMap[resolver.Action] = resolver;
-        }
-
-        return resolverMap;
-    }
-
-    private static string GetCodeActionId(RazorCodeActionResolutionParams resolutionParams) =>
-        $"`{resolutionParams.Language}.{resolutionParams.Action}`";
-}+        {
+            var resolverMap = new Dictionary<string, T>();
+            foreach (var resolver in codeActionResolvers)
+            {
+                if (resolverMap.ContainsKey(resolver.Action))
+                {
+                    Debug.Fail($"Duplicate resolver action for {resolver.Action} of type {typeof(T)}.");
+                }
+
+                resolverMap[resolver.Action] = resolver;
+            }
+
+            return resolverMap;
+        }
+
+        private static string GetCodeActionId(RazorCodeActionResolutionParams resolutionParams) =>
+            $"`{resolutionParams.Language}.{resolutionParams.Action}`";
+    }