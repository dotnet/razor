﻿// Copyright (c) .NET Foundation. All rights reserved.
// Licensed under the Apache License, Version 2.0. See License.txt in the project root for license information.

using System;
using System.Collections.Generic;
using System.Linq;
using System.Threading;
using System.Threading.Tasks;
using Microsoft.AspNetCore.Razor.LanguageServer.CodeActions.Models;
using OmniSharp.Extensions.LanguageServer.Protocol.Models;

namespace Microsoft.AspNetCore.Razor.LanguageServer.CodeActions
{
    internal class TypeAccessibilityCodeActionProvider : CSharpCodeActionProvider
    {
        private static readonly IEnumerable<string> SupportedDiagnostics = new[]
        {
            // `The type or namespace name 'type/namespace' could not be found
            //  (are you missing a using directive or an assembly reference?)`
            // https://docs.microsoft.com/en-us/dotnet/csharp/language-reference/compiler-messages/cs0246
            "CS0246",

            // `The name 'identifier' does not exist in the current context`
            // https://docs.microsoft.com/en-us/dotnet/csharp/language-reference/compiler-messages/cs0103
            "CS0103"
        };
        private static readonly Task<IReadOnlyList<RazorCodeAction>> EmptyResult = Task.FromResult(Array.Empty<RazorCodeAction>() as IReadOnlyList<RazorCodeAction>);

        public override Task<IReadOnlyList<RazorCodeAction>> ProvideAsync(
            RazorCodeActionContext context,
            IEnumerable<RazorCodeAction> codeActions,
            CancellationToken cancellationToken)
        {
            if (context is null)
            {
                throw new ArgumentNullException(nameof(context));
            }

            if (codeActions is null)
            {
                throw new ArgumentNullException(nameof(codeActions));
            }

            if (context.Request?.Context?.Diagnostics is null)
            {
                return EmptyResult;
            }

<<<<<<< HEAD
=======
            if (codeActions is null || !codeActions.Any())
            {
                return EmptyResult;
            }

>>>>>>> b4d8ca7b
            var diagnostics = context.Request.Context.Diagnostics.Where(diagnostic =>
                diagnostic.Severity == DiagnosticSeverity.Error &&
                diagnostic.Code?.IsString == true &&
                SupportedDiagnostics.Any(d => diagnostic.Code.Value.String.Equals(d, StringComparison.OrdinalIgnoreCase)));

            if (diagnostics is null)
            {
                return EmptyResult;
            }

            var results = new List<RazorCodeAction>();

            foreach (var diagnostic in diagnostics)
            {
                var diagnosticSpan = diagnostic.Range.AsTextSpan(context.SourceText);

                // Edge case handling for diagnostics which (momentarily) linger after
                // @code block is cleared out
                if (diagnosticSpan.IsEmpty ||
                    diagnosticSpan.End >= context.SourceText.Length)
                {
                    continue;
                }

                var associatedValue = context.SourceText.GetSubTextString(diagnosticSpan);

                foreach (var codeAction in codeActions)
                {
                    if (TryProcessCodeAction(
                            context,
                            codeAction,
                            diagnostic,
                            associatedValue,
                            out var typeAccessibilityCodeActions))
                    {
                        results.AddRange(typeAccessibilityCodeActions);
                    }
                }
            }

            results.Sort((a, b) => string.Compare(a.Title, b.Title, StringComparison.Ordinal));
            return Task.FromResult(results as IReadOnlyList<RazorCodeAction>);
        }

        private static bool TryProcessCodeAction(
            RazorCodeActionContext context,
            RazorCodeAction codeAction,
            Diagnostic diagnostic,
            string associatedValue,
            out ICollection<RazorCodeAction> typeAccessibilityCodeActions)
        {
            var fqn = string.Empty;

            // When there's only one FQN suggestion, code action title is of the form:
            // `System.Net.Dns`
            if (!codeAction.Title.Any(c => char.IsWhiteSpace(c)) &&
                codeAction.Title.EndsWith(associatedValue, StringComparison.OrdinalIgnoreCase))
            {
                fqn = codeAction.Title;
            }
            else
            {
                // When there are multiple FQN suggestions, the code action title is of the form:
                // `Fully qualify 'Dns' -> System.Net.Dns`
                var expectedCodeActionPrefix = $"Fully qualify '{associatedValue}' -> ";
                if (codeAction.Title.StartsWith(expectedCodeActionPrefix, StringComparison.OrdinalIgnoreCase))
                {
                    fqn = codeAction.Title.Substring(expectedCodeActionPrefix.Length);
                }
            }

            if (string.IsNullOrEmpty(fqn))
            {
                typeAccessibilityCodeActions = default;
                return false;
            }

            typeAccessibilityCodeActions = new List<RazorCodeAction>();

            var fqnCodeAction = CreateFQNCodeAction(context, diagnostic, codeAction, fqn);
            typeAccessibilityCodeActions.Add(fqnCodeAction);

            var addUsingCodeAction = CreateAddUsingCodeAction(context, fqn);
            if (addUsingCodeAction != null)
            {
                typeAccessibilityCodeActions.Add(addUsingCodeAction);
            }

            return true;
        }

        private static RazorCodeAction CreateFQNCodeAction(
            RazorCodeActionContext context,
            Diagnostic fqnDiagnostic,
            RazorCodeAction codeAction,
            string fullyQualifiedName)
        {
            var codeDocumentIdentifier = new VersionedTextDocumentIdentifier() { Uri = context.Request.TextDocument.Uri };

            var fqnTextEdit = new TextEdit()
            {
                NewText = fullyQualifiedName,
                Range = fqnDiagnostic.Range
            };

            var fqnWorkspaceEditDocumentChange = new WorkspaceEditDocumentChange(new TextDocumentEdit()
            {
                TextDocument = codeDocumentIdentifier,
                Edits = new[] { fqnTextEdit },
            });

            var fqnWorkspaceEdit = new WorkspaceEdit()
            {
                DocumentChanges = new[] { fqnWorkspaceEditDocumentChange }
            };

            return new RazorCodeAction()
            {
                Title = codeAction.Title,
                Edit = fqnWorkspaceEdit
            };
        }

        private static RazorCodeAction CreateAddUsingCodeAction(
            RazorCodeActionContext context,
            string fullyQualifiedName)
        {
            return AddUsingsCodeActionProviderFactory.CreateAddUsingCodeAction(
                fullyQualifiedName,
                context.Request.TextDocument.Uri);
        }
    }
}<|MERGE_RESOLUTION|>--- conflicted
+++ resolved
@@ -46,14 +46,11 @@
                 return EmptyResult;
             }
 
-<<<<<<< HEAD
-=======
             if (codeActions is null || !codeActions.Any())
             {
                 return EmptyResult;
             }
 
->>>>>>> b4d8ca7b
             var diagnostics = context.Request.Context.Diagnostics.Where(diagnostic =>
                 diagnostic.Severity == DiagnosticSeverity.Error &&
                 diagnostic.Code?.IsString == true &&
