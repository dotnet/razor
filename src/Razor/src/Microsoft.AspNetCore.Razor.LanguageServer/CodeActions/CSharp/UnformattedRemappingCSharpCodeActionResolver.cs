﻿// Copyright (c) .NET Foundation. All rights reserved.
// Licensed under the MIT license. See License.txt in the project root for license information.

using System;
using System.Diagnostics;
using System.Linq;
using System.Threading;
using System.Threading.Tasks;
using Microsoft.AspNetCore.Razor.Language;
using Microsoft.AspNetCore.Razor.LanguageServer.CodeActions.Models;
using Microsoft.AspNetCore.Razor.LanguageServer.Common;
using Microsoft.AspNetCore.Razor.LanguageServer.Extensions;
using Microsoft.AspNetCore.Razor.LanguageServer.Protocol;
using Microsoft.VisualStudio.LanguageServer.Protocol;

namespace Microsoft.AspNetCore.Razor.LanguageServer.CodeActions;

/// <summary>
/// Resolves and remaps the code action, without running formatting passes.
/// </summary>
internal sealed class UnformattedRemappingCSharpCodeActionResolver : CSharpCodeActionResolver
{
    private readonly IDocumentContextFactory _documentContextFactory;
    private readonly IRazorDocumentMappingService _documentMappingService;

    public UnformattedRemappingCSharpCodeActionResolver(
<<<<<<< HEAD
        IDocumentContextFactory documentContextFactory,
        ClientNotifierServiceBase languageServer,
=======
        DocumentContextFactory documentContextFactory,
        IClientConnection clientConnection,
>>>>>>> 9772bddb
        IRazorDocumentMappingService documentMappingService)
        : base(clientConnection)
    {
        _documentContextFactory = documentContextFactory ?? throw new ArgumentNullException(nameof(documentContextFactory));
        _documentMappingService = documentMappingService ?? throw new ArgumentNullException(nameof(documentMappingService));
    }

    public override string Action => LanguageServerConstants.CodeActions.UnformattedRemap;

    public async override Task<CodeAction> ResolveAsync(
        CodeActionResolveParams csharpParams,
        CodeAction codeAction,
        CancellationToken cancellationToken)
    {
        if (csharpParams is null)
        {
            throw new ArgumentNullException(nameof(csharpParams));
        }

        if (codeAction is null)
        {
            throw new ArgumentNullException(nameof(codeAction));
        }

        cancellationToken.ThrowIfCancellationRequested();

        var documentContext = _documentContextFactory.TryCreateForOpenDocument(csharpParams.RazorFileIdentifier);
        if (documentContext is null)
        {
            return codeAction;
        }

        var resolvedCodeAction = await ResolveCodeActionWithServerAsync(csharpParams.RazorFileIdentifier, documentContext.Version, RazorLanguageKind.CSharp, codeAction, cancellationToken).ConfigureAwait(false);
        if (resolvedCodeAction?.Edit?.DocumentChanges is null)
        {
            // Unable to resolve code action with server, return original code action
            return codeAction;
        }

        if (resolvedCodeAction.Edit.DocumentChanges.Value.Count() != 1)
        {
            // We don't yet support multi-document code actions, return original code action
            Debug.Fail($"Encountered an unsupported multi-document code action edit with ${codeAction.Title}.");
            return codeAction;
        }

        var documentChanged = resolvedCodeAction.Edit.DocumentChanges.Value.First();
        if (!documentChanged.TryGetFirst(out var textDocumentEdit))
        {
            // Only Text Document Edit changes are supported currently, return original code action
            return codeAction;
        }

        var textEdit = textDocumentEdit.Edits.FirstOrDefault();
        if (textEdit is null)
        {
            // No text edit available
            return codeAction;
        }

        var codeDocument = await documentContext.Snapshot.GetGeneratedOutputAsync().ConfigureAwait(false);
        if (codeDocument.IsUnsupported())
        {
            return codeAction;
        }

        if (!_documentMappingService.TryMapToHostDocumentRange(codeDocument.GetCSharpDocument(), textEdit.Range, MappingBehavior.Inclusive, out var originalRange))
        {
            // Text edit failed to map
            return codeAction;
        }

        textEdit.Range = originalRange;

        var codeDocumentIdentifier = new OptionalVersionedTextDocumentIdentifier()
        {
            Uri = csharpParams.RazorFileIdentifier.Uri,
            Version = documentContext.Version,
        };
        resolvedCodeAction.Edit = new WorkspaceEdit()
        {
            DocumentChanges = new[] {
                new TextDocumentEdit()
                {
                    TextDocument = codeDocumentIdentifier,
                    Edits = new[] { textEdit },
                }
            },
        };

        return resolvedCodeAction;
    }
}<|MERGE_RESOLUTION|>--- conflicted
+++ resolved
@@ -24,13 +24,8 @@
     private readonly IRazorDocumentMappingService _documentMappingService;
 
     public UnformattedRemappingCSharpCodeActionResolver(
-<<<<<<< HEAD
         IDocumentContextFactory documentContextFactory,
-        ClientNotifierServiceBase languageServer,
-=======
-        DocumentContextFactory documentContextFactory,
         IClientConnection clientConnection,
->>>>>>> 9772bddb
         IRazorDocumentMappingService documentMappingService)
         : base(clientConnection)
     {
