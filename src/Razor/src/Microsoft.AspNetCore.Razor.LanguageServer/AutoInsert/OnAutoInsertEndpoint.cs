--- conflicted
+++ resolved
@@ -121,12 +121,7 @@
     protected override Task<IDelegatedParams?> CreateDelegatedParamsAsync(VSInternalDocumentOnAutoInsertParams request, RazorRequestContext requestContext, DocumentPositionInfo positionInfo, CancellationToken cancellationToken)
     {
         var documentContext = requestContext.GetRequiredDocumentContext();
-<<<<<<< HEAD
         if (projection.LanguageKind == RazorLanguageKind.Html)
-=======
-        if (positionInfo.LanguageKind == RazorLanguageKind.Html &&
-           !s_htmlAllowedTriggerCharacters.Contains(request.Character))
->>>>>>> 3ed86f85
         {
             if (!s_htmlAllowedTriggerCharacters.Contains(request.Character))
             {
