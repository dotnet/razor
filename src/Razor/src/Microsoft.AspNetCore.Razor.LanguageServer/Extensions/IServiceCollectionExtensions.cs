--- conflicted
+++ resolved
@@ -42,12 +42,8 @@
         services.AddSingleton<RazorLifeCycleManager>(razorLifeCycleManager);
         services.AddSingleton<CapabilitiesManager>();
         services.AddSingleton<IInitializeManager<InitializeParams, InitializeResult>, CapabilitiesManager>(sp => sp.GetRequiredService<CapabilitiesManager>());
-<<<<<<< HEAD
-        services.AddSingleton<AbstractRequestContextFactory<RazorRequestContext>, RazorRequestContextFactory>();
-=======
         services.AddSingleton<IRequestContextFactory<RazorRequestContext>, RazorRequestContextFactory>();
         services.AddSingleton<IClientCapabilitiesService, ClientCapabilitiesService>();
->>>>>>> 9bd94330
 
         services.AddSingleton<ICapabilitiesProvider, RazorLanguageServerCapability>();
 
