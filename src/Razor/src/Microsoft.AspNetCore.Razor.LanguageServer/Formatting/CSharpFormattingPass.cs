--- conflicted
+++ resolved
@@ -128,8 +128,6 @@
             var sourceMappingIndentations = new SortedDictionary<int, int>();
             foreach (var mapping in context.CodeDocument.GetCSharpDocument().SourceMappings)
             {
-<<<<<<< HEAD
-=======
                 var mappingSpan = new TextSpan(mapping.OriginalSpan.AbsoluteIndex, mapping.OriginalSpan.Length);
                 var mappingRange = mappingSpan.AsRange(context.SourceText);
                 if (!ShouldFormat(context, mappingRange.Start))
@@ -138,7 +136,6 @@
                     continue;
                 }
 
->>>>>>> b4d8ca7b
                 var startIndentation = CSharpFormatter.GetCSharpIndentation(context, mapping.GeneratedSpan.AbsoluteIndex, cancellationToken);
                 sourceMappingIndentations[mapping.OriginalSpan.AbsoluteIndex] = startIndentation;
 
@@ -171,11 +168,7 @@
                     // Couldn't remap. This is probably a non-C# location.
                     // Use SourceMapping indentations to locate the C# scope of this line.
                     // E.g,
-<<<<<<< HEAD
-                    // 
-=======
                     //
->>>>>>> b4d8ca7b
                     // @if (true) {
                     //   <div>
                     //  |</div>
@@ -184,18 +177,6 @@
                     // We can't find a direct mapping at |, but we can infer its base indentation from the
                     // indentation of the latest source mapping prior to this line.
                     // We use binary search to find that spot.
-<<<<<<< HEAD
-                    
-                    var index = Array.BinarySearch(sourceMappingIndentationScopes, lineStart);
-                    if (index < 0)
-                    {
-                        // Couldn't find the exact value. Find the index of the element to the right of the searched value.
-                        index = ~index;
-                    }
-
-                    // This will now be set to the same value as the end of the closest source mapping.
-                    csharpDesiredIndentation = index == 0 ? 0 : sourceMappingIndentations[sourceMappingIndentationScopes[index - 1]];
-=======
 
                     var index = Array.BinarySearch(sourceMappingIndentationScopes, lineStart);
                     if (index < 0)
@@ -206,7 +187,6 @@
 
                     // This will now be set to the same value as the end of the closest source mapping.
                     csharpDesiredIndentation = index < 0 ? 0 : sourceMappingIndentations[sourceMappingIndentationScopes[index]];
->>>>>>> b4d8ca7b
                 }
 
                 // Now let's use that information to figure out the effective C# indentation.
