--- conflicted
+++ resolved
@@ -9,10 +9,6 @@
 using System.Threading.Tasks;
 using Microsoft.AspNetCore.Razor.Language;
 using Microsoft.AspNetCore.Razor.LanguageServer.Common;
-<<<<<<< HEAD
-using Microsoft.CodeAnalysis.CSharp;
-=======
->>>>>>> b4d8ca7b
 using Microsoft.CodeAnalysis.CSharp.Formatting;
 using Microsoft.CodeAnalysis.Text;
 using OmniSharp.Extensions.LanguageServer.Protocol.Models;
@@ -53,12 +49,6 @@
             _server = languageServer;
             _filePathNormalizer = filePathNormalizer;
 
-<<<<<<< HEAD
-            var type = typeof(CSharpFormattingOptions).Assembly.GetType("Microsoft.CodeAnalysis.CSharp.Indentation.CSharpIndentationService", throwOnError: true);
-            _indentationService = Activator.CreateInstance(type);
-            var indentationService = type.GetInterface("IIndentationService");
-            _getIndentationMethod = indentationService.GetMethod("GetIndentation");
-=======
             try
             {
                 var type = typeof(CSharpFormattingOptions).Assembly.GetType("Microsoft.CodeAnalysis.CSharp.Indentation.CSharpIndentationService", throwOnError: true);
@@ -72,7 +62,6 @@
                     "Error occured when creating an instance of Roslyn's IIndentationService. Roslyn may have changed in an unexpected way.",
                     ex);
             }
->>>>>>> b4d8ca7b
         }
 
         public async Task<TextEdit[]> FormatAsync(
@@ -127,21 +116,6 @@
             // Get the line number at the position after the marker
             var line = changedText.Lines.GetLinePosition(projectedDocumentIndex + marker.Length).Line;
 
-<<<<<<< HEAD
-            var result = _getIndentationMethod.Invoke(
-                _indentationService,
-                new object[] { changedDocument, line, CodeAnalysis.Formatting.FormattingOptions.IndentStyle.Smart, cancellationToken });
-
-            var baseProperty = result.GetType().GetProperty("BasePosition");
-            var basePosition = (int)baseProperty.GetValue(result);
-            var offsetProperty = result.GetType().GetProperty("Offset");
-            var offset = (int)offsetProperty.GetValue(result);
-
-            var resultLine = changedText.Lines.GetLinePosition(basePosition);
-            var indentation = resultLine.Character + offset;
-
-            return indentation;
-=======
             try
             {
                 var result = _getIndentationMethod.Invoke(
@@ -171,7 +145,6 @@
                     "Error occured when reflection invoking Roslyn's IIndentationService. Roslyn may have changed in an unexpected way.",
                     ex);
             }
->>>>>>> b4d8ca7b
         }
 
         private TextEdit[] MapEditsToHostDocument(RazorCodeDocument codeDocument, TextEdit[] csharpEdits)
