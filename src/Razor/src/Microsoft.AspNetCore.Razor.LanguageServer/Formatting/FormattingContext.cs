--- conflicted
+++ resolved
@@ -39,10 +39,7 @@
                     var adhocWorkspace = new AdhocWorkspace();
                     var csharpOptions = adhocWorkspace.Options
                         .WithChangedOption(CodeAnalysis.Formatting.FormattingOptions.TabSize, LanguageNames.CSharp, (int)Options.TabSize)
-<<<<<<< HEAD
-=======
                         .WithChangedOption(CodeAnalysis.Formatting.FormattingOptions.IndentationSize, LanguageNames.CSharp, (int)Options.TabSize)
->>>>>>> b4d8ca7b
                         .WithChangedOption(CodeAnalysis.Formatting.FormattingOptions.UseTabs, LanguageNames.CSharp, !Options.InsertSpaces);
                     adhocWorkspace.TryApplyChanges(adhocWorkspace.CurrentSolution.WithOptions(csharpOptions));
 
