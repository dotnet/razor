--- conflicted
+++ resolved
@@ -41,17 +41,6 @@
         TriggerCharacter = triggerCharacter;
     }
 
-<<<<<<< HEAD
-    private FormattingContext(RazorProjectEngine engine, ImmutableArray<RazorSourceDocument> importSources, IAdhocWorkspaceFactory workspaceFactory, Uri uri, IDocumentSnapshot originalSnapshot, RazorCodeDocument codeDocument, FormattingOptions options,
-        bool isFormatOnType, bool automaticallyAddUsings, int hostDocumentIndex, char triggerCharacter)
-        : this(workspaceFactory, uri, originalSnapshot, codeDocument, options, isFormatOnType, automaticallyAddUsings, hostDocumentIndex, triggerCharacter)
-    {
-        _engine = engine;
-        _importSources = importSources;
-    }
-
-=======
->>>>>>> 999b3345
     public static bool SkipValidateComponents { get; set; }
 
     public Uri Uri { get; }
