--- conflicted
+++ resolved
@@ -22,18 +22,6 @@
 {
     internal class FormattingContext : IDisposable
     {
-<<<<<<< HEAD
-        private AdhocWorkspaceFactory _workspaceFactory;
-        private Document _csharpWorkspaceDocument;
-        private AdhocWorkspace _csharpWorkspace;
-
-        private FormattingContext(AdhocWorkspaceFactory workspaceFactory)
-        {
-            _workspaceFactory = workspaceFactory;
-        }
-
-        public DocumentUri Uri { get; private set; }
-=======
         private readonly AdhocWorkspaceFactory _workspaceFactory;
         private Document? _csharpWorkspaceDocument;
         private AdhocWorkspace? _csharpWorkspace;
@@ -44,7 +32,6 @@
         }
 
         public DocumentUri Uri { get; private set; } = null!;
->>>>>>> ef53012b
 
         public DocumentSnapshot OriginalSnapshot { get; private set; } = null!;
 
@@ -255,11 +242,7 @@
             RazorCodeDocument codeDocument,
             FormattingOptions options,
             AdhocWorkspaceFactory workspaceFactory,
-<<<<<<< HEAD
-            Range range = null,
-=======
             Range? range = null,
->>>>>>> ef53012b
             bool isFormatOnType = false)
         {
             if (uri is null)
