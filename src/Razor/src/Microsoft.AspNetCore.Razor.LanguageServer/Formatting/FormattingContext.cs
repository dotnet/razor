﻿// Copyright (c) .NET Foundation. All rights reserved.
// Licensed under the MIT license. See License.txt in the project root for license information.

using System;
using System.Collections.Generic;
using System.Collections.Immutable;
using System.Diagnostics;
using System.Diagnostics.CodeAnalysis;
using System.Linq;
using System.Threading.Tasks;
using Microsoft.AspNetCore.Razor.Language;
using Microsoft.AspNetCore.Razor.LanguageServer.Extensions;
using Microsoft.AspNetCore.Razor.PooledObjects;
using Microsoft.CodeAnalysis;
using Microsoft.CodeAnalysis.Razor.ProjectSystem;
using Microsoft.CodeAnalysis.Razor.Workspaces.Extensions;
using Microsoft.CodeAnalysis.Text;
using Microsoft.VisualStudio.LanguageServer.Protocol;

namespace Microsoft.AspNetCore.Razor.LanguageServer.Formatting;

internal class FormattingContext : IDisposable
{
    private readonly AdhocWorkspaceFactory _workspaceFactory;
    private Document? _csharpWorkspaceDocument;
    private AdhocWorkspace? _csharpWorkspace;

    private IReadOnlyList<FormattingSpan>? _formattingSpans;
    private IReadOnlyDictionary<int, IndentationContext>? _indentations;
    private RazorProjectEngine? _engine;
    private ImmutableArray<RazorSourceDocument> _importSources;

    private FormattingContext(AdhocWorkspaceFactory workspaceFactory, Uri uri, IDocumentSnapshot originalSnapshot, RazorCodeDocument codeDocument, FormattingOptions options,
        bool isFormatOnType, bool automaticallyAddUsings, int hostDocumentIndex, char triggerCharacter)
    {
        _workspaceFactory = workspaceFactory;
        Uri = uri;
        OriginalSnapshot = originalSnapshot;
        CodeDocument = codeDocument;
        Options = options;
        IsFormatOnType = isFormatOnType;
        AutomaticallyAddUsings = automaticallyAddUsings;
        HostDocumentIndex = hostDocumentIndex;
        TriggerCharacter = triggerCharacter;
    }

    private FormattingContext(RazorProjectEngine engine, ImmutableArray<RazorSourceDocument> importSources, AdhocWorkspaceFactory workspaceFactory, Uri uri, IDocumentSnapshot originalSnapshot, RazorCodeDocument codeDocument, FormattingOptions options,
        bool isFormatOnType, bool automaticallyAddUsings, int hostDocumentIndex, char triggerCharacter)
        : this(workspaceFactory, uri, originalSnapshot, codeDocument, options, isFormatOnType, automaticallyAddUsings, hostDocumentIndex, triggerCharacter)
    {
        _engine = engine;
        _importSources = importSources;
    }

    public static bool SkipValidateComponents { get; set; }

    public Uri Uri { get; }
    public IDocumentSnapshot OriginalSnapshot { get; }
    public RazorCodeDocument CodeDocument { get; }
    public FormattingOptions Options { get; }
    public bool IsFormatOnType { get; }
    public bool AutomaticallyAddUsings { get; }
    public int HostDocumentIndex { get; }
    public char TriggerCharacter { get; }

    public SourceText SourceText => CodeDocument.GetSourceText();

    public SourceText CSharpSourceText => CodeDocument.GetCSharpSourceText();

    public string NewLineString => Environment.NewLine;

    public Document CSharpWorkspaceDocument
    {
        get
        {
            if (_csharpWorkspaceDocument is null)
            {
                var workspace = CSharpWorkspace;
                var project = workspace.AddProject("TestProject", LanguageNames.CSharp);
                var csharpSourceText = CodeDocument.GetCSharpSourceText();
                _csharpWorkspaceDocument = workspace.AddDocument(project.Id, "TestDocument", csharpSourceText);
            }

            return _csharpWorkspaceDocument;
        }
    }

    public AdhocWorkspace CSharpWorkspace
    {
        get
        {
            if (_csharpWorkspace is null)
            {
                var adhocWorkspace = _workspaceFactory.Create();
                var csharpOptions = GetChangedOptionSet(adhocWorkspace.Options);
                adhocWorkspace.TryApplyChanges(adhocWorkspace.CurrentSolution.WithOptions(csharpOptions));
                _csharpWorkspace = adhocWorkspace;
            }

            return _csharpWorkspace;
        }
    }

    public CodeAnalysis.Options.OptionSet GetChangedOptionSet(CodeAnalysis.Options.OptionSet optionsSet)
    {
        return optionsSet.WithChangedOption(CodeAnalysis.Formatting.FormattingOptions.TabSize, LanguageNames.CSharp, Options.TabSize)
                         .WithChangedOption(CodeAnalysis.Formatting.FormattingOptions.IndentationSize, LanguageNames.CSharp, Options.TabSize)
                         .WithChangedOption(CodeAnalysis.Formatting.FormattingOptions.UseTabs, LanguageNames.CSharp, !Options.InsertSpaces);
    }

    /// <summary>A Dictionary of int (line number) to IndentationContext.</summary>
    /// <remarks>
    /// Don't use this to discover the indentation level you should have, use
    /// <see cref="TryGetIndentationLevel(int, out int)"/> which operates on the position rather than just the line.
    /// </remarks>
    public IReadOnlyDictionary<int, IndentationContext> GetIndentations()
    {
        if (_indentations is null)
        {
            var sourceText = this.SourceText;
            var indentations = new Dictionary<int, IndentationContext>();

            var previousIndentationLevel = 0;
            for (var i = 0; i < sourceText.Lines.Count; i++)
            {
                var line = sourceText.Lines[i];
                // Get first non-whitespace character position
                var nonWsPos = line.GetFirstNonWhitespacePosition();
                var existingIndentation = (nonWsPos ?? line.End) - line.Start;

                // The existingIndentation above is measured in characters, and is used to create text edits
                // The below is measured in columns, so takes into account tab size. This is useful for creating
                // new indentation strings
                var existingIndentationSize = line.GetIndentationSize(this.Options.TabSize);

                var emptyOrWhitespaceLine = false;
                if (nonWsPos is null)
                {
                    emptyOrWhitespaceLine = true;
                    nonWsPos = line.Start;
                }

                // position now contains the first non-whitespace character or 0. Get the corresponding FormattingSpan.
                if (TryGetFormattingSpan(nonWsPos.Value, out var span))
                {
                    indentations[i] = new IndentationContext(firstSpan: span)
                    {
                        Line = i,
#if DEBUG
                        DebugOnly_LineText = line.ToString(),
#endif
                        RazorIndentationLevel = span.RazorIndentationLevel,
                        HtmlIndentationLevel = span.HtmlIndentationLevel,
                        RelativeIndentationLevel = span.IndentationLevel - previousIndentationLevel,
                        ExistingIndentation = existingIndentation,
                        ExistingIndentationSize = existingIndentationSize,
                        EmptyOrWhitespaceLine = emptyOrWhitespaceLine,
                    };
                    previousIndentationLevel = span.IndentationLevel;
                }
                else
                {
                    // Couldn't find a corresponding FormattingSpan. Happens if it is a 0 length line.
                    // Let's create a 0 length span to represent this and default it to HTML.
                    var placeholderSpan = new FormattingSpan(
                        new TextSpan(nonWsPos.Value, 0),
                        new TextSpan(nonWsPos.Value, 0),
                        FormattingSpanKind.Markup,
                        FormattingBlockKind.Markup,
                        razorIndentationLevel: 0,
                        htmlIndentationLevel: 0,
                        isInClassBody: false,
                        componentLambdaNestingLevel: 0);

                    indentations[i] = new IndentationContext(firstSpan: placeholderSpan)
                    {
                        Line = i,
#if DEBUG
                        DebugOnly_LineText = line.ToString(),
#endif
                        RazorIndentationLevel = 0,
                        HtmlIndentationLevel = 0,
                        RelativeIndentationLevel = previousIndentationLevel,
                        ExistingIndentation = existingIndentation,
                        ExistingIndentationSize = existingIndentation,
                        EmptyOrWhitespaceLine = emptyOrWhitespaceLine,
                    };
                }
            }

            _indentations = indentations;
        }

        return _indentations;
    }

    private IReadOnlyList<FormattingSpan> GetFormattingSpans()
    {
        if (_formattingSpans is null)
        {
            var syntaxTree = CodeDocument.GetSyntaxTree();
            _formattingSpans = syntaxTree.GetFormattingSpans();
        }

        return _formattingSpans;
    }

    /// <summary>
    /// Generates a string of indentation based on a specific indentation level. For instance, inside of a C# method represents 1 indentation level. A method within a class would have indentaiton level of 2 by default etc.
    /// </summary>
    /// <param name="indentationLevel">The indentation level to represent</param>
    /// <returns>A whitespace string representing the indentation level based on the configuration.</returns>
    public string GetIndentationLevelString(int indentationLevel)
    {
        var indentation = GetIndentationOffsetForLevel(indentationLevel);
        var indentationString = FormattingUtilities.GetIndentationString(indentation, Options.InsertSpaces, Options.TabSize);
        return indentationString;
    }

    /// <summary>
    /// Given a level, returns the corresponding offset.
    /// </summary>
    /// <param name="level">A value representing the indentation level.</param>
    /// <returns></returns>
    public int GetIndentationOffsetForLevel(int level)
    {
        return level * Options.TabSize;
    }

    public bool TryGetIndentationLevel(int position, out int indentationLevel)
    {
        if (TryGetFormattingSpan(position, out var span))
        {
            indentationLevel = span.IndentationLevel;
            return true;
        }

        indentationLevel = 0;
        return false;
    }

    public bool TryGetFormattingSpan(int absoluteIndex, [NotNullWhen(true)] out FormattingSpan? result)
    {
        result = null;
        var formattingspans = GetFormattingSpans();
        for (var i = 0; i < formattingspans.Count; i++)
        {
            var formattingspan = formattingspans[i];
            var span = formattingspan.Span;

            if (span.Start <= absoluteIndex && span.End >= absoluteIndex)
            {
                if (span.End == absoluteIndex && span.Length > 0)
                {
                    // We're at an edge.
                    // Non-marker spans (spans.length == 0) do not own the edges after it
                    continue;
                }

                result = formattingspan;
                return true;
            }
        }

        return false;
    }

    public void Dispose()
    {
        _csharpWorkspace?.Dispose();
        if (_csharpWorkspaceDocument != null)
        {
            _csharpWorkspaceDocument = null;
        }
    }

    public async Task<FormattingContext> WithTextAsync(SourceText changedText)
    {
        if (changedText is null)
        {
            throw new ArgumentNullException(nameof(changedText));
        }

        if (_engine is null)
        {
            await InitializeProjectEngineAsync().ConfigureAwait(false);
        }

<<<<<<< HEAD
        Assumes.NotNull(_engine);

        var changedSourceDocument = changedText.GetRazorSourceDocument(OriginalSnapshot.FilePath, OriginalSnapshot.TargetPath);
=======
        var changedSourceDocument = RazorSourceDocument.Create(changedText, RazorSourceDocumentProperties.Create(OriginalSnapshot.FilePath, OriginalSnapshot.TargetPath));
>>>>>>> 9774bfd0

        var codeDocument = _engine.ProcessDesignTime(changedSourceDocument, OriginalSnapshot.FileKind, _importSources, OriginalSnapshot.Project.TagHelpers);

        DEBUG_ValidateComponents(CodeDocument, codeDocument);

        var newContext = new FormattingContext(
            _engine,
            _importSources!,
            _workspaceFactory,
            Uri,
            OriginalSnapshot,
            codeDocument,
            Options,
            IsFormatOnType,
            AutomaticallyAddUsings,
            HostDocumentIndex,
            TriggerCharacter);

        return newContext;
    }

    private async Task InitializeProjectEngineAsync()
    {
        var engine = OriginalSnapshot.Project.GetProjectEngine();
        using var importSources = new PooledArrayBuilder<RazorSourceDocument>();

        var imports = OriginalSnapshot.GetImports();
        foreach (var import in imports)
        {
            var sourceText = await import.GetTextAsync().ConfigureAwait(false);
            var source = RazorSourceDocument.Create(sourceText, RazorSourceDocumentProperties.Create(import.FilePath, import.TargetPath));
            importSources.Add(source);
        }

        _engine = engine;
        _importSources = importSources.DrainToImmutable();
    }

    /// <summary>
    /// It can be difficult in the testing infrastructure to correct constructs input files that work consistently across
    /// context changes, so this method validates that the number of components isn't changing due to lost tag help info.
    /// Without this guarantee its hard to reason about test behaviour/failures.
    /// </summary>
    [Conditional("DEBUG")]
    private static void DEBUG_ValidateComponents(RazorCodeDocument oldCodeDocument, RazorCodeDocument newCodeDocument)
    {
        if (SkipValidateComponents)
        {
            return;
        }

        var oldTagHelperElements = oldCodeDocument.GetSyntaxTree().Root.DescendantNodesAndSelf().OfType<Language.Syntax.MarkupTagHelperElementSyntax>().Count();
        var newTagHelperElements = newCodeDocument.GetSyntaxTree().Root.DescendantNodesAndSelf().OfType<Language.Syntax.MarkupTagHelperElementSyntax>().Count();
        Debug.Assert(oldTagHelperElements == newTagHelperElements, $"Previous context had {oldTagHelperElements} components, new only has {newTagHelperElements}.");
    }

    public static FormattingContext CreateForOnTypeFormatting(
        Uri uri,
        IDocumentSnapshot originalSnapshot,
        RazorCodeDocument codeDocument,
        FormattingOptions options,
        AdhocWorkspaceFactory workspaceFactory,
        bool automaticallyAddUsings,
        int hostDocumentIndex,
        char triggerCharacter)
    {
        return CreateCore(uri, originalSnapshot, codeDocument, options, workspaceFactory, isFormatOnType: true, automaticallyAddUsings, hostDocumentIndex, triggerCharacter);
    }

    public static FormattingContext Create(
        Uri uri,
        IDocumentSnapshot originalSnapshot,
        RazorCodeDocument codeDocument,
        FormattingOptions options,
        AdhocWorkspaceFactory workspaceFactory)
    {
        return CreateCore(uri, originalSnapshot, codeDocument, options, workspaceFactory, isFormatOnType: false, automaticallyAddUsings: false, hostDocumentIndex: 0, triggerCharacter: '\0');
    }

    private static FormattingContext CreateCore(
        Uri uri,
        IDocumentSnapshot originalSnapshot,
        RazorCodeDocument codeDocument,
        FormattingOptions options,
        AdhocWorkspaceFactory workspaceFactory,
        bool isFormatOnType,
        bool automaticallyAddUsings,
        int hostDocumentIndex,
        char triggerCharacter)
    {
        if (uri is null)
        {
            throw new ArgumentNullException(nameof(uri));
        }

        if (originalSnapshot is null)
        {
            throw new ArgumentNullException(nameof(originalSnapshot));
        }

        if (codeDocument is null)
        {
            throw new ArgumentNullException(nameof(codeDocument));
        }

        if (options is null)
        {
            throw new ArgumentNullException(nameof(options));
        }

        if (workspaceFactory is null)
        {
            throw new ArgumentNullException(nameof(workspaceFactory));
        }

        // hostDocumentIndex, triggerCharacter and automaticallyAddUsings are only supported in on type formatting
        Debug.Assert(isFormatOnType || (hostDocumentIndex == 0 && triggerCharacter == '\0' && automaticallyAddUsings == false));

        var result = new FormattingContext(
            workspaceFactory,
            uri,
            originalSnapshot,
            codeDocument,
            options,
            isFormatOnType,
            automaticallyAddUsings,
            hostDocumentIndex,
            triggerCharacter
        );

        return result;
    }
}<|MERGE_RESOLUTION|>--- conflicted
+++ resolved
@@ -286,13 +286,9 @@
             await InitializeProjectEngineAsync().ConfigureAwait(false);
         }
 
-<<<<<<< HEAD
         Assumes.NotNull(_engine);
 
-        var changedSourceDocument = changedText.GetRazorSourceDocument(OriginalSnapshot.FilePath, OriginalSnapshot.TargetPath);
-=======
         var changedSourceDocument = RazorSourceDocument.Create(changedText, RazorSourceDocumentProperties.Create(OriginalSnapshot.FilePath, OriginalSnapshot.TargetPath));
->>>>>>> 9774bfd0
 
         var codeDocument = _engine.ProcessDesignTime(changedSourceDocument, OriginalSnapshot.FileKind, _importSources, OriginalSnapshot.Project.TagHelpers);
 
