--- conflicted
+++ resolved
@@ -26,13 +26,8 @@
 
     public HtmlFormattingPass(
         IRazorDocumentMappingService documentMappingService,
-<<<<<<< HEAD
-        ClientNotifierServiceBase server,
+        IClientConnection clientConnection,
         IDocumentVersionCache documentVersionCache,
-=======
-        IClientConnection clientConnection,
-        DocumentVersionCache documentVersionCache,
->>>>>>> 9772bddb
         IOptionsMonitor<RazorLSPOptions> optionsMonitor,
         ILoggerFactory loggerFactory)
         : base(documentMappingService, clientConnection)
