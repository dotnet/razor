﻿// Copyright (c) .NET Foundation. All rights reserved.
// Licensed under the Apache License, Version 2.0. See License.txt in the project root for license information.

using System;
using System.Collections.Generic;
using System.Diagnostics;
using System.Linq;
using System.Threading;
using System.Threading.Tasks;
using Microsoft.AspNetCore.Razor.Language;
using Microsoft.AspNetCore.Razor.Language.Syntax;
using Microsoft.AspNetCore.Razor.LanguageServer.Common;
using Microsoft.AspNetCore.Razor.LanguageServer.ProjectSystem;
using Microsoft.CodeAnalysis.Razor;
using Microsoft.CodeAnalysis.Razor.ProjectSystem;
using Microsoft.Extensions.Logging;
using OmniSharp.Extensions.LanguageServer.Protocol.Models;
using RazorDiagnosticFactory = Microsoft.AspNetCore.Razor.Language.RazorDiagnosticFactory;
using SourceText = Microsoft.CodeAnalysis.Text.SourceText;

namespace Microsoft.AspNetCore.Razor.LanguageServer
{
    internal class RazorDiagnosticsEndpoint :
        IRazorDiagnosticsHandler
    {
        // Internal for testing
        internal static readonly IReadOnlyCollection<string> CSharpDiagnosticsToIgnore = new HashSet<string>()
        {
            "RemoveUnnecessaryImportsFixable",
            "IDE0005_gen", // Using directive is unnecessary
        };

        private readonly ForegroundDispatcher _foregroundDispatcher;
        private readonly DocumentResolver _documentResolver;
        private readonly DocumentVersionCache _documentVersionCache;
        private readonly RazorDocumentMappingService _documentMappingService;
        private readonly ILogger _logger;

        public RazorDiagnosticsEndpoint(
            ForegroundDispatcher foregroundDispatcher,
            DocumentResolver documentResolver,
            DocumentVersionCache documentVersionCache,
            RazorDocumentMappingService documentMappingService,
            ILoggerFactory loggerFactory)
        {
            if (foregroundDispatcher == null)
            {
                throw new ArgumentNullException(nameof(foregroundDispatcher));
            }

            if (documentResolver == null)
            {
                throw new ArgumentNullException(nameof(documentResolver));
            }

            if (documentVersionCache == null)
            {
                throw new ArgumentNullException(nameof(documentVersionCache));
            }

            if (documentMappingService == null)
            {
                throw new ArgumentNullException(nameof(documentMappingService));
            }

            if (loggerFactory == null)
            {
                throw new ArgumentNullException(nameof(loggerFactory));
            }

            _foregroundDispatcher = foregroundDispatcher;
            _documentResolver = documentResolver;
            _documentVersionCache = documentVersionCache;
            _documentMappingService = documentMappingService;
            _logger = loggerFactory.CreateLogger<RazorDiagnosticsEndpoint>();
        }

        public async Task<RazorDiagnosticsResponse> Handle(RazorDiagnosticsParams request, CancellationToken cancellationToken)
        {
            if (request is null)
            {
                throw new ArgumentNullException(nameof(request));
            }

            _logger.LogInformation($"Received {request.Kind:G} diagnostic request for {request.RazorDocumentUri} with {request.Diagnostics.Length} diagnostics.");

            cancellationToken.ThrowIfCancellationRequested();

            int? documentVersion = null;
            DocumentSnapshot documentSnapshot = null;
            await Task.Factory.StartNew(() =>
            {
                _documentResolver.TryResolveDocument(request.RazorDocumentUri.GetAbsoluteOrUNCPath(), out documentSnapshot);

                Debug.Assert(documentSnapshot != null, "Failed to get the document snapshot, could not map to document ranges.");

                if (documentSnapshot is null ||
                    !_documentVersionCache.TryGetDocumentVersion(documentSnapshot, out documentVersion))
                {
                    documentVersion = null;
                }
            }, cancellationToken, TaskCreationOptions.None, _foregroundDispatcher.ForegroundScheduler).ConfigureAwait(false);

            if (documentSnapshot is null)
            {
                _logger.LogInformation($"Failed to find document {request.RazorDocumentUri}.");

                return new RazorDiagnosticsResponse()
                {
                    Diagnostics = null,
                    HostDocumentVersion = null
                };
            }

            var codeDocument = await documentSnapshot.GetGeneratedOutputAsync().ConfigureAwait(false);
            if (codeDocument?.IsUnsupported() != false)
            {
                _logger.LogInformation("Unsupported code document.");
                return new RazorDiagnosticsResponse()
                {
                    Diagnostics = Array.Empty<Diagnostic>(),
                    HostDocumentVersion = documentVersion
                };
            }

            var unmappedDiagnostics = request.Diagnostics;
            var filteredDiagnostics = request.Kind == RazorLanguageKind.CSharp ?
                FilterCSharpDiagnostics(unmappedDiagnostics, codeDocument) :
                await FilterHTMLDiagnosticsAsync(unmappedDiagnostics, codeDocument, documentSnapshot).ConfigureAwait(false);
            if (!filteredDiagnostics.Any())
            {
                _logger.LogInformation("No diagnostics remaining after filtering.");

                return new RazorDiagnosticsResponse()
                {
                    Diagnostics = Array.Empty<Diagnostic>(),
                    HostDocumentVersion = documentVersion
                };
            }

            _logger.LogInformation($"{filteredDiagnostics.Length}/{unmappedDiagnostics.Length} diagnostics remain after filtering.");

            var mappedDiagnostics = MapDiagnostics(
                request.Kind,
                filteredDiagnostics,
                codeDocument);

            _logger.LogInformation($"Returning {mappedDiagnostics.Length} mapped diagnostics.");

            return new RazorDiagnosticsResponse()
            {
                Diagnostics = mappedDiagnostics,
                HostDocumentVersion = documentVersion,
            };
        }

        private static async Task<Diagnostic[]> FilterHTMLDiagnosticsAsync(
            Diagnostic[] unmappedDiagnostics,
            RazorCodeDocument codeDocument,
            DocumentSnapshot documentSnapshot)
        {
            var sourceText = await documentSnapshot.GetTextAsync();
            var syntaxTree = codeDocument.GetSyntaxTree();

            var processedAttributes = new Dictionary<TextSpan, bool>();

            var filteredDiagnostics = unmappedDiagnostics
                .Where(d =>
                    !InAttributeContainingCSharp(d, sourceText, syntaxTree, processedAttributes) &&
                    !ShouldFilterHtmlDiagnosticBasedOnErrorCode(d, sourceText, syntaxTree))
                .ToArray();

            return filteredDiagnostics;
        }

        private static bool ShouldFilterHtmlDiagnosticBasedOnErrorCode(Diagnostic diagnostic, SourceText sourceText, RazorSyntaxTree syntaxTree)
        {
            if (!diagnostic.Code.HasValue)
            {
                return false;
            }

            return diagnostic.Code.Value.String switch
            {
                HtmlErrorCodes.InvalidNestingErrorCode => IsInvalidNestingWarningWithinComponent(diagnostic, sourceText, syntaxTree),
                HtmlErrorCodes.MissingEndTagErrorCode => FileKinds.IsComponent(syntaxTree.Options.FileKind), // Redundant with RZ9980 in Components
                _ => false,
            };

            static bool IsInvalidNestingWarningWithinComponent(Diagnostic d, SourceText sourceText, RazorSyntaxTree syntaxTree)
            {
                var owner = syntaxTree.GetOwner(sourceText, d.Range.Start);

                var taghelperNode = owner.FirstAncestorOrSelf<MarkupSyntaxNode>(n =>
                    n is MarkupTagHelperElementSyntax);

                return !(taghelperNode is null);
            }
        }

        private static bool InAttributeContainingCSharp(
                Diagnostic d,
                SourceText sourceText,
                RazorSyntaxTree syntaxTree,
                Dictionary<TextSpan, bool> processedAttributes)
        {
            // Examine the _end_ of the diagnostic to see if we're at the
            // start of an (im/ex)plicit expression. Looking at the start
            // of the diagnostic isn't sufficient.
            var owner = syntaxTree.GetOwner(sourceText, d.Range.End);

            var markupAttributeNode = owner.FirstAncestorOrSelf<RazorSyntaxNode>(n =>
                n is MarkupAttributeBlockSyntax ||
                n is MarkupTagHelperAttributeSyntax ||
                n is MarkupMiscAttributeContentSyntax);

            if (markupAttributeNode != null)
            {
                if (!processedAttributes.TryGetValue(markupAttributeNode.FullSpan, out var doesAttributeContainNonMarkup))
                {
                    doesAttributeContainNonMarkup = CheckIfAttributeContainsNonMarkupNodes(markupAttributeNode);
                    processedAttributes.Add(markupAttributeNode.FullSpan, doesAttributeContainNonMarkup);
                }

                return doesAttributeContainNonMarkup;
            }

            return false;

            static bool CheckIfAttributeContainsNonMarkupNodes(RazorSyntaxNode attributeNode)
            {
                // Only allow markup, generic & (non-razor comment) token nodes
                var containsNonMarkupNodes = attributeNode.DescendantNodes()
                    .Any(n => !(n is MarkupBlockSyntax ||
                        n is MarkupSyntaxNode ||
                        n is GenericBlockSyntax ||
                        (n is SyntaxNode sn && sn.IsToken && sn.Kind != SyntaxKind.RazorCommentTransition)));
                return containsNonMarkupNodes;
            }
        }

<<<<<<< HEAD
        private static Diagnostic[] FilterCSharpDiagnostics(Diagnostic[] unmappedDiagnostics)
=======
        private Diagnostic[] FilterCSharpDiagnostics(Diagnostic[] unmappedDiagnostics, RazorCodeDocument codeDocument)
>>>>>>> 3a8e7b98
        {
            return unmappedDiagnostics.Where(d =>
                !ShouldFilterCSharpDiagnosticBasedOnErrorCode(d, codeDocument)).ToArray();
        }

        private bool ShouldFilterCSharpDiagnosticBasedOnErrorCode(Diagnostic diagnostic, RazorCodeDocument codeDocument)
        {
            if (!diagnostic.Code.HasValue)
            {
                return false;
            }

            return diagnostic.Code.Value.String switch
            {
                "CS1525" => ShouldIgnoreCS1525(diagnostic, codeDocument),
                _ => CSharpDiagnosticsToIgnore.Contains(diagnostic.Code.Value.String) &&
                        diagnostic.Severity != DiagnosticSeverity.Error,
            };

            bool ShouldIgnoreCS1525(Diagnostic diagnostic, RazorCodeDocument codeDocument)
            {
                if (CheckIfDocumentHasRazorDiagnostic(codeDocument, RazorDiagnosticFactory.TagHelper_EmptyBoundAttribute.Id) &&
                    TryGetOriginalDiagnosticRange(diagnostic.Range, diagnostic.Severity, codeDocument, out var originalRange) &&
                    originalRange.IsUndefined())
                {
                    // Empty attribute values will take the following form in the generated C# document:
                    // __o = Microsoft.AspNetCore.Components.EventCallback.Factory.Create<Microsoft.AspNetCore.Components.Web.ProgressEventArgs>(this, );
                    // The trailing `)` with no value preceding it, will lead to a C# error which doesn't make sense within the razor file.
                    // The empty attribute value is not directly mappable to Razor, hence we check if the diagnostic has an undefined range.
                    // Note; Error RZ2008 informs the user that the empty attribute value is not allowed.
                    // https://github.com/dotnet/aspnetcore/issues/30480
                    return true;
                }

                return false;
            }
        }

        // Internal & virtual for testing
        internal virtual bool CheckIfDocumentHasRazorDiagnostic(RazorCodeDocument codeDocument, string razorDiagnosticCode)
        {
            return codeDocument.GetSyntaxTree().Diagnostics.Any(d => d.Id.Equals(razorDiagnosticCode, StringComparison.Ordinal));
        }

        private Diagnostic[] MapDiagnostics(
            RazorLanguageKind languageKind,
            IReadOnlyList<Diagnostic> diagnostics,
            RazorCodeDocument codeDocument)
        {
            if (languageKind != RazorLanguageKind.CSharp)
            {
                // All other non-C# requests map directly to where they are in the document.
                return diagnostics.ToArray();
            }

            var mappedDiagnostics = new List<Diagnostic>();

            for (var i = 0; i < diagnostics.Count; i++)
            {
                var diagnostic = diagnostics[i];

                if (!TryGetOriginalDiagnosticRange(diagnostic.Range, diagnostic.Severity, codeDocument, out var originalRange))
                {
                    continue;
                }

                diagnostic.Range = originalRange;
                mappedDiagnostics.Add(diagnostic);
            }

            return mappedDiagnostics.ToArray();
        }

        private bool TryGetOriginalDiagnosticRange(Range projectedRange, DiagnosticSeverity? severity, RazorCodeDocument codeDocument, out Range originalRange)
        {
            if (!_documentMappingService.TryMapFromProjectedDocumentRange(
                    codeDocument,
                    projectedRange,
                    MappingBehavior.Inclusive,
                    out originalRange))
            {
                // Couldn't remap the range correctly.
                // If this isn't an `Error` Severity Diagnostic we can discard it.
                if (severity != DiagnosticSeverity.Error)
                {
                    return false;
                }

                // For `Error` Severity diagnostics we still show the diagnostics to
                // the user, however we set the range to an undefined range to ensure
                // clicking on the diagnostic doesn't cause errors.
                originalRange = RangeExtensions.UndefinedRange;
            }

            return true;
        }
    }
}<|MERGE_RESOLUTION|>--- conflicted
+++ resolved
@@ -239,11 +239,7 @@
             }
         }
 
-<<<<<<< HEAD
-        private static Diagnostic[] FilterCSharpDiagnostics(Diagnostic[] unmappedDiagnostics)
-=======
         private Diagnostic[] FilterCSharpDiagnostics(Diagnostic[] unmappedDiagnostics, RazorCodeDocument codeDocument)
->>>>>>> 3a8e7b98
         {
             return unmappedDiagnostics.Where(d =>
                 !ShouldFilterCSharpDiagnosticBasedOnErrorCode(d, codeDocument)).ToArray();
