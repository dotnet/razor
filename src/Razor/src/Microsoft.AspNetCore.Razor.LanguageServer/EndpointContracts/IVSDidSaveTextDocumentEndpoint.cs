--- conflicted
+++ resolved
@@ -7,13 +7,8 @@
 namespace Microsoft.AspNetCore.Razor.LanguageServer.EndpointContracts
 {
     [LanguageServerEndpoint(Methods.TextDocumentDidSaveName)]
-<<<<<<< HEAD
-    internal interface IVSDidSaveTextDocumentEndpoint : IRazorNotificationHandler<DidSaveTextDocumentParamsBridge>,
-        ITextDocumentIdentifierHandler<DidSaveTextDocumentParamsBridge, TextDocumentIdentifier>
-=======
     internal interface IVSDidSaveTextDocumentEndpoint : IRazorNotificationHandler<DidSaveTextDocumentParams>,
         ITextDocumentIdentifierHandler<DidSaveTextDocumentParams, TextDocumentIdentifier>
->>>>>>> 0a0be937
     {
     }
 }