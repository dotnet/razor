﻿<?xml version="1.0" encoding="utf-8"?>
<xliff xmlns="urn:oasis:names:tc:xliff:document:1.2" xmlns:xsi="http://www.w3.org/2001/XMLSchema-instance" version="1.2" xsi:schemaLocation="urn:oasis:names:tc:xliff:document:1.2 xliff-core-1.2-transitional.xsd">
  <file datatype="xml" source-language="en" target-language="fr" original="../SR.resx">
    <body>
      <trans-unit id="Changes">
        <source>Changes:</source>
        <target state="translated">Modifications :</target>
        <note />
      </trans-unit>
      <trans-unit id="Document_Not_Found">
        <source>Document {0} was not found.</source>
        <target state="translated">Le document {0} est introuvable.</target>
        <note />
      </trans-unit>
      <trans-unit id="File_Externally_Modified">
        <source>File was externally modified: {0}</source>
        <target state="translated">Le fichier a été modifié en externe : {0}</target>
        <note />
      </trans-unit>
<<<<<<< HEAD
      <trans-unit id="Generate_Async_Event_Handler_Title">
        <source>Generate Async Event Handler '{0}'</source>
        <target state="translated">Générer le gestionnaire d’événements asynchrone « {0} »</target>
        <note />
      </trans-unit>
      <trans-unit id="Generate_Event_Handler_Title">
        <source>Generate Event Handler '{0}'</source>
        <target state="translated">Générer le gestionnaire d’événements '{0}'</target>
=======
      <trans-unit id="ReTrigger_Completions_Title">
        <source>"Re-trigger completions..."</source>
        <target state="translated">« Déclencher à nouveau les complétions... »</target>
        <note />
      </trans-unit>
      <trans-unit id="Statement">
        <source>statement</source>
        <target state="translated">déclaration</target>
>>>>>>> 93d20326
        <note />
      </trans-unit>
      <trans-unit id="Unknown_ProjectChangeKind">
        <source>Unknown ProjectChangeKind {0}</source>
        <target state="translated">ProjectChangeKind inconnu {0}</target>
        <note />
      </trans-unit>
      <trans-unit id="Version_Should_Not_Be_Null">
        <source>Provided version should not be null.</source>
        <target state="translated">La version fournie ne doit pas être null.</target>
        <note />
      </trans-unit>
    </body>
  </file>
</xliff><|MERGE_RESOLUTION|>--- conflicted
+++ resolved
@@ -17,27 +17,6 @@
         <target state="translated">Le fichier a été modifié en externe : {0}</target>
         <note />
       </trans-unit>
-<<<<<<< HEAD
-      <trans-unit id="Generate_Async_Event_Handler_Title">
-        <source>Generate Async Event Handler '{0}'</source>
-        <target state="translated">Générer le gestionnaire d’événements asynchrone « {0} »</target>
-        <note />
-      </trans-unit>
-      <trans-unit id="Generate_Event_Handler_Title">
-        <source>Generate Event Handler '{0}'</source>
-        <target state="translated">Générer le gestionnaire d’événements '{0}'</target>
-=======
-      <trans-unit id="ReTrigger_Completions_Title">
-        <source>"Re-trigger completions..."</source>
-        <target state="translated">« Déclencher à nouveau les complétions... »</target>
-        <note />
-      </trans-unit>
-      <trans-unit id="Statement">
-        <source>statement</source>
-        <target state="translated">déclaration</target>
->>>>>>> 93d20326
-        <note />
-      </trans-unit>
       <trans-unit id="Unknown_ProjectChangeKind">
         <source>Unknown ProjectChangeKind {0}</source>
         <target state="translated">ProjectChangeKind inconnu {0}</target>
