﻿<?xml version="1.0" encoding="utf-8"?>
<xliff xmlns="urn:oasis:names:tc:xliff:document:1.2" xmlns:xsi="http://www.w3.org/2001/XMLSchema-instance" version="1.2" xsi:schemaLocation="urn:oasis:names:tc:xliff:document:1.2 xliff-core-1.2-transitional.xsd">
  <file datatype="xml" source-language="en" target-language="pl" original="../SR.resx">
    <body>
      <trans-unit id="Changes">
        <source>Changes:</source>
        <target state="translated">Zmiany:</target>
        <note />
      </trans-unit>
      <trans-unit id="Document_Not_Found">
        <source>Document {0} was not found.</source>
        <target state="translated">Nie znaleziono {0} dokumentu.</target>
        <note />
      </trans-unit>
      <trans-unit id="File_Externally_Modified">
        <source>File was externally modified: {0}</source>
        <target state="translated">Plik został zmodyfikowany na zewnątrz: {0}</target>
        <note />
      </trans-unit>
<<<<<<< HEAD
      <trans-unit id="Generate_Async_Event_Handler_Title">
        <source>Generate Async Event Handler '{0}'</source>
        <target state="translated">Generuj asynchroniczny program obsługi zdarzeń „{0}”</target>
        <note />
      </trans-unit>
      <trans-unit id="Generate_Event_Handler_Title">
        <source>Generate Event Handler '{0}'</source>
        <target state="translated">Generuj obsługę zdarzeń „{0}”</target>
=======
      <trans-unit id="ReTrigger_Completions_Title">
        <source>"Re-trigger completions..."</source>
        <target state="translated">"Ponownie wyzwalaj uzupełniania..."</target>
        <note />
      </trans-unit>
      <trans-unit id="Statement">
        <source>statement</source>
        <target state="translated">instrukcja</target>
>>>>>>> 93d20326
        <note />
      </trans-unit>
      <trans-unit id="Unknown_ProjectChangeKind">
        <source>Unknown ProjectChangeKind {0}</source>
        <target state="translated">Nieznany ProjectChangeKind {0}</target>
        <note />
      </trans-unit>
      <trans-unit id="Version_Should_Not_Be_Null">
        <source>Provided version should not be null.</source>
        <target state="translated">Podana wersja nie może mieć wartości null.</target>
        <note />
      </trans-unit>
    </body>
  </file>
</xliff><|MERGE_RESOLUTION|>--- conflicted
+++ resolved
@@ -17,27 +17,6 @@
         <target state="translated">Plik został zmodyfikowany na zewnątrz: {0}</target>
         <note />
       </trans-unit>
-<<<<<<< HEAD
-      <trans-unit id="Generate_Async_Event_Handler_Title">
-        <source>Generate Async Event Handler '{0}'</source>
-        <target state="translated">Generuj asynchroniczny program obsługi zdarzeń „{0}”</target>
-        <note />
-      </trans-unit>
-      <trans-unit id="Generate_Event_Handler_Title">
-        <source>Generate Event Handler '{0}'</source>
-        <target state="translated">Generuj obsługę zdarzeń „{0}”</target>
-=======
-      <trans-unit id="ReTrigger_Completions_Title">
-        <source>"Re-trigger completions..."</source>
-        <target state="translated">"Ponownie wyzwalaj uzupełniania..."</target>
-        <note />
-      </trans-unit>
-      <trans-unit id="Statement">
-        <source>statement</source>
-        <target state="translated">instrukcja</target>
->>>>>>> 93d20326
-        <note />
-      </trans-unit>
       <trans-unit id="Unknown_ProjectChangeKind">
         <source>Unknown ProjectChangeKind {0}</source>
         <target state="translated">Nieznany ProjectChangeKind {0}</target>
