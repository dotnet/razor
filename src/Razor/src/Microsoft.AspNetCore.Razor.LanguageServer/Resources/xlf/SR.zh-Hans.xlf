--- conflicted
+++ resolved
@@ -37,17 +37,6 @@
         <target state="translated">生成事件处理程序 "{0}"</target>
         <note />
       </trans-unit>
-<<<<<<< HEAD
-      <trans-unit id="Not_Available_In">
-        <source>Not available in</source>
-        <target state="translated">在以下位置不可用</target>
-=======
-      <trans-unit id="ReTrigger_Completions_Title">
-        <source>"Re-trigger completions..."</source>
-        <target state="translated">“重新触发完成…”</target>
->>>>>>> 8007969d
-        <note />
-      </trans-unit>
       <trans-unit id="Statement">
         <source>statement</source>
         <target state="translated">语句</target>
