--- conflicted
+++ resolved
@@ -17,27 +17,6 @@
         <target state="translated">已在外部修改檔案: {0}</target>
         <note />
       </trans-unit>
-<<<<<<< HEAD
-      <trans-unit id="Generate_Async_Event_Handler_Title">
-        <source>Generate Async Event Handler '{0}'</source>
-        <target state="translated">產生非同步事件處理常式 '{0}'</target>
-        <note />
-      </trans-unit>
-      <trans-unit id="Generate_Event_Handler_Title">
-        <source>Generate Event Handler '{0}'</source>
-        <target state="translated">產生事件處理常式 '{0}'</target>
-=======
-      <trans-unit id="ReTrigger_Completions_Title">
-        <source>"Re-trigger completions..."</source>
-        <target state="translated">"重新觸發完成..."</target>
-        <note />
-      </trans-unit>
-      <trans-unit id="Statement">
-        <source>statement</source>
-        <target state="translated">陳述式</target>
->>>>>>> 93d20326
-        <note />
-      </trans-unit>
       <trans-unit id="Unknown_ProjectChangeKind">
         <source>Unknown ProjectChangeKind {0}</source>
         <target state="translated">未知的 ProjectChangeKind {0}</target>
