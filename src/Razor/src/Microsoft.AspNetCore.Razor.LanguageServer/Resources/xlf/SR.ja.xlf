﻿<?xml version="1.0" encoding="utf-8"?>
<xliff xmlns="urn:oasis:names:tc:xliff:document:1.2" xmlns:xsi="http://www.w3.org/2001/XMLSchema-instance" version="1.2" xsi:schemaLocation="urn:oasis:names:tc:xliff:document:1.2 xliff-core-1.2-transitional.xsd">
  <file datatype="xml" source-language="en" target-language="ja" original="../SR.resx">
    <body>
      <trans-unit id="Changes">
        <source>Changes:</source>
        <target state="translated">変更:</target>
        <note />
      </trans-unit>
      <trans-unit id="Document_Not_Found">
        <source>Document {0} was not found.</source>
        <target state="translated">ドキュメント {0}が見つかりませんでした。</target>
        <note />
      </trans-unit>
      <trans-unit id="File_Externally_Modified">
        <source>File was externally modified: {0}</source>
        <target state="translated">ファイルが外部で変更されました: {0}</target>
        <note />
      </trans-unit>
<<<<<<< HEAD
      <trans-unit id="Generate_Async_Event_Handler_Title">
        <source>Generate Async Event Handler '{0}'</source>
        <target state="translated">非同期イベント ハンドラー '{0}' の生成</target>
        <note />
      </trans-unit>
      <trans-unit id="Generate_Event_Handler_Title">
        <source>Generate Event Handler '{0}'</source>
        <target state="translated">イベント ハンドラー '{0}' の生成</target>
=======
      <trans-unit id="ReTrigger_Completions_Title">
        <source>"Re-trigger completions..."</source>
        <target state="translated">"再トリガーの完了..."</target>
        <note />
      </trans-unit>
      <trans-unit id="Statement">
        <source>statement</source>
        <target state="translated">ステートメント</target>
>>>>>>> 93d20326
        <note />
      </trans-unit>
      <trans-unit id="Unknown_ProjectChangeKind">
        <source>Unknown ProjectChangeKind {0}</source>
        <target state="translated">不明な ProjectChangeKind {0}</target>
        <note />
      </trans-unit>
      <trans-unit id="Version_Should_Not_Be_Null">
        <source>Provided version should not be null.</source>
        <target state="translated">提供されたバージョンを null にすることはできません。</target>
        <note />
      </trans-unit>
    </body>
  </file>
</xliff><|MERGE_RESOLUTION|>--- conflicted
+++ resolved
@@ -17,27 +17,6 @@
         <target state="translated">ファイルが外部で変更されました: {0}</target>
         <note />
       </trans-unit>
-<<<<<<< HEAD
-      <trans-unit id="Generate_Async_Event_Handler_Title">
-        <source>Generate Async Event Handler '{0}'</source>
-        <target state="translated">非同期イベント ハンドラー '{0}' の生成</target>
-        <note />
-      </trans-unit>
-      <trans-unit id="Generate_Event_Handler_Title">
-        <source>Generate Event Handler '{0}'</source>
-        <target state="translated">イベント ハンドラー '{0}' の生成</target>
-=======
-      <trans-unit id="ReTrigger_Completions_Title">
-        <source>"Re-trigger completions..."</source>
-        <target state="translated">"再トリガーの完了..."</target>
-        <note />
-      </trans-unit>
-      <trans-unit id="Statement">
-        <source>statement</source>
-        <target state="translated">ステートメント</target>
->>>>>>> 93d20326
-        <note />
-      </trans-unit>
       <trans-unit id="Unknown_ProjectChangeKind">
         <source>Unknown ProjectChangeKind {0}</source>
         <target state="translated">不明な ProjectChangeKind {0}</target>
