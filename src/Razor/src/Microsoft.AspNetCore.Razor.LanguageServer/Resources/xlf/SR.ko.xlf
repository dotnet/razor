--- conflicted
+++ resolved
@@ -37,17 +37,6 @@
         <target state="translated">이벤트 처리기 '{0}' 생성</target>
         <note />
       </trans-unit>
-<<<<<<< HEAD
-      <trans-unit id="Not_Available_In">
-        <source>Not available in</source>
-        <target state="translated">에서 사용할 수 없음</target>
-=======
-      <trans-unit id="ReTrigger_Completions_Title">
-        <source>"Re-trigger completions..."</source>
-        <target state="translated">"완료된 항목 다시 트리거"</target>
->>>>>>> 8007969d
-        <note />
-      </trans-unit>
       <trans-unit id="Statement">
         <source>statement</source>
         <target state="translated">문</target>
