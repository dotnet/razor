--- conflicted
+++ resolved
@@ -138,20 +138,6 @@
   <data name="Generate_Event_Handler_Title" xml:space="preserve">
     <value>Generate Event Handler '{0}'</value>
   </data>
-<<<<<<< HEAD
-  <data name="Not_Available_In" xml:space="preserve">
-    <value>Not available in</value>
-  </data>
-  <data name="TagHelper_Attribute_Glyph" xml:space="preserve">
-    <value>Razor TagHelper Attribute Glyph</value>
-  </data>
-  <data name="TagHelper_Element_Glyph" xml:space="preserve">
-    <value>Razor TagHelper Element Glyph</value>
-=======
-  <data name="ReTrigger_Completions_Title" xml:space="preserve">
-    <value>"Re-trigger completions..."</value>
->>>>>>> 8007969d
-  </data>
   <data name="Unknown_ProjectChangeKind" xml:space="preserve">
     <value>Unknown ProjectChangeKind {0}</value>
   </data>
