﻿<?xml version="1.0" encoding="utf-8"?>
<root>
  <!-- 
    Microsoft ResX Schema 
    
    Version 2.0
    
    The primary goals of this format is to allow a simple XML format 
    that is mostly human readable. The generation and parsing of the 
    various data types are done through the TypeConverter classes 
    associated with the data types.
    
    Example:
    
    ... ado.net/XML headers & schema ...
    <resheader name="resmimetype">text/microsoft-resx</resheader>
    <resheader name="version">2.0</resheader>
    <resheader name="reader">System.Resources.ResXResourceReader, System.Windows.Forms, ...</resheader>
    <resheader name="writer">System.Resources.ResXResourceWriter, System.Windows.Forms, ...</resheader>
    <data name="Name1"><value>this is my long string</value><comment>this is a comment</comment></data>
    <data name="Color1" type="System.Drawing.Color, System.Drawing">Blue</data>
    <data name="Bitmap1" mimetype="application/x-microsoft.net.object.binary.base64">
        <value>[base64 mime encoded serialized .NET Framework object]</value>
    </data>
    <data name="Icon1" type="System.Drawing.Icon, System.Drawing" mimetype="application/x-microsoft.net.object.bytearray.base64">
        <value>[base64 mime encoded string representing a byte array form of the .NET Framework object]</value>
        <comment>This is a comment</comment>
    </data>
                
    There are any number of "resheader" rows that contain simple 
    name/value pairs.
    
    Each data row contains a name, and value. The row also contains a 
    type or mimetype. Type corresponds to a .NET class that support 
    text/value conversion through the TypeConverter architecture. 
    Classes that don't support this are serialized and stored with the 
    mimetype set.
    
    The mimetype is used for serialized objects, and tells the 
    ResXResourceReader how to depersist the object. This is currently not 
    extensible. For a given mimetype the value must be set accordingly:
    
    Note - application/x-microsoft.net.object.binary.base64 is the format 
    that the ResXResourceWriter will generate, however the reader can 
    read any of the formats listed below.
    
    mimetype: application/x-microsoft.net.object.binary.base64
    value   : The object must be serialized with 
            : System.Runtime.Serialization.Formatters.Binary.BinaryFormatter
            : and then encoded with base64 encoding.
    
    mimetype: application/x-microsoft.net.object.soap.base64
    value   : The object must be serialized with 
            : System.Runtime.Serialization.Formatters.Soap.SoapFormatter
            : and then encoded with base64 encoding.

    mimetype: application/x-microsoft.net.object.bytearray.base64
    value   : The object must be serialized into a byte array 
            : using a System.ComponentModel.TypeConverter
            : and then encoded with base64 encoding.
    -->
  <xsd:schema id="root" xmlns="" xmlns:xsd="http://www.w3.org/2001/XMLSchema" xmlns:msdata="urn:schemas-microsoft-com:xml-msdata">
    <xsd:import namespace="http://www.w3.org/XML/1998/namespace" />
    <xsd:element name="root" msdata:IsDataSet="true">
      <xsd:complexType>
        <xsd:choice maxOccurs="unbounded">
          <xsd:element name="metadata">
            <xsd:complexType>
              <xsd:sequence>
                <xsd:element name="value" type="xsd:string" minOccurs="0" />
              </xsd:sequence>
              <xsd:attribute name="name" use="required" type="xsd:string" />
              <xsd:attribute name="type" type="xsd:string" />
              <xsd:attribute name="mimetype" type="xsd:string" />
              <xsd:attribute ref="xml:space" />
            </xsd:complexType>
          </xsd:element>
          <xsd:element name="assembly">
            <xsd:complexType>
              <xsd:attribute name="alias" type="xsd:string" />
              <xsd:attribute name="name" type="xsd:string" />
            </xsd:complexType>
          </xsd:element>
          <xsd:element name="data">
            <xsd:complexType>
              <xsd:sequence>
                <xsd:element name="value" type="xsd:string" minOccurs="0" msdata:Ordinal="1" />
                <xsd:element name="comment" type="xsd:string" minOccurs="0" msdata:Ordinal="2" />
              </xsd:sequence>
              <xsd:attribute name="name" type="xsd:string" use="required" msdata:Ordinal="1" />
              <xsd:attribute name="type" type="xsd:string" msdata:Ordinal="3" />
              <xsd:attribute name="mimetype" type="xsd:string" msdata:Ordinal="4" />
              <xsd:attribute ref="xml:space" />
            </xsd:complexType>
          </xsd:element>
          <xsd:element name="resheader">
            <xsd:complexType>
              <xsd:sequence>
                <xsd:element name="value" type="xsd:string" minOccurs="0" msdata:Ordinal="1" />
              </xsd:sequence>
              <xsd:attribute name="name" type="xsd:string" use="required" />
            </xsd:complexType>
          </xsd:element>
        </xsd:choice>
      </xsd:complexType>
    </xsd:element>
  </xsd:schema>
  <resheader name="resmimetype">
    <value>text/microsoft-resx</value>
  </resheader>
  <resheader name="version">
    <value>2.0</value>
  </resheader>
  <resheader name="reader">
    <value>System.Resources.ResXResourceReader, System.Windows.Forms, Version=4.0.0.0, Culture=neutral, PublicKeyToken=b77a5c561934e089</value>
  </resheader>
  <resheader name="writer">
    <value>System.Resources.ResXResourceWriter, System.Windows.Forms, Version=4.0.0.0, Culture=neutral, PublicKeyToken=b77a5c561934e089</value>
  </resheader>
  <data name="Changes" xml:space="preserve">
    <value>Changes:</value>
  </data>
  <data name="Document_Not_Found" xml:space="preserve">
    <value>Document {0} was not found.</value>
  </data>
  <data name="File_Externally_Modified" xml:space="preserve">
    <value>File was externally modified: {0}</value>
  </data>
<<<<<<< HEAD
  <data name="Generate_Async_Event_Handler_Title" xml:space="preserve">
    <value>Generate Async Event Handler '{0}'</value>
  </data>
  <data name="Generate_Event_Handler_Title" xml:space="preserve">
    <value>Generate Event Handler '{0}'</value>
=======
  <data name="ReTrigger_Completions_Title" xml:space="preserve">
    <value>"Re-trigger completions..."</value>
>>>>>>> 93d20326
  </data>
  <data name="Unknown_ProjectChangeKind" xml:space="preserve">
    <value>Unknown ProjectChangeKind {0}</value>
  </data>
  <data name="Version_Should_Not_Be_Null" xml:space="preserve">
    <value>Provided version should not be null.</value>
  </data>
<<<<<<< HEAD
  <data name="ExtractTo_Component_Title" xml:space="preserve">
    <value>Extract element to new component</value>
=======
  <data name="Statement" xml:space="preserve">
    <value>statement</value>
>>>>>>> 93d20326
  </data>
</root><|MERGE_RESOLUTION|>--- conflicted
+++ resolved
@@ -126,29 +126,10 @@
   <data name="File_Externally_Modified" xml:space="preserve">
     <value>File was externally modified: {0}</value>
   </data>
-<<<<<<< HEAD
-  <data name="Generate_Async_Event_Handler_Title" xml:space="preserve">
-    <value>Generate Async Event Handler '{0}'</value>
-  </data>
-  <data name="Generate_Event_Handler_Title" xml:space="preserve">
-    <value>Generate Event Handler '{0}'</value>
-=======
-  <data name="ReTrigger_Completions_Title" xml:space="preserve">
-    <value>"Re-trigger completions..."</value>
->>>>>>> 93d20326
-  </data>
   <data name="Unknown_ProjectChangeKind" xml:space="preserve">
     <value>Unknown ProjectChangeKind {0}</value>
   </data>
   <data name="Version_Should_Not_Be_Null" xml:space="preserve">
     <value>Provided version should not be null.</value>
   </data>
-<<<<<<< HEAD
-  <data name="ExtractTo_Component_Title" xml:space="preserve">
-    <value>Extract element to new component</value>
-=======
-  <data name="Statement" xml:space="preserve">
-    <value>statement</value>
->>>>>>> 93d20326
-  </data>
 </root>