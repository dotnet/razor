--- conflicted
+++ resolved
@@ -350,21 +350,11 @@
 
                 var currentConfiguration = project.Configuration;
                 var currentRootNamespace = project.RootNamespace;
-<<<<<<< HEAD
 
                 var configuration = hostProject?.Configuration;
                 var rootNamespace = hostProject?.RootNamespace;
                 var displayName = hostProject?.DisplayName;
 
-                if (currentConfiguration.ConfigurationName == configuration?.ConfigurationName &&
-                    currentRootNamespace == rootNamespace)
-                {
-                    _logger.LogTrace($"Updating project '{project.Key}'. The project is already using configuration '{configuration?.ConfigurationName}' and root namespace '{rootNamespace}'.");
-                    return;
-                }
-
-=======
->>>>>>> 1f24912e
                 if (configuration is null)
                 {
                     configuration = FallbackRazorConfiguration.Latest;
@@ -376,13 +366,8 @@
                     _logger.LogTrace($"Updating project '{project.Key}'. The project is already using configuration '{configuration.ConfigurationName}' and root namespace '{rootNamespace}'.");
                 }
 
-<<<<<<< HEAD
                 var newHostProject = new HostProject(project.FilePath, project.IntermediateOutputPath, configuration, rootNamespace, displayName);
-                updater.ProjectConfigurationChanged(newHostProject);
-=======
-                var hostProject = new HostProject(project.FilePath, project.IntermediateOutputPath, configuration, rootNamespace, displayName);
-                updater.ProjectChanged(hostProject, projectWorkspaceState);
->>>>>>> 1f24912e
+                updater.ProjectChanged(newHostProject, projectWorkspaceState);
             },
             cancellationToken);
     }
