﻿// Copyright (c) .NET Foundation. All rights reserved.
// Licensed under the MIT license. See License.txt in the project root for license information.

using System;
using System.Collections.Immutable;
using System.Diagnostics;
using System.IO;
using System.Linq;
using System.Threading;
using System.Threading.Tasks;
using Microsoft.AspNetCore.Razor.Language;
using Microsoft.AspNetCore.Razor.LanguageServer.Common;
using Microsoft.AspNetCore.Razor.ProjectSystem;
using Microsoft.AspNetCore.Razor.Serialization;
using Microsoft.AspNetCore.Razor.Utilities;
using Microsoft.CodeAnalysis;
using Microsoft.CodeAnalysis.Razor;
using Microsoft.CodeAnalysis.Razor.Logging;
using Microsoft.CodeAnalysis.Razor.ProjectSystem;
using Microsoft.CodeAnalysis.Razor.Workspaces;
using Microsoft.CodeAnalysis.Text;

namespace Microsoft.AspNetCore.Razor.LanguageServer.ProjectSystem;

internal class RazorProjectService(
    RemoteTextLoaderFactory remoteTextLoaderFactory,
    ISnapshotResolver snapshotResolver,
    IDocumentVersionCache documentVersionCache,
    IProjectSnapshotManager projectManager,
    ILoggerFactory loggerFactory)
    : IRazorProjectService
{
    private readonly IProjectSnapshotManager _projectManager = projectManager;
    private readonly RemoteTextLoaderFactory _remoteTextLoaderFactory = remoteTextLoaderFactory;
    private readonly ISnapshotResolver _snapshotResolver = snapshotResolver;
    private readonly IDocumentVersionCache _documentVersionCache = documentVersionCache;
    private readonly ILogger _logger = loggerFactory.GetOrCreateLogger<RazorProjectService>();

    public async Task AddDocumentAsync(string filePath, CancellationToken cancellationToken)
    {
        var textDocumentPath = FilePathNormalizer.Normalize(filePath);

        var added = false;
        foreach (var projectSnapshot in _snapshotResolver.FindPotentialProjects(textDocumentPath))
        {
            added = true;
            await AddDocumentToProjectAsync(projectSnapshot, textDocumentPath, cancellationToken).ConfigureAwait(false);
        }

        if (!added)
        {
            var miscFilesProject = await _snapshotResolver.GetMiscellaneousProjectAsync(cancellationToken).ConfigureAwait(false);
            await AddDocumentToProjectAsync(miscFilesProject, textDocumentPath, cancellationToken).ConfigureAwait(false);
        }

        async Task AddDocumentToProjectAsync(IProjectSnapshot projectSnapshot, string textDocumentPath, CancellationToken cancellationToken)
        {
            if (projectSnapshot.GetDocument(FilePathNormalizer.Normalize(textDocumentPath)) is not null)
            {
                // Document already added. This usually occurs when VSCode has already pre-initialized
                // open documents and then we try to manually add all known razor documents.
                return;
            }

            var targetFilePath = textDocumentPath;
            var projectDirectory = FilePathNormalizer.GetNormalizedDirectoryName(projectSnapshot.FilePath);
            if (targetFilePath.StartsWith(projectDirectory, FilePathComparison.Instance))
            {
                // Make relative
                targetFilePath = textDocumentPath[projectDirectory.Length..];
            }

            // Representing all of our host documents with a re-normalized target path to workaround GetRelatedDocument limitations.
            var normalizedTargetFilePath = targetFilePath.Replace('/', '\\').TrimStart('\\');

            var hostDocument = new HostDocument(textDocumentPath, normalizedTargetFilePath);
            var textLoader = _remoteTextLoaderFactory.Create(textDocumentPath);

            _logger.LogInformation($"Adding document '{filePath}' to project '{projectSnapshot.Key}'.");

            await _projectManager
                .UpdateAsync(
                    static (updater, state) => updater.DocumentAdded(state.key, state.hostDocument, state.textLoader),
                    state: (key: projectSnapshot.Key, hostDocument, textLoader),
                    cancellationToken)
                .ConfigureAwait(false);

            // Adding a document to a project could also happen because a target was added to a project, or we're moving a document
            // from Misc Project to a real one, and means the newly added document could actually already be open.
            // If it is, we need to make sure we start generating it so we're ready to handle requests that could start coming in.
            if (_projectManager.IsDocumentOpen(textDocumentPath) &&
                _projectManager.TryGetLoadedProject(projectSnapshot.Key, out var project) &&
                project.GetDocument(textDocumentPath) is { } document)
            {
                _ = document.GetGeneratedOutputAsync();
            }
        }
    }

    public async Task OpenDocumentAsync(string filePath, SourceText sourceText, int version, CancellationToken cancellationToken)
    {
        var textDocumentPath = FilePathNormalizer.Normalize(filePath);

        // We are okay to use the non-project-key overload of TryResolveDocument here because we really are just checking if the document
        // has been added to _any_ project. AddDocument will take care of adding to all of the necessary ones, and then below we ensure
        // we process them all too
        var document = await _snapshotResolver
            .ResolveDocumentInAnyProjectAsync(textDocumentPath, cancellationToken)
            .ConfigureAwait(false);

        if (document is null)
        {
            // Document hasn't been added. This usually occurs when VSCode trumps all other initialization
            // processes and pre-initializes already open documents.
            await AddDocumentAsync(filePath, cancellationToken).ConfigureAwait(false);
        }

<<<<<<< HEAD
        ActOnDocumentInMultipleProjects(filePath, (projectSnapshot, textDocumentPath) =>
        {
            _logger.LogInformation($"Opening document '{textDocumentPath}' in project '{projectSnapshot.Key}'.");

            _projectManager.Update(
                static (updater, state) => updater.DocumentOpened(state.key, state.textDocumentPath, state.sourceText),
                state: (key: projectSnapshot.Key, textDocumentPath, sourceText));
        });
=======
        await ActOnDocumentInMultipleProjectsAsync(
            filePath,
            async (projectSnapshot, textDocumentPath, cancellationToken) =>
            {
                _logger.LogInformation("Opening document '{textDocumentPath}' in project '{projectKey}'.", textDocumentPath, projectSnapshot.Key);

                await _projectManager
                    .UpdateAsync(
                        static (updater, state) => updater.DocumentOpened(state.key, state.textDocumentPath, state.sourceText),
                        state: (key: projectSnapshot.Key, textDocumentPath, sourceText),
                        cancellationToken)
                    .ConfigureAwait(false);
            },
            cancellationToken).ConfigureAwait(false);
>>>>>>> fb408c6d

        // Use a separate loop, as the above call modified out projects, so we have to make sure we're operating on the latest snapshot
        await ActOnDocumentInMultipleProjectsAsync(
            filePath,
            (projectSnapshot, textDocumentPath, cancellationToken) =>
            {
                TrackDocumentVersion(projectSnapshot, textDocumentPath, version, startGenerating: true);
                return Task.CompletedTask;
            },
            cancellationToken).ConfigureAwait(false);
    }

    public Task CloseDocumentAsync(string filePath, CancellationToken cancellationToken)
    {
        return ActOnDocumentInMultipleProjectsAsync(filePath, (projectSnapshot, textDocumentPath, cancellationToken) =>
        {
            var textLoader = _remoteTextLoaderFactory.Create(filePath);
            _logger.LogInformation($"Closing document '{textDocumentPath}' in project '{projectSnapshot.Key}'.");

            return _projectManager.UpdateAsync(
                static (updater, state) => updater.DocumentClosed(state.key, state.textDocumentPath, state.textLoader),
                state: (key: projectSnapshot.Key, textDocumentPath, textLoader),
                cancellationToken);
        },
        cancellationToken);
    }

    public Task RemoveDocumentAsync(string filePath, CancellationToken cancellationToken)
    {
        return ActOnDocumentInMultipleProjectsAsync(filePath, async (projectSnapshot, textDocumentPath, cancellationToken) =>
        {
            if (!projectSnapshot.DocumentFilePaths.Contains(textDocumentPath, FilePathComparer.Instance))
            {
                _logger.LogInformation($"Containing project is not tracking document '{textDocumentPath}'");
                return;
            }

            if (projectSnapshot.GetDocument(textDocumentPath) is not DocumentSnapshot documentSnapshot)
            {
                _logger.LogError($"Containing project does not contain document '{textDocumentPath}'");
                return;
            }

            // If the document is open, we can't remove it, because we could still get a request for it, and that
            // request would fail. Instead we move it to the miscellaneous project, just like if we got notified of
            // a remove via the project.razor.bin
            if (_projectManager.IsDocumentOpen(textDocumentPath))
            {
<<<<<<< HEAD
                _logger.LogInformation($"Moving document '{textDocumentPath}' from project '{projectSnapshot.Key}' to misc files because it is open.");
                var miscellaneousProject = _snapshotResolver.GetMiscellaneousProject();
=======
                _logger.LogInformation("Moving document '{textDocumentPath}' from project '{projectKey}' to misc files because it is open.", textDocumentPath, projectSnapshot.Key);
                var miscellaneousProject = await _snapshotResolver.GetMiscellaneousProjectAsync(cancellationToken).ConfigureAwait(false);
>>>>>>> fb408c6d
                if (projectSnapshot != miscellaneousProject)
                {
                    await MoveDocumentAsync(textDocumentPath, projectSnapshot, miscellaneousProject, cancellationToken).ConfigureAwait(false);
                }
            }
            else
            {
                _logger.LogInformation($"Removing document '{textDocumentPath}' from project '{projectSnapshot.Key}'.");

                await _projectManager
                    .UpdateAsync(
                        static (updater, state) => updater.DocumentRemoved(state.Key, state.HostDocument),
                        state: (projectSnapshot.Key, documentSnapshot.State.HostDocument),
                        cancellationToken)
                    .ConfigureAwait(false);
            }
        },
        cancellationToken);
    }

    public async Task UpdateDocumentAsync(string filePath, SourceText sourceText, int version, CancellationToken cancellationToken)
    {
<<<<<<< HEAD
        _dispatcher.AssertRunningOnDispatcher();

        ActOnDocumentInMultipleProjects(filePath, (project, textDocumentPath) =>
        {
            _logger.LogTrace($"Updating document '{textDocumentPath}' in {project.Key}.");
=======
        await ActOnDocumentInMultipleProjectsAsync(
            filePath,
            (project, textDocumentPath, cancellationToken) =>
            {
                _logger.LogTrace("Updating document '{textDocumentPath}' in {projectKey}.", textDocumentPath, project.Key);
>>>>>>> fb408c6d

                return _projectManager.UpdateAsync(
                    static (updater, state) => updater.DocumentChanged(state.key, state.textDocumentPath, state.sourceText),
                    state: (key: project.Key, textDocumentPath, sourceText),
                    cancellationToken);
            },
            cancellationToken).ConfigureAwait(false);

        // Use a separate loop, as the above call modified out projects, so we have to make sure we're operating on the latest snapshot
        await ActOnDocumentInMultipleProjectsAsync(
            filePath,
            (projectSnapshot, textDocumentPath, cancellationToken) =>
            {
                TrackDocumentVersion(projectSnapshot, textDocumentPath, version, startGenerating: false);
                return Task.CompletedTask;
            },
            cancellationToken).ConfigureAwait(false);
    }

    private async Task ActOnDocumentInMultipleProjectsAsync(
        string filePath,
        Func<IProjectSnapshot, string, CancellationToken, Task> func,
        CancellationToken cancellationToken)
    {
        var textDocumentPath = FilePathNormalizer.Normalize(filePath);
        var projects = await _snapshotResolver.TryResolveAllProjectsAsync(textDocumentPath, cancellationToken).ConfigureAwait(false);
        if (projects.IsEmpty)
        {
            var miscFilesProject = await _snapshotResolver.GetMiscellaneousProjectAsync(cancellationToken).ConfigureAwait(false);
            projects = [miscFilesProject];
        }

        foreach (var project in projects)
        {
            await func(project, textDocumentPath, cancellationToken).ConfigureAwait(false);
        }
    }

    public async Task<ProjectKey> AddProjectAsync(
        string filePath,
        string intermediateOutputPath,
        RazorConfiguration? configuration,
        string? rootNamespace,
        string? displayName,
        CancellationToken cancellationToken)
    {
        var normalizedPath = FilePathNormalizer.Normalize(filePath);
        var hostProject = new HostProject(
            normalizedPath, intermediateOutputPath, configuration ?? FallbackRazorConfiguration.Latest, rootNamespace, displayName);

        // ProjectAdded will no-op if the project already exists
        await _projectManager
            .UpdateAsync(
                static (updater, hostProject) => updater.ProjectAdded(hostProject),
                state: hostProject,
                cancellationToken)
            .ConfigureAwait(false);

        _logger.LogInformation($"Added project '{filePath}' with key {hostProject.Key} to project system.");

        await TryMigrateMiscellaneousDocumentsToProjectAsync(cancellationToken).ConfigureAwait(false);

        return hostProject.Key;
    }

    public async Task UpdateProjectAsync(
        ProjectKey projectKey,
        RazorConfiguration? configuration,
        string? rootNamespace,
        string? displayName,
        ProjectWorkspaceState projectWorkspaceState,
        ImmutableArray<DocumentSnapshotHandle> documents,
        CancellationToken cancellationToken)
    {
        if (!_projectManager.TryGetLoadedProject(projectKey, out var project))
        {
            // Never tracked the project to begin with, noop.
            _logger.LogInformation($"Failed to update untracked project '{projectKey}'.");
            return;
        }

        await UpdateProjectDocumentsAsync(documents, project.Key, cancellationToken).ConfigureAwait(false);

        if (!projectWorkspaceState.Equals(ProjectWorkspaceState.Default))
        {
            _logger.LogInformation($"Updating project '{project.Key}' TagHelpers ({projectWorkspaceState.TagHelpers.Length}) and C# Language Version ({projectWorkspaceState.CSharpLanguageVersion}).");
        }

        await _projectManager
            .UpdateAsync(
                static (updater, state) => updater.ProjectWorkspaceStateChanged(state.key, state.projectWorkspaceState),
                state: (key: project.Key, projectWorkspaceState),
                cancellationToken)
            .ConfigureAwait(false);

        var currentConfiguration = project.Configuration;
        var currentRootNamespace = project.RootNamespace;
        if (currentConfiguration.ConfigurationName == configuration?.ConfigurationName &&
            currentRootNamespace == rootNamespace)
        {
            _logger.LogTrace($"Updating project '{project.Key}'. The project is already using configuration '{configuration.ConfigurationName}' and root namespace '{rootNamespace}'.");
            return;
        }

        if (configuration is null)
        {
            configuration = FallbackRazorConfiguration.Latest;
            _logger.LogInformation($"Updating project '{project.Key}' to use the latest configuration ('{configuration.ConfigurationName}')'.");
        }
        else if (currentConfiguration.ConfigurationName != configuration.ConfigurationName)
        {
            _logger.LogInformation($"Updating project '{project.Key}' to Razor configuration '{configuration.ConfigurationName}' with language version '{configuration.LanguageVersion}'.");
        }

        if (currentRootNamespace != rootNamespace)
        {
            _logger.LogInformation($"Updating project '{project.Key}''s root namespace to '{rootNamespace}'.");
        }

        var hostProject = new HostProject(project.FilePath, project.IntermediateOutputPath, configuration, rootNamespace, displayName);
        await _projectManager
            .UpdateAsync(
                static (updater, hostProject) => updater.ProjectConfigurationChanged(hostProject),
                state: hostProject,
                cancellationToken)
            .ConfigureAwait(false);
    }

    private async Task UpdateProjectDocumentsAsync(ImmutableArray<DocumentSnapshotHandle> documents, ProjectKey projectKey, CancellationToken cancellationToken)
    {
        _logger.LogDebug($"UpdateProjectDocuments for {projectKey} with {documents.Length} documents.");

        var project = _projectManager.GetLoadedProject(projectKey);
        var currentProjectKey = project.Key;
        var projectDirectory = FilePathNormalizer.GetNormalizedDirectoryName(project.FilePath);
        var documentMap = documents.ToDictionary(document => EnsureFullPath(document.FilePath, projectDirectory), FilePathComparer.Instance);
        var miscellaneousProject = await _snapshotResolver.GetMiscellaneousProjectAsync(cancellationToken).ConfigureAwait(false);

        // "Remove" any unnecessary documents by putting them into the misc project
        foreach (var documentFilePath in project.DocumentFilePaths)
        {
            if (documentMap.ContainsKey(documentFilePath))
            {
                // This document still exists in the updated project
                continue;
            }

            _logger.LogDebug($"Document '{documentFilePath}' no longer exists in project '{projectKey}'. Moving to miscellaneous project.");

            await MoveDocumentAsync(documentFilePath, project, miscellaneousProject, cancellationToken).ConfigureAwait(false);
        }

        project = _projectManager.GetLoadedProject(projectKey);

        // Update existing documents
        foreach (var documentFilePath in project.DocumentFilePaths)
        {
            if (!documentMap.TryGetValue(documentFilePath, out var documentHandle))
            {
                // Document exists in the project but not in the configured documents. Chances are the project configuration is from a fallback
                // configuration case (< 2.1) or the project isn't fully loaded yet.
                continue;
            }

            if (project.GetDocument(documentFilePath) is not DocumentSnapshot documentSnapshot)
            {
                continue;
            }

            var currentHostDocument = documentSnapshot.State.HostDocument;
            var newFilePath = EnsureFullPath(documentHandle.FilePath, projectDirectory);
            var newHostDocument = new HostDocument(newFilePath, documentHandle.TargetPath, documentHandle.FileKind);

            if (HostDocumentComparer.Instance.Equals(currentHostDocument, newHostDocument))
            {
                // Current and "new" host documents are equivalent
                continue;
            }

            _logger.LogTrace($"Updating document '{newHostDocument.FilePath}''s file kind to '{newHostDocument.FileKind}' and target path to '{newHostDocument.TargetPath}'.");

            var remoteTextLoader = _remoteTextLoaderFactory.Create(newFilePath);

            await _projectManager
                .UpdateAsync(
                    static (updater, state) =>
                    {
                        updater.DocumentRemoved(state.currentProjectKey, state.currentHostDocument);
                        updater.DocumentAdded(state.currentProjectKey, state.newHostDocument, state.remoteTextLoader);
                    },
                    state: (currentProjectKey, currentHostDocument, newHostDocument, remoteTextLoader),
                    cancellationToken)
                .ConfigureAwait(false);
        }

        project = _projectManager.GetLoadedProject(project.Key);
        miscellaneousProject = await _snapshotResolver.GetMiscellaneousProjectAsync(cancellationToken).ConfigureAwait(false);

        // Add (or migrate from misc) any new documents
        foreach (var documentKvp in documentMap)
        {
            var documentFilePath = documentKvp.Key;
            if (project.DocumentFilePaths.Contains(documentFilePath, FilePathComparer.Instance))
            {
                // Already know about this document
                continue;
            }

            if (miscellaneousProject.DocumentFilePaths.Contains(documentFilePath, FilePathComparer.Instance))
            {
                await MoveDocumentAsync(documentFilePath, miscellaneousProject, project, cancellationToken).ConfigureAwait(false);
            }
            else
            {
                var documentHandle = documentKvp.Value;
                var remoteTextLoader = _remoteTextLoaderFactory.Create(documentFilePath);
                var newHostDocument = new HostDocument(documentFilePath, documentHandle.TargetPath, documentHandle.FileKind);

                _logger.LogInformation($"Adding new document '{documentFilePath}' to project '{currentProjectKey}'.");

                await _projectManager
                    .UpdateAsync(
                        static (updater, state) => updater.DocumentAdded(state.currentProjectKey, state.newHostDocument, state.remoteTextLoader),
                        state: (currentProjectKey, newHostDocument, remoteTextLoader),
                        cancellationToken)
                    .ConfigureAwait(false);
            }
        }
    }

    private Task MoveDocumentAsync(string documentFilePath, IProjectSnapshot fromProject, IProjectSnapshot toProject, CancellationToken cancellationToken)
    {
        Debug.Assert(fromProject.DocumentFilePaths.Contains(documentFilePath, FilePathComparer.Instance));
        Debug.Assert(!toProject.DocumentFilePaths.Contains(documentFilePath, FilePathComparer.Instance));

        if (fromProject.GetDocument(documentFilePath) is not DocumentSnapshot documentSnapshot)
        {
            return Task.CompletedTask;
        }

        var currentHostDocument = documentSnapshot.State.HostDocument;

        var textLoader = new DocumentSnapshotTextLoader(documentSnapshot);
        var newHostDocument = new HostDocument(documentSnapshot.FilePath, documentSnapshot.TargetPath, documentSnapshot.FileKind);

        _logger.LogInformation($"Moving '{documentFilePath}' from the '{fromProject.Key}' project to '{toProject.Key}' project.");

        return _projectManager.UpdateAsync(
            static (updater, state) =>
            {
                updater.DocumentRemoved(state.fromProject.Key, state.currentHostDocument);
                updater.DocumentAdded(state.toProject.Key, state.newHostDocument, state.textLoader);
            },
            state: (fromProject, currentHostDocument, toProject, newHostDocument, textLoader),
            cancellationToken);
    }

    private static string EnsureFullPath(string filePath, string projectDirectory)
    {
        var normalizedFilePath = FilePathNormalizer.Normalize(filePath);
        if (!normalizedFilePath.StartsWith(projectDirectory, FilePathComparison.Instance))
        {
            var absolutePath = Path.Combine(projectDirectory, normalizedFilePath);
            normalizedFilePath = FilePathNormalizer.Normalize(absolutePath);
        }

        return normalizedFilePath;
    }

    private async Task TryMigrateMiscellaneousDocumentsToProjectAsync(CancellationToken cancellationToken)
    {
        var miscellaneousProject = await _snapshotResolver.GetMiscellaneousProjectAsync(cancellationToken).ConfigureAwait(false);

        foreach (var documentFilePath in miscellaneousProject.DocumentFilePaths)
        {
            var projectSnapshot = _snapshotResolver.FindPotentialProjects(documentFilePath).FirstOrDefault();
            if (projectSnapshot is null)
            {
                continue;
            }

            if (miscellaneousProject.GetDocument(documentFilePath) is not DocumentSnapshot documentSnapshot)
            {
                continue;
            }

            // Remove from miscellaneous project
            var defaultMiscProject = miscellaneousProject;

            await _projectManager
                .UpdateAsync(
                    static (updater, state) => updater.DocumentRemoved(state.Key, state.HostDocument),
                    state: (defaultMiscProject.Key, documentSnapshot.State.HostDocument),
                    cancellationToken)
                .ConfigureAwait(false);

            // Add to new project

            var textLoader = new DocumentSnapshotTextLoader(documentSnapshot);
            var defaultProject = projectSnapshot;
            var newHostDocument = new HostDocument(documentSnapshot.FilePath, documentSnapshot.TargetPath);
            _logger.LogInformation($"Migrating '{documentFilePath}' from the '{miscellaneousProject.Key}' project to '{projectSnapshot.Key}' project.");

            await _projectManager
                .UpdateAsync(
                    static (updater, state) => updater.DocumentAdded(state.key, state.newHostDocument, state.textLoader),
                    state: (key: defaultProject.Key, newHostDocument, textLoader),
                    cancellationToken)
                .ConfigureAwait(false);
        }
    }

    private void TrackDocumentVersion(IProjectSnapshot projectSnapshot, string textDocumentPath, int version, bool startGenerating)
    {
        if (projectSnapshot.GetDocument(FilePathNormalizer.Normalize(textDocumentPath)) is not { } documentSnapshot)
        {
            return;
        }

        _documentVersionCache.TrackDocumentVersion(documentSnapshot, version);

        if (startGenerating)
        {
            // Start generating the C# for the document so it can immediately be ready for incoming requests.
            _ = documentSnapshot.GetGeneratedOutputAsync();
        }
    }

    private class DelegatingTextLoader : TextLoader
    {
        private readonly IDocumentSnapshot _fromDocument;
        public DelegatingTextLoader(IDocumentSnapshot fromDocument)
        {
            _fromDocument = fromDocument ?? throw new ArgumentNullException(nameof(fromDocument));
        }
        public override async Task<TextAndVersion> LoadTextAndVersionAsync(
           LoadTextOptions options,
           CancellationToken cancellationToken)
        {
            var sourceText = await _fromDocument.GetTextAsync().ConfigureAwait(false);
            var version = await _fromDocument.GetTextVersionAsync().ConfigureAwait(false);
            var textAndVersion = TextAndVersion.Create(sourceText, version.GetNewerVersion());
            return textAndVersion;
        }
    }
}<|MERGE_RESOLUTION|>--- conflicted
+++ resolved
@@ -115,21 +115,11 @@
             await AddDocumentAsync(filePath, cancellationToken).ConfigureAwait(false);
         }
 
-<<<<<<< HEAD
-        ActOnDocumentInMultipleProjects(filePath, (projectSnapshot, textDocumentPath) =>
-        {
-            _logger.LogInformation($"Opening document '{textDocumentPath}' in project '{projectSnapshot.Key}'.");
-
-            _projectManager.Update(
-                static (updater, state) => updater.DocumentOpened(state.key, state.textDocumentPath, state.sourceText),
-                state: (key: projectSnapshot.Key, textDocumentPath, sourceText));
-        });
-=======
         await ActOnDocumentInMultipleProjectsAsync(
             filePath,
             async (projectSnapshot, textDocumentPath, cancellationToken) =>
             {
-                _logger.LogInformation("Opening document '{textDocumentPath}' in project '{projectKey}'.", textDocumentPath, projectSnapshot.Key);
+                _logger.LogInformation($"Opening document '{textDocumentPath}' in project '{projectSnapshot.Key}'.");
 
                 await _projectManager
                     .UpdateAsync(
@@ -139,7 +129,6 @@
                     .ConfigureAwait(false);
             },
             cancellationToken).ConfigureAwait(false);
->>>>>>> fb408c6d
 
         // Use a separate loop, as the above call modified out projects, so we have to make sure we're operating on the latest snapshot
         await ActOnDocumentInMultipleProjectsAsync(
@@ -188,13 +177,8 @@
             // a remove via the project.razor.bin
             if (_projectManager.IsDocumentOpen(textDocumentPath))
             {
-<<<<<<< HEAD
                 _logger.LogInformation($"Moving document '{textDocumentPath}' from project '{projectSnapshot.Key}' to misc files because it is open.");
-                var miscellaneousProject = _snapshotResolver.GetMiscellaneousProject();
-=======
-                _logger.LogInformation("Moving document '{textDocumentPath}' from project '{projectKey}' to misc files because it is open.", textDocumentPath, projectSnapshot.Key);
                 var miscellaneousProject = await _snapshotResolver.GetMiscellaneousProjectAsync(cancellationToken).ConfigureAwait(false);
->>>>>>> fb408c6d
                 if (projectSnapshot != miscellaneousProject)
                 {
                     await MoveDocumentAsync(textDocumentPath, projectSnapshot, miscellaneousProject, cancellationToken).ConfigureAwait(false);
@@ -217,19 +201,11 @@
 
     public async Task UpdateDocumentAsync(string filePath, SourceText sourceText, int version, CancellationToken cancellationToken)
     {
-<<<<<<< HEAD
-        _dispatcher.AssertRunningOnDispatcher();
-
-        ActOnDocumentInMultipleProjects(filePath, (project, textDocumentPath) =>
-        {
-            _logger.LogTrace($"Updating document '{textDocumentPath}' in {project.Key}.");
-=======
         await ActOnDocumentInMultipleProjectsAsync(
             filePath,
             (project, textDocumentPath, cancellationToken) =>
             {
-                _logger.LogTrace("Updating document '{textDocumentPath}' in {projectKey}.", textDocumentPath, project.Key);
->>>>>>> fb408c6d
+                _logger.LogTrace($"Updating document '{textDocumentPath}' in {project.Key}.");
 
                 return _projectManager.UpdateAsync(
                     static (updater, state) => updater.DocumentChanged(state.key, state.textDocumentPath, state.sourceText),
