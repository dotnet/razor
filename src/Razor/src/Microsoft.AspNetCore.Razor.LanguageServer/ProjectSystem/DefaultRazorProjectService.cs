﻿// Copyright (c) .NET Foundation. All rights reserved.
// Licensed under the MIT license. See License.txt in the project root for license information.

using System;
using System.Collections.Immutable;
using System.Composition;
using System.Diagnostics;
using System.IO;
using System.Linq;
using System.Threading;
using System.Threading.Tasks;
using Microsoft.AspNetCore.Razor.Language;
using Microsoft.AspNetCore.Razor.LanguageServer.Common;
using Microsoft.AspNetCore.Razor.ProjectSystem;
using Microsoft.AspNetCore.Razor.Serialization;
using Microsoft.AspNetCore.Razor.Utilities;
using Microsoft.CodeAnalysis;
using Microsoft.CodeAnalysis.Razor;
using Microsoft.CodeAnalysis.Razor.Logging;
using Microsoft.CodeAnalysis.Razor.ProjectSystem;
using Microsoft.CodeAnalysis.Razor.Workspaces;
using Microsoft.CodeAnalysis.Text;
using Microsoft.Extensions.Logging;
using Microsoft.Extensions.Logging.Abstractions;

namespace Microsoft.AspNetCore.Razor.LanguageServer.ProjectSystem;

[Export(typeof(RazorProjectService)), Shared]
[method: ImportingConstructor]
internal class DefaultRazorProjectService(
    ProjectSnapshotManagerDispatcher projectSnapshotManagerDispatcher,
    RemoteTextLoaderFactory remoteTextLoaderFactory,
    ISnapshotResolver snapshotResolver,
    IDocumentVersionCache documentVersionCache,
    ProjectSnapshotManagerAccessor projectSnapshotManagerAccessor,
    [Import(AllowDefault = true)] ILoggerFactory? loggerFactory)
    : RazorProjectService
{
<<<<<<< HEAD
    private readonly ProjectSnapshotManagerAccessor _projectSnapshotManagerAccessor = projectSnapshotManagerAccessor ?? throw new ArgumentNullException(nameof(projectSnapshotManagerAccessor));
    private readonly ProjectSnapshotManagerDispatcher _projectSnapshotManagerDispatcher = projectSnapshotManagerDispatcher ?? throw new ArgumentNullException(nameof(projectSnapshotManagerDispatcher));
    private readonly RemoteTextLoaderFactory _remoteTextLoaderFactory = remoteTextLoaderFactory ?? throw new ArgumentNullException(nameof(remoteTextLoaderFactory));
    private readonly ISnapshotResolver _snapshotResolver = snapshotResolver ?? throw new ArgumentNullException(nameof(snapshotResolver));
    private readonly IDocumentVersionCache _documentVersionCache = documentVersionCache ?? throw new ArgumentNullException(nameof(documentVersionCache));
    private readonly ILogger _logger = loggerFactory?.CreateLogger<DefaultRazorProjectService>() ?? (ILogger)NullLogger.Instance;
=======
    private readonly ProjectSnapshotManagerAccessor _projectSnapshotManagerAccessor;
    private readonly ProjectSnapshotManagerDispatcher _projectSnapshotManagerDispatcher;
    private readonly RemoteTextLoaderFactory _remoteTextLoaderFactory;
    private readonly ISnapshotResolver _snapshotResolver;
    private readonly IDocumentVersionCache _documentVersionCache;
    private readonly ILogger _logger;

    public DefaultRazorProjectService(
        ProjectSnapshotManagerDispatcher projectSnapshotManagerDispatcher,
        RemoteTextLoaderFactory remoteTextLoaderFactory,
        ISnapshotResolver snapshotResolver,
        IDocumentVersionCache documentVersionCache,
        ProjectSnapshotManagerAccessor projectSnapshotManagerAccessor,
        IRazorLoggerFactory loggerFactory)
    {
        if (projectSnapshotManagerDispatcher is null)
        {
            throw new ArgumentNullException(nameof(projectSnapshotManagerDispatcher));
        }

        if (remoteTextLoaderFactory is null)
        {
            throw new ArgumentNullException(nameof(remoteTextLoaderFactory));
        }

        if (snapshotResolver is null)
        {
            throw new ArgumentNullException(nameof(snapshotResolver));
        }

        if (documentVersionCache is null)
        {
            throw new ArgumentNullException(nameof(documentVersionCache));
        }

        if (projectSnapshotManagerAccessor is null)
        {
            throw new ArgumentNullException(nameof(projectSnapshotManagerAccessor));
        }

        if (loggerFactory is null)
        {
            throw new ArgumentNullException(nameof(loggerFactory));
        }

        _projectSnapshotManagerDispatcher = projectSnapshotManagerDispatcher;
        _remoteTextLoaderFactory = remoteTextLoaderFactory;
        _snapshotResolver = snapshotResolver;
        _documentVersionCache = documentVersionCache;
        _projectSnapshotManagerAccessor = projectSnapshotManagerAccessor;
        _logger = loggerFactory.CreateLogger<DefaultRazorProjectService>();
    }
>>>>>>> 8936658e

    public override void AddDocument(string filePath)
    {
        _projectSnapshotManagerDispatcher.AssertDispatcherThread();

        var textDocumentPath = FilePathNormalizer.Normalize(filePath);

        var added = false;
        foreach (var projectSnapshot in _snapshotResolver.FindPotentialProjects(textDocumentPath))
        {
            added = true;
            AddDocumentToProject(projectSnapshot, textDocumentPath);
        }

        if (!added)
        {
            AddDocumentToProject(_snapshotResolver.GetMiscellaneousProject(), textDocumentPath);
        }

        void AddDocumentToProject(IProjectSnapshot projectSnapshot, string textDocumentPath)
        {
            if (projectSnapshot.GetDocument(FilePathNormalizer.Normalize(textDocumentPath)) is not null)
            {
                // Document already added. This usually occurs when VSCode has already pre-initialized
                // open documents and then we try to manually add all known razor documents.
                return;
            }

            var targetFilePath = textDocumentPath;
            var projectDirectory = FilePathNormalizer.GetNormalizedDirectoryName(projectSnapshot.FilePath);
            if (targetFilePath.StartsWith(projectDirectory, FilePathComparison.Instance))
            {
                // Make relative
                targetFilePath = textDocumentPath[projectDirectory.Length..];
            }

            // Representing all of our host documents with a re-normalized target path to workaround GetRelatedDocument limitations.
            var normalizedTargetFilePath = targetFilePath.Replace('/', '\\').TrimStart('\\');

            var hostDocument = new HostDocument(textDocumentPath, normalizedTargetFilePath);
            var textLoader = _remoteTextLoaderFactory.Create(textDocumentPath);

            var projectSnapshotManager = _projectSnapshotManagerAccessor.Instance;
            _logger.LogInformation("Adding document '{filePath}' to project '{projectKey}'.", filePath, projectSnapshot.Key);
            projectSnapshotManager.DocumentAdded(projectSnapshot.Key, hostDocument, textLoader);

            // Adding a document to a project could also happen because a target was added to a project, or we're moving a document
            // from Misc Project to a real one, and means the newly added document could actually already be open.
            // If it is, we need to make sure we start generating it so we're ready to handle requests that could start coming in.
            if (projectSnapshotManager.IsDocumentOpen(textDocumentPath) &&
                projectSnapshotManager.GetLoadedProject(projectSnapshot.Key) is { } project &&
                project.GetDocument(textDocumentPath) is { } document)
            {
                _ = document.GetGeneratedOutputAsync();
            }
        }
    }

    public override void OpenDocument(string filePath, SourceText sourceText, int version)
    {
        _projectSnapshotManagerDispatcher.AssertDispatcherThread();

        var textDocumentPath = FilePathNormalizer.Normalize(filePath);

        // We are okay to use the non-project-key overload of TryResolveDocument here because we really are just checking if the document
        // has been added to _any_ project. AddDocument will take care of adding to all of the necessary ones, and then below we ensure
        // we process them all too
        if (!_snapshotResolver.TryResolveDocumentInAnyProject(textDocumentPath, out _))
        {
            // Document hasn't been added. This usually occurs when VSCode trumps all other initialization
            // processes and pre-initializes already open documents.
            AddDocument(filePath);
        }

        ActOnDocumentInMultipleProjects(filePath, (projectSnapshot, textDocumentPath) =>
        {
            _logger.LogInformation("Opening document '{textDocumentPath}' in project '{projectKey}'.", textDocumentPath, projectSnapshot.Key);
            _projectSnapshotManagerAccessor.Instance.DocumentOpened(projectSnapshot.Key, textDocumentPath, sourceText);
        });

        // Use a separate loop, as the above call modified out projects, so we have to make sure we're operating on the latest snapshot
        ActOnDocumentInMultipleProjects(filePath, (projectSnapshot, textDocumentPath) =>
        {
            TrackDocumentVersion(projectSnapshot, textDocumentPath, version, startGenerating: true);
        });
    }

    public override void CloseDocument(string filePath)
    {
        _projectSnapshotManagerDispatcher.AssertDispatcherThread();

        ActOnDocumentInMultipleProjects(filePath, (projectSnapshot, textDocumentPath) =>
        {
            var textLoader = _remoteTextLoaderFactory.Create(filePath);
            _logger.LogInformation("Closing document '{textDocumentPath}' in project '{projectKey}'.", textDocumentPath, projectSnapshot.Key);
            _projectSnapshotManagerAccessor.Instance.DocumentClosed(projectSnapshot.Key, textDocumentPath, textLoader);
        });
    }

    public override void RemoveDocument(string filePath)
    {
        _projectSnapshotManagerDispatcher.AssertDispatcherThread();

        ActOnDocumentInMultipleProjects(filePath, (projectSnapshot, textDocumentPath) =>
        {
            if (!projectSnapshot.DocumentFilePaths.Contains(textDocumentPath, FilePathComparer.Instance))
            {
                _logger.LogInformation("Containing project is not tracking document '{filePath}'", textDocumentPath);
                return;
            }

            if (projectSnapshot.GetDocument(textDocumentPath) is not DocumentSnapshot documentSnapshot)
            {
                _logger.LogError("Containing project does not contain document '{filePath}'", textDocumentPath);
                return;
            }

            // If the document is open, we can't remove it, because we could still get a request for it, and that
            // request would fail. Instead we move it to the miscellaneous project, just like if we got notified of
            // a remove via the project.razor.bin
            if (_projectSnapshotManagerAccessor.Instance.IsDocumentOpen(textDocumentPath))
            {
                _logger.LogInformation("Moving document '{textDocumentPath}' from project '{projectKey}' to misc files because it is open.", textDocumentPath, projectSnapshot.Key);
                var miscellaneousProject = (ProjectSnapshot)_snapshotResolver.GetMiscellaneousProject();
                if (projectSnapshot != miscellaneousProject)
                {
                    MoveDocument(textDocumentPath, projectSnapshot, miscellaneousProject);
                }
            }
            else
            {
                _logger.LogInformation("Removing document '{textDocumentPath}' from project '{projectKey}'.", textDocumentPath, projectSnapshot.Key);
                _projectSnapshotManagerAccessor.Instance.DocumentRemoved(projectSnapshot.Key, documentSnapshot.State.HostDocument);
            }
        });
    }

    public override void UpdateDocument(string filePath, SourceText sourceText, int version)
    {
        _projectSnapshotManagerDispatcher.AssertDispatcherThread();

        ActOnDocumentInMultipleProjects(filePath, (project, textDocumentPath) =>
        {
            _logger.LogTrace("Updating document '{textDocumentPath}' in {projectKey}.", textDocumentPath, project.Key);
            _projectSnapshotManagerAccessor.Instance.DocumentChanged(project.Key, textDocumentPath, sourceText);
        });

        // Use a separate loop, as the above call modified out projects, so we have to make sure we're operating on the latest snapshot
        ActOnDocumentInMultipleProjects(filePath, (projectSnapshot, textDocumentPath) =>
        {
            TrackDocumentVersion(projectSnapshot, textDocumentPath, version, startGenerating: false);
        });
    }

    private void ActOnDocumentInMultipleProjects(string filePath, Action<IProjectSnapshot, string> action)
    {
        var textDocumentPath = FilePathNormalizer.Normalize(filePath);
        if (!_snapshotResolver.TryResolveAllProjects(textDocumentPath, out var projectSnapshots))
        {
            projectSnapshots = new[] { _snapshotResolver.GetMiscellaneousProject() };
        }

        foreach (var project in projectSnapshots)
        {
            action(project, textDocumentPath);
        }
    }

    public override ProjectKey AddProject(string filePath, string intermediateOutputPath, RazorConfiguration? configuration, string? rootNamespace, string displayName)
    {
        _projectSnapshotManagerDispatcher.AssertDispatcherThread();

        var normalizedPath = FilePathNormalizer.Normalize(filePath);
        var hostProject = new HostProject(normalizedPath, intermediateOutputPath, configuration ?? FallbackRazorConfiguration.Latest, rootNamespace, displayName);
        // ProjectAdded will no-op if the project already exists
        _projectSnapshotManagerAccessor.Instance.ProjectAdded(hostProject);

        _logger.LogInformation("Added project '{filePath}' with key {key} to project system.", filePath, hostProject.Key);

        TryMigrateMiscellaneousDocumentsToProject();

        return hostProject.Key;
    }

    public override void UpdateProject(
        ProjectKey projectKey,
        RazorConfiguration? configuration,
        string? rootNamespace,
        string displayName,
        ProjectWorkspaceState projectWorkspaceState,
        ImmutableArray<DocumentSnapshotHandle> documents)
    {
        _projectSnapshotManagerDispatcher.AssertDispatcherThread();

        var project = (ProjectSnapshot?)_projectSnapshotManagerAccessor.Instance.GetLoadedProject(projectKey);

        if (project is null)
        {
            // Never tracked the project to begin with, noop.
            _logger.LogInformation("Failed to update untracked project '{projectKey}'.", projectKey);
            return;
        }

        UpdateProjectDocuments(documents, project.Key);

        if (!projectWorkspaceState.Equals(ProjectWorkspaceState.Default))
        {
            _logger.LogInformation("Updating project '{key}' TagHelpers ({projectWorkspaceState.TagHelpers.Count}) and C# Language Version ({projectWorkspaceState.CSharpLanguageVersion}).",
                project.Key, projectWorkspaceState.TagHelpers.Length, projectWorkspaceState.CSharpLanguageVersion);
        }

        _projectSnapshotManagerAccessor.Instance.ProjectWorkspaceStateChanged(project.Key, projectWorkspaceState);

        var currentHostProject = project.HostProject;
        var currentConfiguration = currentHostProject.Configuration;
        if (currentConfiguration.ConfigurationName == configuration?.ConfigurationName &&
            currentHostProject.RootNamespace == rootNamespace)
        {
            _logger.LogTrace("Updating project '{key}'. The project is already using configuration '{configuration.ConfigurationName}' and root namespace '{rootNamespace}'.",
                project.Key, configuration.ConfigurationName, rootNamespace);
            return;
        }

        if (configuration is null)
        {
            configuration = FallbackRazorConfiguration.Latest;
            _logger.LogInformation("Updating project '{key}' to use the latest configuration ('{configuration.ConfigurationName}')'.", project.Key, configuration.ConfigurationName);
        }
        else if (currentConfiguration.ConfigurationName != configuration.ConfigurationName)
        {
            _logger.LogInformation("Updating project '{key}' to Razor configuration '{configuration.ConfigurationName}' with language version '{configuration.LanguageVersion}'.",
                project.Key, configuration.ConfigurationName, configuration.LanguageVersion);
        }

        if (currentHostProject.RootNamespace != rootNamespace)
        {
            _logger.LogInformation("Updating project '{key}''s root namespace to '{rootNamespace}'.", project.Key, rootNamespace);
        }

        var hostProject = new HostProject(project.FilePath, project.IntermediateOutputPath, configuration, rootNamespace, displayName);
        _projectSnapshotManagerAccessor.Instance.ProjectConfigurationChanged(hostProject);
    }

    private void UpdateProjectDocuments(ImmutableArray<DocumentSnapshotHandle> documents, ProjectKey projectKey)
    {
        _logger.LogDebug("UpdateProjectDocuments for {projectKey} with {documentCount} documents.", projectKey, documents.Length);

        var project = (ProjectSnapshot)_projectSnapshotManagerAccessor.Instance.GetLoadedProject(projectKey).AssumeNotNull();
        var currentHostProject = project.HostProject;
        var projectDirectory = FilePathNormalizer.GetNormalizedDirectoryName(project.FilePath);
        var documentMap = documents.ToDictionary(document => EnsureFullPath(document.FilePath, projectDirectory), FilePathComparer.Instance);
        var miscellaneousProject = (ProjectSnapshot)_snapshotResolver.GetMiscellaneousProject();

        // "Remove" any unnecessary documents by putting them into the misc project
        foreach (var documentFilePath in project.DocumentFilePaths)
        {
            if (documentMap.ContainsKey(documentFilePath))
            {
                // This document still exists in the updated project
                continue;
            }

            _logger.LogDebug("Document '{documentFilePath}' no longer exists in project '{projectKey}'. Moving to miscellaneous project.", documentFilePath, projectKey);

            MoveDocument(documentFilePath, project, miscellaneousProject);
        }

        project = (ProjectSnapshot)_projectSnapshotManagerAccessor.Instance.GetLoadedProject(projectKey).AssumeNotNull();

        // Update existing documents
        foreach (var documentFilePath in project.DocumentFilePaths)
        {
            if (!documentMap.TryGetValue(documentFilePath, out var documentHandle))
            {
                // Document exists in the project but not in the configured documents. Chances are the project configuration is from a fallback
                // configuration case (< 2.1) or the project isn't fully loaded yet.
                continue;
            }

            if (project.GetDocument(documentFilePath) is not DocumentSnapshot documentSnapshot)
            {
                continue;
            }

            var currentHostDocument = documentSnapshot.State.HostDocument;
            var newFilePath = EnsureFullPath(documentHandle.FilePath, projectDirectory);
            var newHostDocument = new HostDocument(newFilePath, documentHandle.TargetPath, documentHandle.FileKind);

            if (HostDocumentComparer.Instance.Equals(currentHostDocument, newHostDocument))
            {
                // Current and "new" host documents are equivalent
                continue;
            }

            _logger.LogTrace("Updating document '{newHostDocument.FilePath}''s file kind to '{newHostDocument.FileKind}' and target path to '{newHostDocument.TargetPath}'.",
                newHostDocument.FilePath, newHostDocument.FileKind, newHostDocument.TargetPath);

            _projectSnapshotManagerAccessor.Instance.DocumentRemoved(currentHostProject.Key, currentHostDocument);

            var remoteTextLoader = _remoteTextLoaderFactory.Create(newFilePath);
            _projectSnapshotManagerAccessor.Instance.DocumentAdded(currentHostProject.Key, newHostDocument, remoteTextLoader);
        }

        project = (ProjectSnapshot)_projectSnapshotManagerAccessor.Instance.GetLoadedProject(project.Key).AssumeNotNull();
        miscellaneousProject = (ProjectSnapshot)_snapshotResolver.GetMiscellaneousProject();

        // Add (or migrate from misc) any new documents
        foreach (var documentKvp in documentMap)
        {
            var documentFilePath = documentKvp.Key;
            if (project.DocumentFilePaths.Contains(documentFilePath, FilePathComparer.Instance))
            {
                // Already know about this document
                continue;
            }

            if (miscellaneousProject.DocumentFilePaths.Contains(documentFilePath, FilePathComparer.Instance))
            {
                MoveDocument(documentFilePath, miscellaneousProject, project);
            }
            else
            {
                var documentHandle = documentKvp.Value;
                var remoteTextLoader = _remoteTextLoaderFactory.Create(documentFilePath);
                var newHostDocument = new HostDocument(documentFilePath, documentHandle.TargetPath, documentHandle.FileKind);

                _logger.LogInformation("Adding new document '{documentFilePath}' to project '{key}'.", documentFilePath, currentHostProject.Key);
                _projectSnapshotManagerAccessor.Instance.DocumentAdded(currentHostProject.Key, newHostDocument, remoteTextLoader);
            }
        }
    }

    private void MoveDocument(string documentFilePath, IProjectSnapshot fromProject, ProjectSnapshot toProject)
    {
        Debug.Assert(fromProject.DocumentFilePaths.Contains(documentFilePath, FilePathComparer.Instance));
        Debug.Assert(!toProject.DocumentFilePaths.Contains(documentFilePath, FilePathComparer.Instance));

        if (fromProject.GetDocument(documentFilePath) is not DocumentSnapshot documentSnapshot)
        {
            return;
        }

        var currentHostDocument = documentSnapshot.State.HostDocument;

        var textLoader = new DocumentSnapshotTextLoader(documentSnapshot);
        var newHostDocument = new HostDocument(documentSnapshot.FilePath, documentSnapshot.TargetPath, documentSnapshot.FileKind);

        _logger.LogInformation("Moving '{documentFilePath}' from the '{fromProject.Key}' project to '{toProject.Key}' project.",
            documentFilePath, fromProject.Key, toProject.Key);
        _projectSnapshotManagerAccessor.Instance.DocumentRemoved(fromProject.Key, currentHostDocument);
        _projectSnapshotManagerAccessor.Instance.DocumentAdded(toProject.Key, newHostDocument, textLoader);
    }

    private static string EnsureFullPath(string filePath, string projectDirectory)
    {
        var normalizedFilePath = FilePathNormalizer.Normalize(filePath);
        if (!normalizedFilePath.StartsWith(projectDirectory, FilePathComparison.Instance))
        {
            var absolutePath = Path.Combine(projectDirectory, normalizedFilePath);
            normalizedFilePath = FilePathNormalizer.Normalize(absolutePath);
        }

        return normalizedFilePath;
    }

    // Internal for testing
    internal void TryMigrateDocumentsFromRemovedProject(IProjectSnapshot project)
    {
        _projectSnapshotManagerDispatcher.AssertDispatcherThread();

        var miscellaneousProject = _snapshotResolver.GetMiscellaneousProject();

        foreach (var documentFilePath in project.DocumentFilePaths)
        {
            if (project.GetDocument(documentFilePath) is not DocumentSnapshot documentSnapshot)
            {
                continue;
            }

            var toProject = _snapshotResolver.FindPotentialProjects(documentFilePath).FirstOrDefault()
                ?? miscellaneousProject;

            var textLoader = new DocumentSnapshotTextLoader(documentSnapshot);
            var defaultToProject = (ProjectSnapshot)toProject;
            var newHostDocument = new HostDocument(documentSnapshot.FilePath, documentSnapshot.TargetPath, documentSnapshot.FileKind);

            _logger.LogInformation("Migrating '{documentFilePath}' from the '{project.Key}' project to '{toProject.KEy}' project.",
                documentFilePath, project.Key, toProject.Key);
            _projectSnapshotManagerAccessor.Instance.DocumentAdded(defaultToProject.Key, newHostDocument, textLoader);
        }
    }

    // Internal for testing
    internal void TryMigrateMiscellaneousDocumentsToProject()
    {
        _projectSnapshotManagerDispatcher.AssertDispatcherThread();

        var miscellaneousProject = _snapshotResolver.GetMiscellaneousProject();

        foreach (var documentFilePath in miscellaneousProject.DocumentFilePaths)
        {
            var projectSnapshot = _snapshotResolver.FindPotentialProjects(documentFilePath).FirstOrDefault();
            if (projectSnapshot is null)
            {
                continue;
            }

            if (miscellaneousProject.GetDocument(documentFilePath) is not DocumentSnapshot documentSnapshot)
            {
                continue;
            }

            // Remove from miscellaneous project
            var defaultMiscProject = (ProjectSnapshot)miscellaneousProject;
            _projectSnapshotManagerAccessor.Instance.DocumentRemoved(defaultMiscProject.Key, documentSnapshot.State.HostDocument);

            // Add to new project

            var textLoader = new DocumentSnapshotTextLoader(documentSnapshot);
            var defaultProject = (ProjectSnapshot)projectSnapshot;
            var newHostDocument = new HostDocument(documentSnapshot.FilePath, documentSnapshot.TargetPath);
            _logger.LogInformation("Migrating '{documentFilePath}' from the '{miscellaneousProject.Key}' project to '{projectSnapshot.Key}' project.",
                documentFilePath, miscellaneousProject.Key, projectSnapshot.Key);
            _projectSnapshotManagerAccessor.Instance.DocumentAdded(defaultProject.Key, newHostDocument, textLoader);
        }
    }

    private void TrackDocumentVersion(IProjectSnapshot projectSnapshot, string textDocumentPath, int version, bool startGenerating)
    {
        if (projectSnapshot.GetDocument(FilePathNormalizer.Normalize(textDocumentPath)) is not { } documentSnapshot)
        {
            return;
        }

        _documentVersionCache.TrackDocumentVersion(documentSnapshot, version);

        if (startGenerating)
        {
            // Start generating the C# for the document so it can immediately be ready for incoming requests.
            _ = documentSnapshot.GetGeneratedOutputAsync();
        }
    }

    private class DelegatingTextLoader : TextLoader
    {
        private readonly IDocumentSnapshot _fromDocument;
        public DelegatingTextLoader(IDocumentSnapshot fromDocument)
        {
            _fromDocument = fromDocument ?? throw new ArgumentNullException(nameof(fromDocument));
        }
        public override async Task<TextAndVersion> LoadTextAndVersionAsync(
           LoadTextOptions options,
           CancellationToken cancellationToken)
        {
            var sourceText = await _fromDocument.GetTextAsync().ConfigureAwait(false);
            var version = await _fromDocument.GetTextVersionAsync().ConfigureAwait(false);
            var textAndVersion = TextAndVersion.Create(sourceText, version.GetNewerVersion());
            return textAndVersion;
        }
    }
}<|MERGE_RESOLUTION|>--- conflicted
+++ resolved
@@ -33,70 +33,15 @@
     ISnapshotResolver snapshotResolver,
     IDocumentVersionCache documentVersionCache,
     ProjectSnapshotManagerAccessor projectSnapshotManagerAccessor,
-    [Import(AllowDefault = true)] ILoggerFactory? loggerFactory)
+    IRazorLoggerFactory loggerFactory)
     : RazorProjectService
 {
-<<<<<<< HEAD
     private readonly ProjectSnapshotManagerAccessor _projectSnapshotManagerAccessor = projectSnapshotManagerAccessor ?? throw new ArgumentNullException(nameof(projectSnapshotManagerAccessor));
     private readonly ProjectSnapshotManagerDispatcher _projectSnapshotManagerDispatcher = projectSnapshotManagerDispatcher ?? throw new ArgumentNullException(nameof(projectSnapshotManagerDispatcher));
     private readonly RemoteTextLoaderFactory _remoteTextLoaderFactory = remoteTextLoaderFactory ?? throw new ArgumentNullException(nameof(remoteTextLoaderFactory));
     private readonly ISnapshotResolver _snapshotResolver = snapshotResolver ?? throw new ArgumentNullException(nameof(snapshotResolver));
     private readonly IDocumentVersionCache _documentVersionCache = documentVersionCache ?? throw new ArgumentNullException(nameof(documentVersionCache));
-    private readonly ILogger _logger = loggerFactory?.CreateLogger<DefaultRazorProjectService>() ?? (ILogger)NullLogger.Instance;
-=======
-    private readonly ProjectSnapshotManagerAccessor _projectSnapshotManagerAccessor;
-    private readonly ProjectSnapshotManagerDispatcher _projectSnapshotManagerDispatcher;
-    private readonly RemoteTextLoaderFactory _remoteTextLoaderFactory;
-    private readonly ISnapshotResolver _snapshotResolver;
-    private readonly IDocumentVersionCache _documentVersionCache;
-    private readonly ILogger _logger;
-
-    public DefaultRazorProjectService(
-        ProjectSnapshotManagerDispatcher projectSnapshotManagerDispatcher,
-        RemoteTextLoaderFactory remoteTextLoaderFactory,
-        ISnapshotResolver snapshotResolver,
-        IDocumentVersionCache documentVersionCache,
-        ProjectSnapshotManagerAccessor projectSnapshotManagerAccessor,
-        IRazorLoggerFactory loggerFactory)
-    {
-        if (projectSnapshotManagerDispatcher is null)
-        {
-            throw new ArgumentNullException(nameof(projectSnapshotManagerDispatcher));
-        }
-
-        if (remoteTextLoaderFactory is null)
-        {
-            throw new ArgumentNullException(nameof(remoteTextLoaderFactory));
-        }
-
-        if (snapshotResolver is null)
-        {
-            throw new ArgumentNullException(nameof(snapshotResolver));
-        }
-
-        if (documentVersionCache is null)
-        {
-            throw new ArgumentNullException(nameof(documentVersionCache));
-        }
-
-        if (projectSnapshotManagerAccessor is null)
-        {
-            throw new ArgumentNullException(nameof(projectSnapshotManagerAccessor));
-        }
-
-        if (loggerFactory is null)
-        {
-            throw new ArgumentNullException(nameof(loggerFactory));
-        }
-
-        _projectSnapshotManagerDispatcher = projectSnapshotManagerDispatcher;
-        _remoteTextLoaderFactory = remoteTextLoaderFactory;
-        _snapshotResolver = snapshotResolver;
-        _documentVersionCache = documentVersionCache;
-        _projectSnapshotManagerAccessor = projectSnapshotManagerAccessor;
-        _logger = loggerFactory.CreateLogger<DefaultRazorProjectService>();
-    }
->>>>>>> 8936658e
+    private readonly ILogger _logger = loggerFactory.CreateLogger<DefaultRazorProjectService>();
 
     public override void AddDocument(string filePath)
     {
