--- conflicted
+++ resolved
@@ -994,127 +994,4 @@
 
         return tagHelperSpans;
     }
-
-    private static IReadOnlyList<ClassifiedSpanInternal> GetClassifiedSpans(RazorCodeDocument document)
-    {
-        // Since this service is called so often, we get a good performance improvement by caching these values
-        // for this code document. If the document changes, as the user types, then the document instance will be
-        // different, so we don't need to worry about invalidating the cache.
-        var classifiedSpans = (IReadOnlyList<ClassifiedSpanInternal>)document.Items[typeof(ClassifiedSpanInternal)];
-        if (classifiedSpans is null)
-        {
-            var syntaxTree = document.GetSyntaxTree();
-
-            var visitor = new ClassifiedSpanVisitor(syntaxTree.Source);
-            visitor.Visit(syntaxTree.Root);
-            classifiedSpans = visitor.ClassifiedSpans;
-
-            document.Items[typeof(ClassifiedSpanInternal)] = classifiedSpans;
-        }
-
-        return classifiedSpans;
-    }
-
-    private static IReadOnlyList<TagHelperSpanInternal> GetTagHelperSpans(RazorCodeDocument document)
-    {
-        // Since this service is called so often, we get a good performance improvement by caching these values
-        // for this code document. If the document changes, as the user types, then the document instance will be
-        // different, so we don't need to worry about invalidating the cache.
-        var tagHelperSpans = (IReadOnlyList<TagHelperSpanInternal>)document.Items[typeof(TagHelperSpanInternal)];
-        if (tagHelperSpans is null)
-        {
-            var syntaxTree = document.GetSyntaxTree();
-
-            var visitor = new TagHelperSpanVisitor(syntaxTree.Source);
-            visitor.Visit(syntaxTree.Root);
-            tagHelperSpans = visitor.TagHelperSpans;
-
-            document.Items[typeof(TagHelperSpanInternal)] = tagHelperSpans;
-        }
-
-        return tagHelperSpans;
-    }
-<<<<<<< HEAD
-=======
-
-    private static IReadOnlyList<ClassifiedSpanInternal> GetClassifiedSpans(RazorCodeDocument document)
-    {
-        // Since this service is called so often, we get a good performance improvement by caching these values
-        // for this code document. If the document changes, as the user types, then the document instance will be
-        // different, so we don't need to worry about invalidating the cache.
-        var classifiedSpans = (IReadOnlyList<ClassifiedSpanInternal>)document.Items[typeof(ClassifiedSpanInternal)];
-        if (classifiedSpans is null)
-        {
-            var syntaxTree = document.GetSyntaxTree();
-
-            var visitor = new ClassifiedSpanVisitor(syntaxTree.Source);
-            visitor.Visit(syntaxTree.Root);
-            classifiedSpans = visitor.ClassifiedSpans;
-
-            document.Items[typeof(ClassifiedSpanInternal)] = classifiedSpans;
-        }
-
-        return classifiedSpans;
-    }
-
-    private static IReadOnlyList<TagHelperSpanInternal> GetTagHelperSpans(RazorCodeDocument document)
-    {
-        // Since this service is called so often, we get a good performance improvement by caching these values
-        // for this code document. If the document changes, as the user types, then the document instance will be
-        // different, so we don't need to worry about invalidating the cache.
-        var tagHelperSpans = (IReadOnlyList<TagHelperSpanInternal>)document.Items[typeof(TagHelperSpanInternal)];
-        if (tagHelperSpans is null)
-        {
-            var syntaxTree = document.GetSyntaxTree();
-
-            var visitor = new TagHelperSpanVisitor(syntaxTree.Source);
-            visitor.Visit(syntaxTree.Root);
-            tagHelperSpans = visitor.TagHelperSpans;
-
-            document.Items[typeof(TagHelperSpanInternal)] = tagHelperSpans;
-        }
-
-        return tagHelperSpans;
-    }
-
-    private static IReadOnlyList<ClassifiedSpanInternal> GetClassifiedSpans(RazorCodeDocument document)
-    {
-        // Since this service is called so often, we get a good performance improvement by caching these values
-        // for this code document. If the document changes, as the user types, then the document instance will be
-        // different, so we don't need to worry about invalidating the cache.
-        var classifiedSpans = (IReadOnlyList<ClassifiedSpanInternal>)document.Items[typeof(ClassifiedSpanInternal)];
-        if (classifiedSpans is null)
-        {
-            var syntaxTree = document.GetSyntaxTree();
-
-            var visitor = new ClassifiedSpanVisitor(syntaxTree.Source);
-            visitor.Visit(syntaxTree.Root);
-            classifiedSpans = visitor.ClassifiedSpans;
-
-            document.Items[typeof(ClassifiedSpanInternal)] = classifiedSpans;
-        }
-
-        return classifiedSpans;
-    }
-
-    private static IReadOnlyList<TagHelperSpanInternal> GetTagHelperSpans(RazorCodeDocument document)
-    {
-        // Since this service is called so often, we get a good performance improvement by caching these values
-        // for this code document. If the document changes, as the user types, then the document instance will be
-        // different, so we don't need to worry about invalidating the cache.
-        var tagHelperSpans = (IReadOnlyList<TagHelperSpanInternal>)document.Items[typeof(TagHelperSpanInternal)];
-        if (tagHelperSpans is null)
-        {
-            var syntaxTree = document.GetSyntaxTree();
-
-            var visitor = new TagHelperSpanVisitor(syntaxTree.Source);
-            visitor.Visit(syntaxTree.Root);
-            tagHelperSpans = visitor.TagHelperSpans;
-
-            document.Items[typeof(TagHelperSpanInternal)] = tagHelperSpans;
-        }
-
-        return tagHelperSpans;
-    }
->>>>>>> 1daff1a6
 }