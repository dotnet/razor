--- conflicted
+++ resolved
@@ -53,13 +53,9 @@
 
     protected override bool PreferCSharpOverHtmlIfPossible => true;
 
-<<<<<<< HEAD
-    protected override Task<IDelegatedParams?> CreateDelegatedParamsAsync(ReferenceParams request, RazorRequestContext requestContext, DocumentPositionInfo positionInfo, CancellationToken cancellationToken)
-=======
     protected override IProjectionStrategy ProjectionStrategy => PreferAttributeNameProjectionStrategy.Instance;
 
-    protected override Task<IDelegatedParams?> CreateDelegatedParamsAsync(ReferenceParams request, RazorRequestContext requestContext, Projection projection, CancellationToken cancellationToken)
->>>>>>> 11cad1bf
+    protected override Task<IDelegatedParams?> CreateDelegatedParamsAsync(ReferenceParams request, RazorRequestContext requestContext, DocumentPositionInfo positionInfo, CancellationToken cancellationToken)
     {
         // HTML doesn't need to do FAR
         if (positionInfo.LanguageKind != RazorLanguageKind.CSharp)
