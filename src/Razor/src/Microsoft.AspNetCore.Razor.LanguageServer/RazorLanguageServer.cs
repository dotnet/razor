--- conflicted
+++ resolved
@@ -201,13 +201,9 @@
                         services.AddSingleton<RazorOnAutoInsertProvider, CloseRazorCommentOnAutoInsertProvider>();
                         services.AddSingleton<RazorOnAutoInsertProvider, CloseTextTagOnAutoInsertProvider>();
                         services.AddSingleton<RazorOnAutoInsertProvider, AutoClosingTagOnAutoInsertProvider>();
-<<<<<<< HEAD
-                        services.AddSingleton<RazorOnAutoInsertProvider, AttributeSnippetOnAutoInsertProvider>();
-=======
 
                         // Disabling equals => `="|"` OnAutoInsert support until dynamic overtyping is a thing: https://github.com/dotnet/aspnetcore/issues/33677
                         // services.AddSingleton<RazorOnAutoInsertProvider, AttributeSnippetOnAutoInsertProvider>();
->>>>>>> ef53012b
 
                         // Formatting
                         services.AddSingleton<RazorFormattingService, DefaultRazorFormattingService>();
