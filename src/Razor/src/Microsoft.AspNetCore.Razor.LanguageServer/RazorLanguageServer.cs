﻿// Copyright (c) .NET Foundation. All rights reserved.
// Licensed under the MIT license. See License.txt in the project root for license information.

using System;
using Microsoft.AspNetCore.Razor.LanguageServer.AutoInsert;
using Microsoft.AspNetCore.Razor.LanguageServer.ColorPresentation;
using Microsoft.AspNetCore.Razor.LanguageServer.Debugging;
using Microsoft.AspNetCore.Razor.LanguageServer.Definition;
using Microsoft.AspNetCore.Razor.LanguageServer.DocumentColor;
using Microsoft.AspNetCore.Razor.LanguageServer.DocumentHighlighting;
using Microsoft.AspNetCore.Razor.LanguageServer.DocumentSymbol;
using Microsoft.AspNetCore.Razor.LanguageServer.EndpointContracts;
using Microsoft.AspNetCore.Razor.LanguageServer.Extensions;
using Microsoft.AspNetCore.Razor.LanguageServer.FindAllReferences;
using Microsoft.AspNetCore.Razor.LanguageServer.Folding;
using Microsoft.AspNetCore.Razor.LanguageServer.Hosting;
using Microsoft.AspNetCore.Razor.LanguageServer.Implementation;
using Microsoft.AspNetCore.Razor.LanguageServer.InlayHints;
using Microsoft.AspNetCore.Razor.LanguageServer.LinkedEditingRange;
using Microsoft.AspNetCore.Razor.LanguageServer.MapCode;
using Microsoft.AspNetCore.Razor.LanguageServer.ProjectContexts;
using Microsoft.AspNetCore.Razor.LanguageServer.ProjectSystem;
using Microsoft.AspNetCore.Razor.LanguageServer.Refactoring;
using Microsoft.AspNetCore.Razor.LanguageServer.SignatureHelp;
using Microsoft.AspNetCore.Razor.LanguageServer.WrapWithTag;
using Microsoft.AspNetCore.Razor.Telemetry;
using Microsoft.CodeAnalysis.Razor;
using Microsoft.CodeAnalysis.Razor.Logging;
using Microsoft.CodeAnalysis.Razor.Workspaces;
using Microsoft.CommonLanguageServerProtocol.Framework;
using Microsoft.Extensions.DependencyInjection;
using Microsoft.Extensions.DependencyInjection.Extensions;
using Newtonsoft.Json;
using StreamJsonRpc;

namespace Microsoft.AspNetCore.Razor.LanguageServer;

internal partial class RazorLanguageServer : AbstractLanguageServer<RazorRequestContext>
{
    private readonly JsonRpc _jsonRpc;
    private readonly ILoggerFactory _loggerFactory;
    private readonly LanguageServerFeatureOptions? _featureOptions;
    private readonly Action<IServiceCollection>? _configureServer;
    private readonly RazorLSPOptions _lspOptions;
    private readonly ILspServerActivationTracker? _lspServerActivationTracker;
    private readonly ITelemetryReporter _telemetryReporter;
    private readonly ClientConnection _clientConnection;

    // Cached for testing
    private AbstractHandlerProvider? _handlerProvider;

    public RazorLanguageServer(
        JsonRpc jsonRpc,
        JsonSerializer serializer,
        ILoggerFactory loggerFactory,
        LanguageServerFeatureOptions? featureOptions,
        Action<IServiceCollection>? configureServer,
        RazorLSPOptions? lspOptions,
        ILspServerActivationTracker? lspServerActivationTracker,
        ITelemetryReporter telemetryReporter)
        : base(jsonRpc, serializer, CreateILspLogger(loggerFactory, telemetryReporter))
    {
        _jsonRpc = jsonRpc;
        _loggerFactory = loggerFactory;
        _featureOptions = featureOptions;
        _configureServer = configureServer;
        _lspOptions = lspOptions ?? RazorLSPOptions.Default;
        _lspServerActivationTracker = lspServerActivationTracker;
        _telemetryReporter = telemetryReporter;

        _clientConnection = new ClientConnection(_jsonRpc);

        Initialize();
    }

    private static ILspLogger CreateILspLogger(ILoggerFactory loggerFactory, ITelemetryReporter telemetryReporter)
    {
        return new ClaspLoggingBridge(loggerFactory, telemetryReporter);
    }

    protected override IRequestExecutionQueue<RazorRequestContext> ConstructRequestExecutionQueue()
    {
        var handlerProvider = this.HandlerProvider;
        var queue = new RazorRequestExecutionQueue(this, _logger, handlerProvider);
        queue.Start();

        return queue;
    }

    protected override ILspServices ConstructLspServices()
    {
        var services = new ServiceCollection();

        var loggerFactoryWrapper = new LoggerFactoryWrapper(_loggerFactory);
        // Wrap the logger factory so that we can add [LSP] to the start of all the categories
        services.AddSingleton<ILoggerFactory>(loggerFactoryWrapper);

        if (_configureServer is not null)
        {
            _configureServer(services);
        }

        services.AddSingleton<IClientConnection>(_clientConnection);

        // Add the logger as a service in case anything in CLaSP pulls it out to do logging
        services.AddSingleton<ILspLogger>(_logger);

<<<<<<< HEAD
        services.AddSingleton<IErrorReporter, LanguageServerErrorReporter>();
=======
        if (_projectSnapshotManagerDispatcher is null)
        {
            services.AddSingleton<ProjectSnapshotManagerDispatcher, LSPProjectSnapshotManagerDispatcher>();
        }
        else
        {
            services.AddSingleton<ProjectSnapshotManagerDispatcher>(_projectSnapshotManagerDispatcher);
        }
>>>>>>> 097bb8d7

        services.AddSingleton<IAdhocWorkspaceFactory, AdhocWorkspaceFactory>();
        services.AddSingleton<IWorkspaceProvider, LspWorkspaceProvider>();

        var featureOptions = _featureOptions ?? new DefaultLanguageServerFeatureOptions();
        services.AddSingleton(featureOptions);

        services.AddSingleton<IFilePathService, LSPFilePathService>();

        services.AddLifeCycleServices(this, _clientConnection, _lspServerActivationTracker);

        services.AddDiagnosticServices();
        services.AddSemanticTokensServices(featureOptions);
        services.AddDocumentManagementServices(featureOptions);
        services.AddCompletionServices(featureOptions);
        services.AddFormattingServices();
        services.AddCodeActionsServices();
        services.AddOptionsServices(_lspOptions);
        services.AddHoverServices();
        services.AddTextDocumentServices();

        // Auto insert
        services.AddSingleton<IOnAutoInsertProvider, CloseTextTagOnAutoInsertProvider>();
        services.AddSingleton<IOnAutoInsertProvider, AutoClosingTagOnAutoInsertProvider>();

        // Folding Range Providers
        services.AddSingleton<IRazorFoldingRangeProvider, RazorCodeBlockFoldingProvider>();
        services.AddSingleton<IRazorFoldingRangeProvider, SectionDirectiveFoldingProvider>();
        services.AddSingleton<IRazorFoldingRangeProvider, UsingsFoldingRangeProvider>();

        // Other
        services.AddSingleton<WorkspaceDirectoryPathResolver, DefaultWorkspaceDirectoryPathResolver>();
        services.AddSingleton<RazorComponentSearchEngine, DefaultRazorComponentSearchEngine>();

        // Get the DefaultSession for telemetry. This is set by VS with
        // TelemetryService.SetDefaultSession and provides the correct
        // appinsights keys etc
        services.AddSingleton<ITelemetryReporter>(_telemetryReporter);

        // Defaults: For when the caller hasn't provided them through the `configure` action.
        services.TryAddSingleton<HostServicesProvider, DefaultHostServicesProvider>();

        AddHandlers(services, featureOptions);

        var lspServices = new LspServices(services);

        return lspServices;

        static void AddHandlers(IServiceCollection services, LanguageServerFeatureOptions featureOptions)
        {
            // Not calling AddHandler because we want to register this endpoint as an IOnInitialized too
            services.AddSingleton<RazorConfigurationEndpoint>();
            services.AddSingleton<IMethodHandler, RazorConfigurationEndpoint>(s => s.GetRequiredService<RazorConfigurationEndpoint>());
            // Transient because it should only be used once and I'm hoping it doesn't stick around.
            services.AddTransient<IOnInitialized>(sp => sp.GetRequiredService<RazorConfigurationEndpoint>());

            services.AddHandlerWithCapabilities<ImplementationEndpoint>();
            services.AddHandlerWithCapabilities<SignatureHelpEndpoint>();
            services.AddHandlerWithCapabilities<DocumentHighlightEndpoint>();
            services.AddHandlerWithCapabilities<OnAutoInsertEndpoint>();

            // Project system info handler
            if (featureOptions.UseProjectConfigurationEndpoint)
            {
                services.AddHandler<ProjectInfoEndpoint>();
            }
            else
            {
                services.AddHandler<MonitorProjectConfigurationFilePathEndpoint>();
            }

            services.AddHandlerWithCapabilities<RenameEndpoint>();
            services.AddHandlerWithCapabilities<DefinitionEndpoint>();
            services.AddHandlerWithCapabilities<LinkedEditingRangeEndpoint>();
            services.AddHandler<WrapWithTagEndpoint>();
            services.AddHandler<RazorBreakpointSpanEndpoint>();
            services.AddHandler<RazorProximityExpressionsEndpoint>();

            services.AddHandlerWithCapabilities<DocumentColorEndpoint>();
            services.AddSingleton<IDocumentColorService, DocumentColorService>();

            services.AddHandler<ColorPresentationEndpoint>();
            services.AddHandlerWithCapabilities<FoldingRangeEndpoint>();
            services.AddHandlerWithCapabilities<ValidateBreakpointRangeEndpoint>();
            services.AddHandlerWithCapabilities<FindAllReferencesEndpoint>();
            services.AddHandlerWithCapabilities<ProjectContextsEndpoint>();
            services.AddHandlerWithCapabilities<DocumentSymbolEndpoint>();
            services.AddHandlerWithCapabilities<MapCodeEndpoint>();

            services.AddSingleton<IInlayHintService, InlayHintService>();

            services.AddHandlerWithCapabilities<InlayHintEndpoint>();
            services.AddHandler<InlayHintResolveEndpoint>();
        }
    }

    protected override AbstractHandlerProvider HandlerProvider
    {
        get
        {
            _handlerProvider ??= base.HandlerProvider;

            return _handlerProvider;
        }
    }

    internal T GetRequiredService<T>() where T : notnull
    {
        var lspServices = GetLspServices();

        return lspServices.GetRequiredService<T>();
    }

    // Internal for testing
    internal new TestAccessor GetTestAccessor()
    {
        return new TestAccessor(this);
    }

    internal new class TestAccessor
    {
        private RazorLanguageServer _server;

        public TestAccessor(RazorLanguageServer server)
        {
            _server = server;
        }

        public AbstractHandlerProvider HandlerProvider => _server.HandlerProvider;

        public RazorRequestExecutionQueue GetRequestExecutionQueue()
        {
            return (RazorRequestExecutionQueue)_server.GetRequestExecutionQueue();
        }
    }
}<|MERGE_RESOLUTION|>--- conflicted
+++ resolved
@@ -105,19 +105,6 @@
         // Add the logger as a service in case anything in CLaSP pulls it out to do logging
         services.AddSingleton<ILspLogger>(_logger);
 
-<<<<<<< HEAD
-        services.AddSingleton<IErrorReporter, LanguageServerErrorReporter>();
-=======
-        if (_projectSnapshotManagerDispatcher is null)
-        {
-            services.AddSingleton<ProjectSnapshotManagerDispatcher, LSPProjectSnapshotManagerDispatcher>();
-        }
-        else
-        {
-            services.AddSingleton<ProjectSnapshotManagerDispatcher>(_projectSnapshotManagerDispatcher);
-        }
->>>>>>> 097bb8d7
-
         services.AddSingleton<IAdhocWorkspaceFactory, AdhocWorkspaceFactory>();
         services.AddSingleton<IWorkspaceProvider, LspWorkspaceProvider>();
 
