﻿// Copyright (c) .NET Foundation. All rights reserved.
// Licensed under the MIT license. See License.txt in the project root for license information.

using System;
using System.Text.Json;
using Microsoft.AspNetCore.Razor.LanguageServer.AutoInsert;
using Microsoft.AspNetCore.Razor.LanguageServer.ColorPresentation;
using Microsoft.AspNetCore.Razor.LanguageServer.Debugging;
using Microsoft.AspNetCore.Razor.LanguageServer.Definition;
using Microsoft.AspNetCore.Razor.LanguageServer.DocumentColor;
using Microsoft.AspNetCore.Razor.LanguageServer.DocumentHighlighting;
using Microsoft.AspNetCore.Razor.LanguageServer.DocumentSymbols;
using Microsoft.AspNetCore.Razor.LanguageServer.EndpointContracts;
using Microsoft.AspNetCore.Razor.LanguageServer.Extensions;
using Microsoft.AspNetCore.Razor.LanguageServer.FindAllReferences;
using Microsoft.AspNetCore.Razor.LanguageServer.Folding;
using Microsoft.AspNetCore.Razor.LanguageServer.Hosting;
using Microsoft.AspNetCore.Razor.LanguageServer.Implementation;
using Microsoft.AspNetCore.Razor.LanguageServer.InlayHints;
using Microsoft.AspNetCore.Razor.LanguageServer.LinkedEditingRange;
using Microsoft.AspNetCore.Razor.LanguageServer.MapCode;
using Microsoft.AspNetCore.Razor.LanguageServer.ProjectContexts;
using Microsoft.AspNetCore.Razor.LanguageServer.Refactoring;
using Microsoft.AspNetCore.Razor.LanguageServer.SignatureHelp;
using Microsoft.AspNetCore.Razor.LanguageServer.WrapWithTag;
using Microsoft.AspNetCore.Razor.Telemetry;
using Microsoft.CodeAnalysis.Razor.FoldingRanges;
using Microsoft.CodeAnalysis.Razor.GoToDefinition;
using Microsoft.CodeAnalysis.Razor.Logging;
<<<<<<< HEAD
using Microsoft.CodeAnalysis.Razor.Protocol.DocumentSymbols;
=======
using Microsoft.CodeAnalysis.Razor.Rename;
>>>>>>> d38698fa
using Microsoft.CodeAnalysis.Razor.Workspaces;
using Microsoft.CommonLanguageServerProtocol.Framework;
using Microsoft.Extensions.DependencyInjection;
using Microsoft.Extensions.DependencyInjection.Extensions;
using StreamJsonRpc;

namespace Microsoft.AspNetCore.Razor.LanguageServer;

internal partial class RazorLanguageServer : SystemTextJsonLanguageServer<RazorRequestContext>, IDisposable
{
    private readonly JsonRpc _jsonRpc;
    private readonly ILoggerFactory _loggerFactory;
    private readonly LanguageServerFeatureOptions? _featureOptions;
    private readonly Action<IServiceCollection>? _configureServices;
    private readonly RazorLSPOptions _lspOptions;
    private readonly ILspServerActivationTracker? _lspServerActivationTracker;
    private readonly ITelemetryReporter _telemetryReporter;
    private readonly ClientConnection _clientConnection;

    private AbstractHandlerProvider? _handlerProvider;

    public RazorLanguageServer(
        JsonRpc jsonRpc,
        JsonSerializerOptions options,
        ILoggerFactory loggerFactory,
        LanguageServerFeatureOptions? featureOptions,
        Action<IServiceCollection>? configureServices,
        RazorLSPOptions? lspOptions,
        ILspServerActivationTracker? lspServerActivationTracker,
        ITelemetryReporter telemetryReporter)
        : base(jsonRpc, options, CreateILspLogger(loggerFactory, telemetryReporter))
    {
        _jsonRpc = jsonRpc;
        _loggerFactory = loggerFactory;
        _featureOptions = featureOptions;
        _configureServices = configureServices;
        _lspOptions = lspOptions ?? RazorLSPOptions.Default;
        _lspServerActivationTracker = lspServerActivationTracker;
        _telemetryReporter = telemetryReporter;

        _clientConnection = new ClientConnection(_jsonRpc);

        Initialize();
    }

    public void Dispose()
    {
        _jsonRpc.Dispose();
    }

    private static ILspLogger CreateILspLogger(ILoggerFactory loggerFactory, ITelemetryReporter telemetryReporter)
    {
        return new ClaspLoggingBridge(loggerFactory, telemetryReporter);
    }

    // We override this to ensure that base.HandlerProvider is only called once.
    // CLaSP currently does not cache the result of this property, though it probably should.
    protected override AbstractHandlerProvider HandlerProvider
        => _handlerProvider ??= base.HandlerProvider;

    protected override IRequestExecutionQueue<RazorRequestContext> ConstructRequestExecutionQueue()
    {
        var handlerProvider = HandlerProvider;
        var queue = new RazorRequestExecutionQueue(this, Logger, handlerProvider);
        queue.Start();

        return queue;
    }

    protected override ILspServices ConstructLspServices()
    {
        var services = new ServiceCollection();

        var loggerFactoryWrapper = new LoggerFactoryWrapper(_loggerFactory);
        // Wrap the logger factory so that we can add [LSP] to the start of all the categories
        services.AddSingleton<ILoggerFactory>(loggerFactoryWrapper);

        if (_configureServices is not null)
        {
            _configureServices(services);
        }

        services.AddSingleton<IClientConnection>(_clientConnection);

        // Add the logger as a service in case anything in CLaSP pulls it out to do logging
        services.AddSingleton<ILspLogger>(Logger);

        services.AddSingleton<IAdhocWorkspaceFactory, AdhocWorkspaceFactory>();
        services.AddSingleton<IWorkspaceProvider, LspWorkspaceProvider>();

        var featureOptions = _featureOptions ?? new DefaultLanguageServerFeatureOptions();
        services.AddSingleton(featureOptions);

        services.AddSingleton<IFilePathService, LSPFilePathService>();

        services.AddLifeCycleServices(this, _clientConnection, _lspServerActivationTracker);

        services.AddDiagnosticServices();
        services.AddSemanticTokensServices(featureOptions);
        services.AddDocumentManagementServices(featureOptions);
        services.AddCompletionServices();
        services.AddFormattingServices();
        services.AddCodeActionsServices();
        services.AddOptionsServices(_lspOptions);
        services.AddHoverServices();
        services.AddTextDocumentServices(featureOptions);

        // Auto insert
        services.AddSingleton<IOnAutoInsertProvider, CloseTextTagOnAutoInsertProvider>();
        services.AddSingleton<IOnAutoInsertProvider, AutoClosingTagOnAutoInsertProvider>();

        if (!featureOptions.UseRazorCohostServer)
        {
            // Folding Range Providers
            services.AddSingleton<IRazorFoldingRangeProvider, RazorCodeBlockFoldingProvider>();
            services.AddSingleton<IRazorFoldingRangeProvider, RazorCSharpStatementFoldingProvider>();
            services.AddSingleton<IRazorFoldingRangeProvider, RazorCSharpStatementKeywordFoldingProvider>();
            services.AddSingleton<IRazorFoldingRangeProvider, SectionDirectiveFoldingProvider>();
            services.AddSingleton<IRazorFoldingRangeProvider, UsingsFoldingRangeProvider>();

            services.AddSingleton<IFoldingRangeService, FoldingRangeService>();
        }

        // Other
        services.AddSingleton<IRazorComponentSearchEngine, RazorComponentSearchEngine>();

        // Get the DefaultSession for telemetry. This is set by VS with
        // TelemetryService.SetDefaultSession and provides the correct
        // appinsights keys etc
        services.AddSingleton<ITelemetryReporter>(_telemetryReporter);

        // Defaults: For when the caller hasn't provided them through the `configure` action.
        services.TryAddSingleton<IHostServicesProvider, DefaultHostServicesProvider>();

        AddHandlers(services, featureOptions);

        var lspServices = new LspServices(services);

        return lspServices;

        static void AddHandlers(IServiceCollection services, LanguageServerFeatureOptions featureOptions)
        {
            // Not calling AddHandler because we want to register this endpoint as an IOnInitialized too
            services.AddSingleton<RazorConfigurationEndpoint>();
            services.AddSingleton<IMethodHandler, RazorConfigurationEndpoint>(s => s.GetRequiredService<RazorConfigurationEndpoint>());
            // Transient because it should only be used once and I'm hoping it doesn't stick around.
            services.AddTransient<IOnInitialized>(sp => sp.GetRequiredService<RazorConfigurationEndpoint>());

            services.AddHandlerWithCapabilities<ImplementationEndpoint>();
            services.AddHandlerWithCapabilities<OnAutoInsertEndpoint>();

            if (!featureOptions.UseRazorCohostServer)
            {
                services.AddSingleton<IRazorComponentDefinitionService, RazorComponentDefinitionService>();
                services.AddHandlerWithCapabilities<DefinitionEndpoint>();

                services.AddSingleton<IRenameService, RenameService>();
                services.AddHandlerWithCapabilities<RenameEndpoint>();

                services.AddHandlerWithCapabilities<DocumentHighlightEndpoint>();
                services.AddHandlerWithCapabilities<SignatureHelpEndpoint>();
                services.AddHandlerWithCapabilities<LinkedEditingRangeEndpoint>();
                services.AddHandlerWithCapabilities<FoldingRangeEndpoint>();

                services.AddSingleton<IInlayHintService, InlayHintService>();
                services.AddHandlerWithCapabilities<InlayHintEndpoint>();
                services.AddHandler<InlayHintResolveEndpoint>();

<<<<<<< HEAD
                services.AddHandlerWithCapabilities<DocumentSymbolEndpoint>();
                services.AddSingleton<IDocumentSymbolService, DocumentSymbolService>();
=======
                services.AddHandlerWithCapabilities<DocumentColorEndpoint>();
                services.AddHandler<ColorPresentationEndpoint>();
>>>>>>> d38698fa
            }

            services.AddHandler<WrapWithTagEndpoint>();
            services.AddHandler<RazorBreakpointSpanEndpoint>();
            services.AddHandler<RazorProximityExpressionsEndpoint>();

            services.AddHandlerWithCapabilities<ValidateBreakpointRangeEndpoint>();
            services.AddHandlerWithCapabilities<FindAllReferencesEndpoint>();
            services.AddHandlerWithCapabilities<ProjectContextsEndpoint>();
            services.AddHandlerWithCapabilities<MapCodeEndpoint>();
        }
    }
}<|MERGE_RESOLUTION|>--- conflicted
+++ resolved
@@ -27,11 +27,8 @@
 using Microsoft.CodeAnalysis.Razor.FoldingRanges;
 using Microsoft.CodeAnalysis.Razor.GoToDefinition;
 using Microsoft.CodeAnalysis.Razor.Logging;
-<<<<<<< HEAD
 using Microsoft.CodeAnalysis.Razor.Protocol.DocumentSymbols;
-=======
 using Microsoft.CodeAnalysis.Razor.Rename;
->>>>>>> d38698fa
 using Microsoft.CodeAnalysis.Razor.Workspaces;
 using Microsoft.CommonLanguageServerProtocol.Framework;
 using Microsoft.Extensions.DependencyInjection;
@@ -200,13 +197,11 @@
                 services.AddHandlerWithCapabilities<InlayHintEndpoint>();
                 services.AddHandler<InlayHintResolveEndpoint>();
 
-<<<<<<< HEAD
                 services.AddHandlerWithCapabilities<DocumentSymbolEndpoint>();
                 services.AddSingleton<IDocumentSymbolService, DocumentSymbolService>();
-=======
+
                 services.AddHandlerWithCapabilities<DocumentColorEndpoint>();
                 services.AddHandler<ColorPresentationEndpoint>();
->>>>>>> d38698fa
             }
 
             services.AddHandler<WrapWithTagEndpoint>();
