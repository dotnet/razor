--- conflicted
+++ resolved
@@ -75,13 +75,8 @@
             _logger.LogError(ex, "Error thrown while retrieving CSharp semantic range.");
         }
 
-<<<<<<< HEAD
         // If we have an incomplete view of the situation we should return null so we avoid flashing.
-        // We return null when we have an incomplete view of the document.
-        // Likely CSharp ahead of us in terms of document versions.
-=======
         // Didn't get any C# tokens, likely because the user kept typing and a future semantic tokens request will occur.
->>>>>>> fba06ce3
         // We return null (which to the LSP is a no-op) to prevent flashing of CSharp elements.
         if (csharpSemanticRanges is null)
         {
@@ -99,19 +94,6 @@
 
     private static List<SemanticRange> CombineSemanticRanges(List<SemanticRange> ranges1, List<SemanticRange> ranges2)
     {
-<<<<<<< HEAD
-        if (ranges1.Count == 0)
-        {
-            return ranges2;
-        }
-
-        if (ranges2.Count == 0)
-        {
-            return ranges1;
-        }
-
-=======
->>>>>>> fba06ce3
         var newList = new List<SemanticRange>(ranges1.Count + ranges2.Count);
         newList.AddRange(ranges1);
         newList.AddRange(ranges2);
