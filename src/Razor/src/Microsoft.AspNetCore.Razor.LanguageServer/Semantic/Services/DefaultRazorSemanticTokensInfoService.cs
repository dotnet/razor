﻿// Copyright (c) .NET Foundation. All rights reserved.
// Licensed under the MIT license. See License.txt in the project root for license information.

using System;
using System.Collections.Generic;
using System.Collections.Immutable;
using System.Diagnostics;
using System.Diagnostics.CodeAnalysis;
using System.Linq;
using System.Threading;
using System.Threading.Tasks;
using Microsoft.AspNetCore.Razor.Language;
using Microsoft.AspNetCore.Razor.LanguageServer.Common;
using Microsoft.AspNetCore.Razor.LanguageServer.Common.Extensions;
using Microsoft.AspNetCore.Razor.LanguageServer.Extensions;
using Microsoft.AspNetCore.Razor.LanguageServer.ProjectSystem;
using Microsoft.AspNetCore.Razor.LanguageServer.Semantic.Models;
using Microsoft.AspNetCore.Razor.LanguageServer.Semantic.Services;
using Microsoft.CodeAnalysis;
using Microsoft.CodeAnalysis.Razor;
using Microsoft.CodeAnalysis.Razor.ProjectSystem;
using Microsoft.CodeAnalysis.Razor.Workspaces.Extensions;
using Microsoft.Extensions.Logging;
using OmniSharp.Extensions.LanguageServer.Protocol.Models;

namespace Microsoft.AspNetCore.Razor.LanguageServer.Semantic
{
    internal class DefaultRazorSemanticTokensInfoService : RazorSemanticTokensInfoService
    {
        private const int TokenSize = 5;

        private readonly ClientNotifierServiceBase _languageServer;
        private readonly RazorDocumentMappingService _documentMappingService;
        private readonly ProjectSnapshotManagerDispatcher _projectSnapshotManagerDispatcher;
        private readonly DocumentResolver _documentResolver;
        private readonly DocumentVersionCache _documentVersionCache;
        private readonly SemanticTokensCacheService _semanticTokensCacheService;
        private readonly WorkspaceSemanticTokensRefreshPublisher _semanticTokensRefreshPublisher;
        private readonly ILogger _logger;

        public DefaultRazorSemanticTokensInfoService(
            ClientNotifierServiceBase languageServer,
            RazorDocumentMappingService documentMappingService,
            ProjectSnapshotManagerDispatcher projectSnapshotManagerDispatcher,
            DocumentResolver documentResolver,
            DocumentVersionCache documentVersionCache,
<<<<<<< HEAD
            SemanticTokensCacheService semanticTokensCacheService,
            WorkspaceSemanticTokensRefreshPublisher semanticTokensRefreshPublisher,
            ILoggerFactory loggerFactory)
        {
            if (languageServer is null)
            {
                throw new ArgumentNullException(nameof(languageServer));
            }

            if (documentMappingService is null)
            {
                throw new ArgumentNullException(nameof(documentMappingService));
            }

            if (projectSnapshotManagerDispatcher is null)
            {
                throw new ArgumentNullException(nameof(projectSnapshotManagerDispatcher));
            }

            if (documentResolver is null)
            {
                throw new ArgumentNullException(nameof(documentResolver));
            }

            if (documentVersionCache is null)
            {
                throw new ArgumentNullException(nameof(documentVersionCache));
            }

            if (semanticTokensCacheService is null)
            {
                throw new ArgumentNullException(nameof(semanticTokensCacheService));
            }

            if (semanticTokensRefreshPublisher is null)
            {
                throw new ArgumentNullException(nameof(semanticTokensRefreshPublisher));
            }
=======
            ILoggerFactory loggerFactory)
        {
            _languageServer = languageServer ?? throw new ArgumentNullException(nameof(languageServer));
            _documentMappingService = documentMappingService ?? throw new ArgumentNullException(nameof(documentMappingService));
            _projectSnapshotManagerDispatcher = projectSnapshotManagerDispatcher ?? throw new ArgumentNullException(nameof(projectSnapshotManagerDispatcher));
            _documentResolver = documentResolver ?? throw new ArgumentNullException(nameof(documentResolver));
            _documentVersionCache = documentVersionCache ?? throw new ArgumentNullException(nameof(documentVersionCache));
>>>>>>> 4238c190

            if (loggerFactory is null)
            {
                throw new ArgumentNullException(nameof(loggerFactory));
            }

<<<<<<< HEAD
            _languageServer = languageServer;
            _documentMappingService = documentMappingService;
            _projectSnapshotManagerDispatcher = projectSnapshotManagerDispatcher;
            _documentResolver = documentResolver;
            _documentVersionCache = documentVersionCache;
            _semanticTokensCacheService = semanticTokensCacheService;
            _semanticTokensRefreshPublisher = semanticTokensRefreshPublisher;

=======
>>>>>>> 4238c190
            _logger = loggerFactory.CreateLogger<DefaultRazorSemanticTokensInfoService>();
        }

        public override async Task<SemanticTokens?> GetSemanticTokensAsync(
            TextDocumentIdentifier textDocumentIdentifier,
            Range range,
            CancellationToken cancellationToken)
        {
            var documentPath = textDocumentIdentifier.Uri.GetAbsoluteOrUNCPath();
            if (documentPath is null)
            {
                return null;
            }

            var documentInfo = await TryGetDocumentInfoAsync(documentPath, cancellationToken).ConfigureAwait(false);
            if (documentInfo is null)
            {
                return null;
            }

            var (documentSnapshot, documentVersion) = documentInfo.Value;

            return await GetSemanticTokensAsync(textDocumentIdentifier, range, documentSnapshot, documentVersion, cancellationToken);
        }

        // Internal for benchmarks
        internal async Task<SemanticTokens?> GetSemanticTokensAsync(
            TextDocumentIdentifier textDocumentIdentifier,
            Range range,
            DocumentSnapshot documentSnapshot,
            int documentVersion,
            CancellationToken cancellationToken)
        {
            var semanticVersion = await GetDocumentSemanticVersionAsync(documentSnapshot).ConfigureAwait(false);

            // See if we can use our cache to at least partially avoid recomputation.
            if (!_semanticTokensCacheService.TryGetCachedTokens(textDocumentIdentifier.Uri, semanticVersion, range, _logger, out var cachedResult))
            {
                // No cache results found, so we'll recompute tokens for the entire range and then hopefully cache the
                // results to use next time around.
                var tokens = await GetSemanticTokensAsync(
                    textDocumentIdentifier, documentSnapshot, semanticVersion, documentVersion, range, cancellationToken);

                return tokens;
            }

            var cachedRange = cachedResult.Value.Range;
            var cachedTokens = cachedResult.Value.Tokens;

            // The cache returned to us an exact match for the range we're looking for, so we can return early.
            if (cachedRange.Equals(range))
            {
                return new SemanticTokens { Data = cachedTokens };
            }

            // The cache returned to us only a partial match for the range. We'll need to compute the rest by
            // sending range requests to the Razor/C#/HTML servers.
            var filledInRange = await FillInRangeGapsAsync(
                textDocumentIdentifier, documentSnapshot, documentVersion, semanticVersion,
                range, cachedRange, cachedTokens, cancellationToken).ConfigureAwait(false);

            return filledInRange;

        }

        /// <summary>
        /// Given a desired range and a partial set of cached semantic tokens for that range, computes and fills
        /// in the the tokens for the missing parts of the range.
        /// </summary>
        private async Task<SemanticTokens?> FillInRangeGapsAsync(
            TextDocumentIdentifier textDocumentIdentifier,
            DocumentSnapshot documentSnapshot,
            int documentVersion,
            VersionStamp semanticVersion,
            Range requestedRange,
            Range cachedRange,
            ImmutableArray<int> cachedTokens,
            CancellationToken cancellationToken)
        {
            var finalTokens = ImmutableArray.CreateBuilder<int>();

            // There are 3 scenarios:
            //    1) The cached result is at the start of the range
            //    2) The cached result is in the middle of the range
            //    3) The cached result is at the end of the range
            // For 1) and 3), we need to send one request to the Razor/C# language servers for the missing range's tokens.
            // For 2), we need to send two requests (one for the missing start range, and one for the missing end range).

            // Try to concurrently process requests if there are multiple
            var (startTokens, endTokens) = await ComputeTokensInParallelAsync(
                textDocumentIdentifier, documentSnapshot, documentVersion, semanticVersion,
                requestedRange, cachedRange, cancellationToken).ConfigureAwait(false);

            var absoluteLine = 0;

            // a) Before processing the cached portion of the range, we might have to process tokens for the
            // start of the range -> start of the cached range (if applicable).
            if (cachedRange.Start.Line != requestedRange.Start.Line)
            {
                Debug.Assert(startTokens is not null);

                absoluteLine = AddStartingTokens(requestedRange, cachedRange, finalTokens, startTokens!);
            }

            // b) Add the cached range tokens to the results.
            absoluteLine = AddCachedTokens(cachedTokens, finalTokens, absoluteLine);

            // c) Process the ending range tokens (if applicable).
            if (requestedRange.End.Line != cachedRange.End.Line)
            {
                Debug.Assert(endTokens is not null);

                AddEndingTokens(requestedRange, cachedRange, finalTokens, absoluteLine, endTokens!);
            }

            // We should now have all the tokens for the requested range (a combination of computed results and cached results).
            return new SemanticTokens { Data = finalTokens.ToImmutableArray() };

            async Task<(SemanticTokens? StartTokens, SemanticTokens? EndTokens)> ComputeTokensInParallelAsync(
                TextDocumentIdentifier textDocumentIdentifier,
                DocumentSnapshot documentSnapshot,
                int documentVersion,
                VersionStamp semanticVersion,
                Range requestedRange,
                Range cachedRange,
                CancellationToken cancellationToken)
            {
                var startTokensTask = Task.FromResult<SemanticTokens?>(null);
                if (cachedRange.Start.Line != requestedRange.Start.Line)
                {
                    var partialRange = new Range { Start = requestedRange.Start, End = cachedRange.Start };
                    startTokensTask = Task.Run(() => GetSemanticTokensAsync(
                        textDocumentIdentifier, documentSnapshot, semanticVersion, documentVersion, partialRange, cancellationToken));
                }

                var endTokensTask = Task.FromResult<SemanticTokens?>(null);
                if (requestedRange.End.Line != cachedRange.End.Line)
                {
                    var partialRange = new Range { Start = cachedRange.End, End = requestedRange.End };
                    endTokensTask = Task.Run(() => GetSemanticTokensAsync(
                        textDocumentIdentifier, documentSnapshot, semanticVersion, documentVersion, partialRange, cancellationToken));
                }

                var startTokens = await startTokensTask.ConfigureAwait(false);
                var endTokens = await endTokensTask.ConfigureAwait(false);

                return (startTokens, endTokens);
            }

            static int AddStartingTokens(
                Range requestedRange,
                Range cachedRange,
                ImmutableArray<int>.Builder finalTokens,
                SemanticTokens startingTokens)
            {
                // Add the partially computed range to the results. We need to also keep track of the current
                // absolute line index to use later when combining results.
                var absoluteLine = 0;
                var isFirstTokenInRange = true;
                for (var tokenIndex = 0; tokenIndex < startingTokens.Data.Length; tokenIndex += TokenSize)
                {
                    // The first int of each token represents the line offset. We use this info to keep track of the
                    // absolute line for use later on when computing relative token positions.
                    absoluteLine += startingTokens.Data[tokenIndex];

                    // Skip tokens that are out of the range
                    if (absoluteLine < requestedRange.Start.Line || absoluteLine >= cachedRange.Start.Line)
                    {
                        continue;
                    }

                    // First token of the starting set should be relative to the start of the document
                    if (isFirstTokenInRange)
                    {
                        finalTokens.Add(absoluteLine);
                        isFirstTokenInRange = false;
                    }
                    else
                    {
                        finalTokens.Add(startingTokens.Data[tokenIndex]);
                    }

                    // Add the rest of the ints in the token
                    for (var i = 1; i < TokenSize; i++)
                    {
                        finalTokens.Add(startingTokens.Data[tokenIndex + i]);
                    }
                }

                return absoluteLine;
            }

            static int AddCachedTokens(ImmutableArray<int> cachedTokens, ImmutableArray<int>.Builder finalTokens, int absoluteLine)
            {
                // First token of the cached token set should be relative to either the start of the document
                // (if the current line is the first tokens line) or the previous line containing tokens
                finalTokens.Add(cachedTokens[0] - absoluteLine);
                absoluteLine = cachedTokens[0];

                for (var cachedTokenIndex = 1; cachedTokenIndex < cachedTokens.Length; cachedTokenIndex++)
                {
                    finalTokens.Add(cachedTokens[cachedTokenIndex]);

                    // Keep track of the absolute line # to use later when computing line offsets
                    if (cachedTokenIndex % TokenSize == 0)
                    {
                        absoluteLine += cachedTokens[cachedTokenIndex];
                    }
                }

                return absoluteLine;
            }

            static void AddEndingTokens(
                Range requestedRange,
                Range cachedRange,
                ImmutableArray<int>.Builder finalTokens,
                int cachedTokensAbsoluteEndLine,
                SemanticTokens endingTokens)
            {
                var isFirstTokenInRange = true;
                var absoluteLine = 0;
                for (var tokenIndex = 0; tokenIndex < endingTokens.Data.Length; tokenIndex += TokenSize)
                {
                    // The first int of each token represents the line offset. We use this info to keep track of the
                    // absolute line for use later on when computing relative token positions.
                    absoluteLine = tokenIndex == 0 ? endingTokens.Data[0] : absoluteLine + endingTokens.Data[tokenIndex];

                    // Skip tokens that are out of the range
                    if (absoluteLine < cachedRange.End.Line || absoluteLine >= requestedRange.End.Line)
                    {
                        continue;
                    }

                    // First token of the ending set should be relative to the end line of the cached tokens set
                    if (isFirstTokenInRange)
                    {
                        finalTokens.Add(absoluteLine - cachedTokensAbsoluteEndLine);
                        isFirstTokenInRange = false;
                    }
                    else
                    {
                        finalTokens.Add(endingTokens.Data[tokenIndex]);
                    }

                    // Add the rest of the ints in the token
                    for (var i = 1; i < TokenSize; i++)
                    {
                        finalTokens.Add(endingTokens.Data[tokenIndex + i]);
                    }
                }
            }
        }

        private static async Task<VersionStamp> GetDocumentSemanticVersionAsync(DocumentSnapshot documentSnapshot)
        {
            var documentVersionStamp = await documentSnapshot.GetTextVersionAsync();
            var semanticVersion = documentVersionStamp.GetNewerVersion(documentSnapshot.Project.Version);

            return semanticVersion;
        }

        // Internal for benchmarks
        internal async Task<SemanticTokens?> GetSemanticTokensAsync(
            TextDocumentIdentifier textDocumentIdentifier,
            DocumentSnapshot documentSnapshot,
            VersionStamp semanticVersion,
            int documentVersion,
            Range range,
            CancellationToken cancellationToken)
        {
            var codeDocument = await GetRazorCodeDocumentAsync(documentSnapshot);
            if (codeDocument is null)
            {
                throw new ArgumentNullException(nameof(codeDocument));
            }

            cancellationToken.ThrowIfCancellationRequested();
            var razorSemanticRanges = TagHelperSemanticRangeVisitor.VisitAllNodes(codeDocument, range);
            IReadOnlyList<SemanticRange>? csharpSemanticRanges = null;
            var isCSharpFinalized = false;

            try
            {
                (csharpSemanticRanges, isCSharpFinalized) = await GetCSharpSemanticRangesAsync(
                    codeDocument, textDocumentIdentifier, range, documentVersion, cancellationToken).ConfigureAwait(false);
            }
            catch (Exception ex)
            {
                _logger.LogError(ex, "Error thrown while retrieving CSharp semantic range");
            }

            var combinedSemanticRanges = CombineSemanticRanges(razorSemanticRanges, csharpSemanticRanges);

            // We return null when we have an incomplete view of the document.
            // Likely CSharp ahead of us in terms of document versions.
            // We return null (which to the LSP is a no-op) to prevent flashing of CSharp elements.
            if (combinedSemanticRanges is null)
            {
                _logger.LogWarning("Incomplete view of document. C# may be ahead of us in document versions.");
                return null;
            }

            var data = ConvertSemanticRangesToSemanticTokensData(combinedSemanticRanges, codeDocument);
            var tokens = new SemanticTokens { Data = data };

            if (isCSharpFinalized && tokens is not null)
            {
                _semanticTokensCacheService.CacheTokens(textDocumentIdentifier.Uri, semanticVersion, range, tokens.Data.ToArray());
            }

            return tokens;
        }

        private static async Task<RazorCodeDocument?> GetRazorCodeDocumentAsync(DocumentSnapshot documentSnapshot)
        {
            var codeDocument = await documentSnapshot.GetGeneratedOutputAsync();
            if (codeDocument.IsUnsupported())
            {
                return null;
            }

            return codeDocument;
        }

        private static IReadOnlyList<SemanticRange>? CombineSemanticRanges(params IReadOnlyList<SemanticRange>?[] rangesArray)
        {
            if (rangesArray.Any(a => a is null))
            {
                // If we have an incomplete view of the situation we should return null so we avoid flashing.
                return null;
            }

            var newList = new List<SemanticRange>();
            foreach (var list in rangesArray)
            {
                if (list != null)
                {
                    newList.AddRange(list);
                }
            }

            // Because SemanticToken data is generated relative to the previous token it must be in order.
            // We have a guarantee of order within any given language server, but the interweaving of them can be quite complex.
            // Rather than attempting to reason about transition zones we can simply order our ranges since we know there can be no overlapping range.
            newList.Sort();

            return newList;
        }

        // Internal and virtual for testing only
        internal virtual async Task<SemanticRangeResponse> GetCSharpSemanticRangesAsync(
            RazorCodeDocument codeDocument,
            TextDocumentIdentifier textDocumentIdentifier,
            Range razorRange,
            long documentVersion,
            CancellationToken cancellationToken,
            string? previousResultId = null)
        {
            // We'll try to call into the mapping service to map to the projected range for us. If that doesn't work,
            // we'll try to find the minimal range ourselves.
            if (!_documentMappingService.TryMapToProjectedDocumentRange(codeDocument, razorRange, out var csharpRange) &&
                !TryGetMinimalCSharpRange(codeDocument, razorRange, out csharpRange))
            {
                // There's no C# in the range.
                return new SemanticRangeResponse(SemanticRanges: Array.Empty<SemanticRange>(), IsCSharpFinalized: true);
            }

            var csharpResponse = await GetMatchingCSharpResponseAsync(textDocumentIdentifier, documentVersion, csharpRange, cancellationToken);

            // Indicates an issue with retrieving the C# response (e.g. no response or C# is out of sync with us).
            // Unrecoverable, return default to indicate no change. We've already queued up a refresh request in
            // `GetMatchingCSharpResponseAsync` that will cause us to retry in a bit.
            if (csharpResponse is null)
            {
                _logger.LogWarning($"Issue with retrieving C# response for Razor range: {razorRange}");
                return SemanticRangeResponse.Default;
            }

            var razorRanges = new List<SemanticRange>();

            SemanticRange? previousSemanticRange = null;
            for (var i = 0; i < csharpResponse.Data.Length; i += TokenSize)
            {
                var lineDelta = csharpResponse.Data[i];
                var charDelta = csharpResponse.Data[i + 1];
                var length = csharpResponse.Data[i + 2];
                var tokenType = csharpResponse.Data[i + 3];
                var tokenModifiers = csharpResponse.Data[i + 4];

                var semanticRange = DataToSemanticRange(
                    lineDelta, charDelta, length, tokenType, tokenModifiers, previousSemanticRange);
                if (_documentMappingService.TryMapFromProjectedDocumentRange(codeDocument, semanticRange.Range, out var originalRange))
                {
                    var razorSemanticRange = new SemanticRange(semanticRange.Kind, originalRange, tokenModifiers);
                    if (razorRange is null || razorRange.OverlapsWith(razorSemanticRange.Range))
                    {
                        razorRanges.Add(razorSemanticRange);
                    }
                }

                previousSemanticRange = semanticRange;
            }

            var result = razorRanges.ToArray();
            var semanticRanges = new SemanticRangeResponse(result, IsCSharpFinalized: csharpResponse.IsCSharpFinalized);
            return semanticRanges;
        }

        // Internal for testing only
        internal static bool TryGetMinimalCSharpRange(RazorCodeDocument codeDocument, Range razorRange, [NotNullWhen(true)] out Range? csharpRange)
        {
            SourceSpan? minGeneratedSpan = null;
            SourceSpan? maxGeneratedSpan = null;

            var sourceText = codeDocument.GetSourceText();
            var textSpan = razorRange.AsTextSpan(sourceText);
            var csharpDoc = codeDocument.GetCSharpDocument();

            // We want to find the min and max C# source mapping that corresponds with our Razor range.
            foreach (var mapping in csharpDoc.SourceMappings)
            {
                var mappedTextSpan = mapping.OriginalSpan.AsTextSpan();

                if (textSpan.OverlapsWith(mappedTextSpan))
                {
                    if (minGeneratedSpan is null || mapping.GeneratedSpan.AbsoluteIndex < minGeneratedSpan.Value.AbsoluteIndex)
                    {
                        minGeneratedSpan = mapping.GeneratedSpan;
                    }

                    var mappingEndIndex = mapping.GeneratedSpan.AbsoluteIndex + mapping.GeneratedSpan.Length;
                    if (maxGeneratedSpan is null || mappingEndIndex > maxGeneratedSpan.Value.AbsoluteIndex + maxGeneratedSpan.Value.Length)
                    {
                        maxGeneratedSpan = mapping.GeneratedSpan;
                    }
                }
            }

            // Create a new projected range based on our calculated min/max source spans.
            if (minGeneratedSpan is not null && maxGeneratedSpan is not null)
            {
                var csharpSourceText = codeDocument.GetCSharpSourceText();
                var startRange = minGeneratedSpan.Value.AsTextSpan().AsRange(csharpSourceText);
                var endRange = maxGeneratedSpan.Value.AsTextSpan().AsRange(csharpSourceText);

                csharpRange = new Range { Start = startRange.Start, End = endRange.End };
                Debug.Assert(csharpRange.Start <= csharpRange.End, "Range.Start should not be larger than Range.End");

                return true;
            }

            csharpRange = null;
            return false;
        }

        private async Task<SemanticTokensResponse?> GetMatchingCSharpResponseAsync(
            TextDocumentIdentifier textDocumentIdentifier,
            long documentVersion,
            Range csharpRange,
            CancellationToken cancellationToken)
        {
            var parameter = new ProvideSemanticTokensRangeParams(textDocumentIdentifier, documentVersion, csharpRange);
            var request = await _languageServer.SendRequestAsync(LanguageServerConstants.RazorProvideSemanticTokensRangeEndpoint, parameter);
            var csharpResponse = await request.Returning<ProvideSemanticTokensResponse>(cancellationToken);

            if (csharpResponse is null)
            {
                // C# isn't ready yet, don't make Razor wait for it. Once C# is ready they'll send a refresh notification.
                return SemanticTokensResponse.Default;
            }
            else if (csharpResponse.HostDocumentSyncVersion != null && csharpResponse.HostDocumentSyncVersion != documentVersion)
            {
                // No C# response or C# is out of sync with us. Unrecoverable, return null to indicate no change.
                // Queue up a refresh notification to ask the client to request us again in a bit.
                _semanticTokensRefreshPublisher.EnqueueWorkspaceSemanticTokensRefresh();
                return null;
            }

            var response = new SemanticTokensResponse(csharpResponse.Tokens ?? Array.Empty<int>(), csharpResponse.IsFinalized);
            return response;
        }

        private static SemanticRange DataToSemanticRange(
            int lineDelta,
            int charDelta,
            int length,
            int tokenType,
            int tokenModifiers,
            SemanticRange? previousSemanticRange = null)
        {
            if (previousSemanticRange is null)
            {
                previousSemanticRange = new SemanticRange(0, new Range(new Position(0, 0), new Position(0, 0)), modifier: 0);
            }

            var startLine = previousSemanticRange.Range.End.Line + lineDelta;
            var previousEndChar = lineDelta == 0 ? previousSemanticRange.Range.Start.Character : 0;
            var startCharacter = previousEndChar + charDelta;
            var start = new Position(startLine, startCharacter);

            var endLine = startLine;
            var endCharacter = startCharacter + length;
            var end = new Position(endLine, endCharacter);

            var range = new Range(start, end);
            var semanticRange = new SemanticRange(tokenType, range, tokenModifiers);

            return semanticRange;
        }

        private static ImmutableArray<int> ConvertSemanticRangesToSemanticTokensData(
            IReadOnlyList<SemanticRange> semanticRanges,
            RazorCodeDocument razorCodeDocument)
        {
            SemanticRange? previousResult = null;

            var data = new List<int>();
            foreach (var result in semanticRanges)
            {
                var newData = GetData(result, previousResult, razorCodeDocument);
                data.AddRange(newData);

                previousResult = result;
            }

            return data.ToImmutableArray();
        }

        /**
         * In short, each token takes 5 integers to represent, so a specific token `i` in the file consists of the following array indices:
         *  - at index `5*i`   - `deltaLine`: token line number, relative to the previous token
         *  - at index `5*i+1` - `deltaStart`: token start character, relative to the previous token (relative to 0 or the previous token's start if they are on the same line)
         *  - at index `5*i+2` - `length`: the length of the token. A token cannot be multiline.
         *  - at index `5*i+3` - `tokenType`: will be looked up in `SemanticTokensLegend.tokenTypes`
         *  - at index `5*i+4` - `tokenModifiers`: each set bit will be looked up in `SemanticTokensLegend.tokenModifiers`
        **/
        private static IEnumerable<int> GetData(
            SemanticRange currentRange,
            SemanticRange? previousRange,
            RazorCodeDocument razorCodeDocument)
        {
            // var previousRange = previousRange?.Range;
            // var currentRange = currentRange.Range;

            // deltaLine
            var previousLineIndex = previousRange?.Range is null ? 0 : previousRange.Range.Start.Line;
            yield return currentRange.Range.Start.Line - previousLineIndex;

            // deltaStart
            if (previousRange != null && previousRange?.Range.Start.Line == currentRange.Range.Start.Line)
            {
                yield return currentRange.Range.Start.Character - previousRange.Range.Start.Character;
            }
            else
            {
                yield return currentRange.Range.Start.Character;
            }

            // length
            var textSpan = currentRange.Range.AsTextSpan(razorCodeDocument.GetSourceText());
            var length = textSpan.Length;
            Debug.Assert(length > 0);
            yield return length;

            // tokenType
            yield return currentRange.Kind;

            // tokenModifiers
            // We don't currently have any need for tokenModifiers
            yield return currentRange.Modifier;
        }

        private Task<(DocumentSnapshot Snapshot, int Version)?> TryGetDocumentInfoAsync(string absolutePath, CancellationToken cancellationToken)
        {
            return _projectSnapshotManagerDispatcher.RunOnDispatcherThreadAsync<(DocumentSnapshot Snapshot, int Version)?>(() =>
            {
                if (_documentResolver.TryResolveDocument(absolutePath, out var documentSnapshot))
                {
                    if (_documentVersionCache.TryGetDocumentVersion(documentSnapshot, out var version))
                    {
                        return (documentSnapshot, version.Value);
                    }
                }

                return null;
            }, cancellationToken);
        }

        private record SemanticTokensResponse(int[] Data, bool IsCSharpFinalized)
        {
            public static SemanticTokensResponse Default => new(Array.Empty<int>(), false);
        }

        // Internal for testing
        internal record SemanticRangeResponse(SemanticRange[]? SemanticRanges, bool IsCSharpFinalized)
        {
            public static SemanticRangeResponse Default => new(null, false);
        }

        private record SemanticTokensCacheResponse(VersionStamp SemanticVersion, Range Range, SemanticTokens SemanticTokens);
    }
}<|MERGE_RESOLUTION|>--- conflicted
+++ resolved
@@ -44,46 +44,8 @@
             ProjectSnapshotManagerDispatcher projectSnapshotManagerDispatcher,
             DocumentResolver documentResolver,
             DocumentVersionCache documentVersionCache,
-<<<<<<< HEAD
             SemanticTokensCacheService semanticTokensCacheService,
             WorkspaceSemanticTokensRefreshPublisher semanticTokensRefreshPublisher,
-            ILoggerFactory loggerFactory)
-        {
-            if (languageServer is null)
-            {
-                throw new ArgumentNullException(nameof(languageServer));
-            }
-
-            if (documentMappingService is null)
-            {
-                throw new ArgumentNullException(nameof(documentMappingService));
-            }
-
-            if (projectSnapshotManagerDispatcher is null)
-            {
-                throw new ArgumentNullException(nameof(projectSnapshotManagerDispatcher));
-            }
-
-            if (documentResolver is null)
-            {
-                throw new ArgumentNullException(nameof(documentResolver));
-            }
-
-            if (documentVersionCache is null)
-            {
-                throw new ArgumentNullException(nameof(documentVersionCache));
-            }
-
-            if (semanticTokensCacheService is null)
-            {
-                throw new ArgumentNullException(nameof(semanticTokensCacheService));
-            }
-
-            if (semanticTokensRefreshPublisher is null)
-            {
-                throw new ArgumentNullException(nameof(semanticTokensRefreshPublisher));
-            }
-=======
             ILoggerFactory loggerFactory)
         {
             _languageServer = languageServer ?? throw new ArgumentNullException(nameof(languageServer));
@@ -91,24 +53,14 @@
             _projectSnapshotManagerDispatcher = projectSnapshotManagerDispatcher ?? throw new ArgumentNullException(nameof(projectSnapshotManagerDispatcher));
             _documentResolver = documentResolver ?? throw new ArgumentNullException(nameof(documentResolver));
             _documentVersionCache = documentVersionCache ?? throw new ArgumentNullException(nameof(documentVersionCache));
->>>>>>> 4238c190
+            _semanticTokensCacheService = semanticTokensCacheService ?? throw new ArgumentNullException(nameof(semanticTokensCacheService));
+            _semanticTokensRefreshPublisher = semanticTokensRefreshPublisher ?? throw new ArgumentNullException(nameof(semanticTokensRefreshPublisher));
 
             if (loggerFactory is null)
             {
                 throw new ArgumentNullException(nameof(loggerFactory));
             }
 
-<<<<<<< HEAD
-            _languageServer = languageServer;
-            _documentMappingService = documentMappingService;
-            _projectSnapshotManagerDispatcher = projectSnapshotManagerDispatcher;
-            _documentResolver = documentResolver;
-            _documentVersionCache = documentVersionCache;
-            _semanticTokensCacheService = semanticTokensCacheService;
-            _semanticTokensRefreshPublisher = semanticTokensRefreshPublisher;
-
-=======
->>>>>>> 4238c190
             _logger = loggerFactory.CreateLogger<DefaultRazorSemanticTokensInfoService>();
         }
 
