--- conflicted
+++ resolved
@@ -29,13 +29,8 @@
     IRazorLoggerFactory loggerFactory)
     : IVSCompletionEndpoint
 {
-<<<<<<< HEAD
-    private readonly IRazorCompletionFactsService _completionFactsService = completionFactsService ?? throw new ArgumentNullException(nameof(completionFactsService));
-    private readonly CompletionListCache _completionListCache = completionListCache ?? throw new ArgumentNullException(nameof(completionListCache));
-=======
     private readonly IRazorCompletionFactsService _completionFactsService = completionFactsService;
     private readonly CompletionListCache _completionListCache = completionListCache;
->>>>>>> ca35564a
     private readonly ILogger _logger = loggerFactory.CreateLogger<LegacyRazorCompletionEndpoint>();
 
     private static readonly Command s_retriggerCompletionCommand = new()
