--- conflicted
+++ resolved
@@ -27,20 +27,6 @@
     private static readonly IReadOnlyList<RazorCommitCharacter> s_elementCommitCharacters = RazorCommitCharacter.FromArray(new[] { " ", ">" });
     private static readonly IReadOnlyList<RazorCommitCharacter> s_elementCommitCharacters_WithoutSpace = RazorCommitCharacter.FromArray(new[] { ">" });
     private static readonly IReadOnlyList<RazorCommitCharacter> s_noCommitCharacters = Array.Empty<RazorCommitCharacter>();
-<<<<<<< HEAD
-    private readonly TagHelperCompletionService _tagHelperCompletionService;
-    private readonly ITagHelperFactsService _tagHelperFactsService;
-    private readonly IOptionsMonitor<RazorLSPOptions> _optionsMonitor;
-
-    public TagHelperCompletionProvider(
-        TagHelperCompletionService tagHelperCompletionService,
-        ITagHelperFactsService tagHelperFactsService,
-        IOptionsMonitor<RazorLSPOptions> optionsMonitor)
-    {
-        _tagHelperCompletionService = tagHelperCompletionService ?? throw new ArgumentException(nameof(tagHelperCompletionService));
-        _tagHelperFactsService = tagHelperFactsService ?? throw new ArgumentException(nameof(tagHelperFactsService));
-        _optionsMonitor = optionsMonitor ?? throw new ArgumentNullException(nameof(optionsMonitor));
-=======
 
     private readonly ITagHelperCompletionService _tagHelperCompletionService;
     private readonly IOptionsMonitor<RazorLSPOptions> _optionsMonitor;
@@ -51,7 +37,6 @@
     {
         _tagHelperCompletionService = tagHelperCompletionService;
         _optionsMonitor = optionsMonitor;
->>>>>>> ca35564a
     }
 
     public ImmutableArray<RazorCompletionItem> GetCompletionItems(RazorCompletionContext context)
@@ -77,11 +62,7 @@
             _ => owner.Parent
         };
 
-<<<<<<< HEAD
-        if (HtmlFactsService.TryGetElementInfo(owner, out var containingTagNameToken, out var attributes, closingForwardSlashOrCloseAngleToken: out _) &&
-=======
         if (HtmlFacts.TryGetElementInfo(owner, out var containingTagNameToken, out var attributes, closingForwardSlashOrCloseAngleToken: out _) &&
->>>>>>> ca35564a
             containingTagNameToken.Span.IntersectsWith(context.AbsoluteIndex))
         {
             // Trying to complete the element type
@@ -91,11 +72,7 @@
             return elementCompletions;
         }
 
-<<<<<<< HEAD
-        if (HtmlFactsService.TryGetAttributeInfo(
-=======
         if (HtmlFacts.TryGetAttributeInfo(
->>>>>>> ca35564a
                 owner,
                 out containingTagNameToken,
                 out var prefixLocation,
