--- conflicted
+++ resolved
@@ -17,11 +17,6 @@
 using Microsoft.CodeAnalysis.Razor.DocumentMapping;
 using Microsoft.CodeAnalysis.Razor.ProjectSystem;
 using Microsoft.CodeAnalysis.Razor.Protocol;
-<<<<<<< HEAD
-=======
-using Microsoft.CodeAnalysis.Razor.Protocol.Completion;
-using Microsoft.VisualStudio.LanguageServer.Protocol;
->>>>>>> ae1fbc01
 
 namespace Microsoft.AspNetCore.Razor.LanguageServer.Completion.Delegation;
 
@@ -118,116 +113,4 @@
 
         return rewrittenResponse;
     }
-<<<<<<< HEAD
-
-    private async Task<bool> ShouldIncludeSnippetsAsync(DocumentContext documentContext, int absoluteIndex, CancellationToken cancellationToken)
-    {
-        var codeDocument = await documentContext.GetCodeDocumentAsync(cancellationToken).ConfigureAwait(false);
-        var tree = codeDocument.GetSyntaxTree();
-
-        var token = tree.Root.FindToken(absoluteIndex, includeWhitespace: false);
-        var node = token.Parent;
-        var startOrEndTag = node?.FirstAncestorOrSelf<SyntaxNode>(n => RazorSyntaxFacts.IsAnyStartTag(n) || RazorSyntaxFacts.IsAnyEndTag(n));
-
-        if (startOrEndTag is null)
-        {
-            return token.Kind is not (SyntaxKind.OpenAngle or SyntaxKind.CloseAngle);
-        }
-
-        if (startOrEndTag.Span.Start == absoluteIndex)
-        {
-            // We're at the start of the tag, we should include snippets. This is the case for things like $$<div></div> or <div>$$</div>, since the
-            // index is right associative to the token when using FindToken.
-            return true;
-        }
-
-        return !startOrEndTag.Span.Contains(absoluteIndex);
-    }
-
-    private static VSInternalCompletionContext RewriteContext(VSInternalCompletionContext context, RazorLanguageKind languageKind)
-    {
-        if (context.TriggerKind != CompletionTriggerKind.TriggerCharacter ||
-            context.TriggerCharacter is not { } triggerCharacter)
-        {
-            // Non-triggered based completion, the existing context is valid.
-            return context;
-        }
-
-        if (languageKind == RazorLanguageKind.CSharp && s_csharpTriggerCharacters.Contains(triggerCharacter))
-        {
-            // C# trigger character for C# content
-            return context;
-        }
-
-        if (languageKind == RazorLanguageKind.Html && s_htmlTriggerCharacters.Contains(triggerCharacter))
-        {
-            // HTML trigger character for HTML content
-            return context;
-        }
-
-        // Trigger character not associated with the current language. Transform the context into an invoked context.
-        var rewrittenContext = new VSInternalCompletionContext()
-        {
-            InvokeKind = context.InvokeKind,
-            TriggerKind = CompletionTriggerKind.Invoked,
-        };
-
-        if (languageKind == RazorLanguageKind.CSharp && s_razorTriggerCharacters.Contains(triggerCharacter))
-        {
-            // The C# language server will not return any completions for the '@' character unless we
-            // send the completion request explicitly.
-            rewrittenContext.InvokeKind = VSInternalCompletionInvokeKind.Explicit;
-        }
-
-        return rewrittenContext;
-    }
-
-    private async Task<ProvisionalCompletionInfo?> TryGetProvisionalCompletionInfoAsync(
-        DocumentContext documentContext,
-        VSInternalCompletionContext completionContext,
-        DocumentPositionInfo positionInfo,
-        CancellationToken cancellationToken)
-    {
-        if (positionInfo.LanguageKind != RazorLanguageKind.Html ||
-            completionContext.TriggerKind != CompletionTriggerKind.TriggerCharacter ||
-            completionContext.TriggerCharacter != ".")
-        {
-            // Invalid provisional completion context
-            return null;
-        }
-
-        if (positionInfo.Position.Character == 0)
-        {
-            // We're at the start of line. Can't have provisional completions here.
-            return null;
-        }
-
-        var previousCharacterPositionInfo = await _documentMappingService
-            .GetPositionInfoAsync(documentContext, positionInfo.HostDocumentIndex - 1, cancellationToken)
-            .ConfigureAwait(false);
-
-        if (previousCharacterPositionInfo.LanguageKind != RazorLanguageKind.CSharp)
-        {
-            return null;
-        }
-
-        var previousPosition = previousCharacterPositionInfo.Position;
-
-        // Edit the CSharp projected document to contain a '.'. This allows C# completion to provide valid
-        // completion items for moments when a user has typed a '.' that's typically interpreted as Html.
-        var addProvisionalDot = LspFactory.CreateTextEdit(previousPosition, ".");
-
-        var provisionalPositionInfo = new DocumentPositionInfo(
-            RazorLanguageKind.CSharp,
-            LspFactory.CreatePosition(
-                previousPosition.Line,
-                previousPosition.Character + 1),
-            previousCharacterPositionInfo.HostDocumentIndex + 1);
-
-        return new ProvisionalCompletionInfo(addProvisionalDot, provisionalPositionInfo);
-    }
-
-    private record class ProvisionalCompletionInfo(TextEdit ProvisionalTextEdit, DocumentPositionInfo ProvisionalPositionInfo);
-=======
->>>>>>> ae1fbc01
 }