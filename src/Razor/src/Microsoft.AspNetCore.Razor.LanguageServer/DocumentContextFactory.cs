--- conflicted
+++ resolved
@@ -110,14 +110,8 @@
         var normalizedDocumentPath = FilePathNormalizer.Normalize(filePath);
         if (miscellaneousProject.GetDocument(normalizedDocumentPath) is { } miscDocument)
         {
-<<<<<<< HEAD
             _logger.LogDebug($"Found document {filePath} in the misc files project, but was asked for project context {projectContext}");
-            documentSnapshot = miscDocument;
-            return true;
-=======
-            _logger.LogDebug("Found document {document} in the misc files project, but was asked for project context {context}", filePath, projectContext);
             return miscDocument;
->>>>>>> fb408c6d
         }
 
         return null;
