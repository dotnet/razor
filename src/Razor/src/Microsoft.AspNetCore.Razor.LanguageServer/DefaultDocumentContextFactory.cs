--- conflicted
+++ resolved
@@ -30,36 +30,7 @@
     protected override DocumentContext? TryCreateCore(Uri documentUri, VSProjectContext? projectContext, bool versioned)
     {
         var filePath = documentUri.GetAbsoluteOrUNCPath();
-
-<<<<<<< HEAD
         var documentAndVersion = TryGetDocumentAndVersion(filePath, versioned);
-=======
-        var documentAndVersion = await _projectSnapshotManagerDispatcher.RunOnDispatcherThreadAsync(() =>
-        {
-            // TODO: Supply a ProjectKey from the ProjectContext attached to the Uri somehow
-            if (_snapshotResolver.TryResolveDocumentInAnyProject(filePath,  out var documentSnapshot))
-            {
-                if (!versioned)
-                {
-                    return new DocumentSnapshotAndVersion(documentSnapshot, Version: null);
-                }
-
-                if (_documentVersionCache.TryGetDocumentVersion(documentSnapshot, out var version))
-                {
-                    return new DocumentSnapshotAndVersion(documentSnapshot, version.Value);
-                }
-            }
-
-            // This is super rare, if we get here it could mean many things. Some of which:
-            //     1. Stale request:
-            //          - Got queued after a "document closed" / "document removed" type action
-            //          - Took too long to run and by the time the request needed the document context the
-            //            version cache has evicted the entry
-            //     2. Client is misbehaving and sending requests for a document that we've never seen before.
-            _logger.LogWarning("Tried to create context for document {documentUri} which was not found.", documentUri);
-            return null;
-        }, cancellationToken).ConfigureAwait(false);
->>>>>>> 78705c53
 
         if (documentAndVersion is null)
         {
@@ -90,8 +61,8 @@
 
     private DocumentSnapshotAndVersion? TryGetDocumentAndVersion(string filePath, bool versioned)
     {
-        // TODO: Use project context to resolve the document.
-        if (_snapshotResolver.TryResolveDocument(filePath, out var documentSnapshot))
+        // TODO: Supply a ProjectKey from the ProjectContext attached to the Uri somehow
+        if (_snapshotResolver.TryResolveDocumentInAnyProject(filePath,  out var documentSnapshot))
         {
             if (!versioned)
             {
@@ -110,7 +81,7 @@
         //          - Took too long to run and by the time the request needed the document context the
         //            version cache has evicted the entry
         //     2. Client is misbehaving and sending requests for a document that we've never seen before.
-        _logger.LogWarning("Tried to create context for document {filePath} which was not found.", filePath);
+        _logger.LogWarning("Tried to create context for document {documentUri} which was not found.", documentUri);
         return null;
     }
 
