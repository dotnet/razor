--- conflicted
+++ resolved
@@ -38,13 +38,8 @@
 
         var documentAndVersion = await _projectSnapshotManagerDispatcher.RunOnDispatcherThreadAsync(() =>
         {
-<<<<<<< HEAD
             // TODO: Supply a ProjectKey from the ProjectContext attached to the Uri somehow
             if (_snapshotResolver.TryResolveDocumentInAnyProject(filePath,  out var documentSnapshot))
-=======
-            // TODO: Use project context to resolve the document.
-            if (_snapshotResolver.TryResolveDocument(filePath,  out var documentSnapshot))
->>>>>>> 2bdb1cf9
             {
                 if (!versioned)
                 {
