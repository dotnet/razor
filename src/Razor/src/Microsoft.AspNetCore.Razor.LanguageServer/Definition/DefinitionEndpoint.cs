﻿// Copyright (c) .NET Foundation. All rights reserved.
// Licensed under the MIT license. See License.txt in the project root for license information.

<<<<<<< HEAD
extern alias RLSP;

using System;
using System.Linq;
=======
>>>>>>> c38fc3b9
using System.Threading;
using System.Threading.Tasks;
using Microsoft.AspNetCore.Razor.LanguageServer.EndpointContracts;
using Microsoft.AspNetCore.Razor.LanguageServer.Hosting;
using Microsoft.AspNetCore.Razor.Threading;
using Microsoft.CodeAnalysis.Razor.DocumentMapping;
using Microsoft.CodeAnalysis.Razor.GoToDefinition;
using Microsoft.CodeAnalysis.Razor.Logging;
using Microsoft.CodeAnalysis.Razor.Protocol;
using Microsoft.CodeAnalysis.Razor.Workspaces;
<<<<<<< HEAD
using DefinitionResult = RLSP::Roslyn.LanguageServer.Protocol.SumType<
    RLSP::Roslyn.LanguageServer.Protocol.VSInternalLocation,
    RLSP::Roslyn.LanguageServer.Protocol.VSInternalLocation[],
    RLSP::Roslyn.LanguageServer.Protocol.DocumentLink[]>;
using SyntaxKind = Microsoft.AspNetCore.Razor.Language.SyntaxKind;
=======
using Microsoft.VisualStudio.LanguageServer.Protocol;
using DefinitionResult = Microsoft.VisualStudio.LanguageServer.Protocol.SumType<
    Microsoft.VisualStudio.LanguageServer.Protocol.Location,
    Microsoft.VisualStudio.LanguageServer.Protocol.Location[],
    Microsoft.VisualStudio.LanguageServer.Protocol.DocumentLink[]>;
>>>>>>> c38fc3b9

namespace Microsoft.AspNetCore.Razor.LanguageServer.Definition;

[RazorLanguageServerEndpoint(Methods.TextDocumentDefinitionName)]
internal sealed class DefinitionEndpoint(
    IRazorComponentDefinitionService componentDefinitionService,
    IDocumentMappingService documentMappingService,
    LanguageServerFeatureOptions languageServerFeatureOptions,
    IClientConnection clientConnection,
    ILoggerFactory loggerFactory)
    : AbstractRazorDelegatingEndpoint<TextDocumentPositionParams, DefinitionResult?>(
        languageServerFeatureOptions,
        documentMappingService,
        clientConnection,
        loggerFactory.GetOrCreateLogger<DefinitionEndpoint>()), ICapabilitiesProvider
{
    private readonly IRazorComponentDefinitionService _componentDefinitionService = componentDefinitionService;
    private readonly IDocumentMappingService _documentMappingService = documentMappingService;

    protected override bool PreferCSharpOverHtmlIfPossible => true;

    protected override IDocumentPositionInfoStrategy DocumentPositionInfoStrategy => PreferAttributeNameDocumentPositionInfoStrategy.Instance;

    protected override string CustomMessageTarget => CustomMessageNames.RazorDefinitionEndpointName;

    public void ApplyCapabilities(VSInternalServerCapabilities serverCapabilities, VSInternalClientCapabilities clientCapabilities)
    {
        serverCapabilities.DefinitionProvider = new DefinitionOptions();
    }

    protected async override Task<DefinitionResult?> TryHandleAsync(
        TextDocumentPositionParams request,
        RazorRequestContext requestContext,
        DocumentPositionInfo positionInfo,
        CancellationToken cancellationToken)
    {
        Logger.LogInformation($"Starting go-to-def endpoint request.");

        var documentContext = requestContext.DocumentContext;
        if (documentContext is null)
        {
            return null;
        }

        // If single server support is on, then we ignore attributes, as they are better handled by delegating to Roslyn
        return await _componentDefinitionService
            .GetDefinitionAsync(documentContext.Snapshot, positionInfo, ignoreAttributes: SingleServerSupport, cancellationToken)
            .ConfigureAwait(false);
    }

    protected override Task<IDelegatedParams?> CreateDelegatedParamsAsync(
        TextDocumentPositionParams request,
        RazorRequestContext requestContext,
        DocumentPositionInfo positionInfo,
        CancellationToken cancellationToken)
    {
        var documentContext = requestContext.DocumentContext;
        if (documentContext is null)
        {
            return SpecializedTasks.Null<IDelegatedParams>();
        }

        return Task.FromResult<IDelegatedParams?>(new DelegatedPositionParams(
            documentContext.GetTextDocumentIdentifierAndVersion(),
            positionInfo.Position,
            positionInfo.LanguageKind));
    }

    protected async override Task<DefinitionResult?> HandleDelegatedResponseAsync(
        DefinitionResult? response,
        TextDocumentPositionParams originalRequest,
        RazorRequestContext requestContext,
        DocumentPositionInfo positionInfo,
        CancellationToken cancellationToken)
    {
        if (response is not DefinitionResult result)
        {
            return null;
        }

        if (result.TryGetFirst(out var location))
        {
            (location.Uri, location.Range) = await _documentMappingService.MapToHostDocumentUriAndRangeAsync(location.Uri, location.Range, cancellationToken).ConfigureAwait(false);
        }
        else if (result.TryGetSecond(out var locations))
        {
            foreach (var loc in locations)
            {
                (loc.Uri, loc.Range) = await _documentMappingService.MapToHostDocumentUriAndRangeAsync(loc.Uri, loc.Range, cancellationToken).ConfigureAwait(false);
            }
        }
        else if (result.TryGetThird(out var links))
        {
            foreach (var link in links)
            {
                if (link.Target is not null)
                {
                    (link.Target, link.Range) = await _documentMappingService.MapToHostDocumentUriAndRangeAsync(link.Target, link.Range, cancellationToken).ConfigureAwait(false);
                }
            }
        }

<<<<<<< HEAD
        return response;
    }

    internal static async Task<(TagHelperDescriptor?, BoundAttributeDescriptor?)> GetOriginTagHelperBindingAsync(
        DocumentContext documentContext,
        int absoluteIndex,
        bool ignoreAttributes,
        ILogger logger,
        CancellationToken cancellationToken)
    {
        var owner = await documentContext.GetSyntaxNodeAsync(absoluteIndex, cancellationToken).ConfigureAwait(false);
        if (owner is null)
        {
            logger.LogInformation($"Could not locate owner.");
            return (null, null);
        }

        var node = owner.FirstAncestorOrSelf<SyntaxNode>(n =>
            n.Kind == SyntaxKind.MarkupTagHelperStartTag ||
            n.Kind == SyntaxKind.MarkupTagHelperEndTag);
        if (node is null)
        {
            logger.LogInformation($"Could not locate ancestor of type MarkupTagHelperStartTag or MarkupTagHelperEndTag.");
            return (null, null);
        }

        var name = GetStartOrEndTagName(node);
        if (name is null)
        {
            logger.LogInformation($"Could not retrieve name of start or end tag.");
            return (null, null);
        }

        string? propertyName = null;

        if (!ignoreAttributes && node is MarkupTagHelperStartTagSyntax startTag)
        {
            // Include attributes where the end index also matches, since GetSyntaxNodeAsync will consider that the start tag but we behave
            // as if the user wants to go to the attribute definition.
            // ie: <Component attribute$$></Component>
            var selectedAttribute = startTag.Attributes.FirstOrDefault(a => a.Span.Contains(absoluteIndex) || a.Span.End == absoluteIndex);

            // If we're on an attribute then just validate against the attribute name
            if (selectedAttribute is MarkupTagHelperAttributeSyntax attribute)
            {
                // Normal attribute, ie <Component attribute=value />
                name = attribute.Name;
                propertyName = attribute.TagHelperAttributeInfo.Name;
            }
            else if (selectedAttribute is MarkupMinimizedTagHelperAttributeSyntax minimizedAttribute)
            {
                // Minimized attribute, ie <Component attribute />
                name = minimizedAttribute.Name;
                propertyName = minimizedAttribute.TagHelperAttributeInfo.Name;
            }
        }

        if (!name.Span.IntersectsWith(absoluteIndex))
        {
            logger.LogInformation($"Tag name or attributes' span does not intersect with location's absolute index ({absoluteIndex}).");
            return (null, null);
        }

        if (node.Parent is not MarkupTagHelperElementSyntax tagHelperElement)
        {
            logger.LogInformation($"Parent of start or end tag is not a MarkupTagHelperElement.");
            return (null, null);
        }

        if (tagHelperElement.TagHelperInfo?.BindingResult is not TagHelperBinding binding)
        {
            logger.LogInformation($"MarkupTagHelperElement does not contain TagHelperInfo.");
            return (null, null);
        }

        var originTagDescriptor = binding.Descriptors.FirstOrDefault(static d => !d.IsAttributeDescriptor());
        if (originTagDescriptor is null)
        {
            logger.LogInformation($"Origin TagHelper descriptor is null.");
            return (null, null);
        }

        var attributeDescriptor = (propertyName is not null)
            ? originTagDescriptor.BoundAttributes.FirstOrDefault(a => a.Name?.Equals(propertyName, StringComparison.Ordinal) == true)
            : null;

        return (originTagDescriptor, attributeDescriptor);
    }

    private static SyntaxNode? GetStartOrEndTagName(SyntaxNode node)
    {
        return node switch
        {
            MarkupTagHelperStartTagSyntax tagHelperStartTag => tagHelperStartTag.Name,
            MarkupTagHelperEndTagSyntax tagHelperEndTag => tagHelperEndTag.Name,
            _ => null
        };
    }

    private async Task<LspRange> GetNavigateRangeAsync(IDocumentSnapshot documentSnapshot, BoundAttributeDescriptor? attributeDescriptor, CancellationToken cancellationToken)
    {
        if (attributeDescriptor is not null)
        {
            Logger.LogInformation($"Attempting to get definition from an attribute directly.");

            var originCodeDocument = await documentSnapshot.GetGeneratedOutputAsync().ConfigureAwait(false);
            var range = await TryGetPropertyRangeAsync(originCodeDocument, attributeDescriptor.GetPropertyName(), _documentMappingService, Logger, cancellationToken).ConfigureAwait(false);

            if (range is not null)
            {
                return range;
            }
        }

        // When navigating from a start or end tag, we just take the user to the top of the file.
        // If we were trying to navigate to a property, and we couldn't find it, we can at least take
        // them to the file for the component. If the property was defined in a partial class they can
        // at least then press F7 to go there.
        return LspFactory.DefaultRange;
    }

    internal static async Task<LspRange?> TryGetPropertyRangeAsync(RazorCodeDocument codeDocument, string propertyName, IDocumentMappingService documentMappingService, ILogger logger, CancellationToken cancellationToken)
    {
        // Parse the C# file and find the property that matches the name.
        // We don't worry about parameter attributes here for two main reasons:
        //   1. We don't have symbolic information, so the best we could do would be checking for any
        //      attribute named Parameter, regardless of which namespace. It also means we would have
        //      to do more checks for all of the various ways that the attribute could be specified
        //      (eg fully qualified, aliased, etc.)
        //   2. Since C# doesn't allow multiple properties with the same name, and we're doing a case
        //      sensitive search, we know the property we find is the one the user is trying to encode in a
        //      tag helper attribute. If they don't have the [Parameter] attribute then the Razor compiler
        //      will error, but allowing them to Go To Def on that property regardless, actually helps
        //      them fix the error.
        var csharpText = codeDocument.GetCSharpSourceText();
        var syntaxTree = CSharpSyntaxTree.ParseText(csharpText, cancellationToken: cancellationToken);
        var root = await syntaxTree.GetRootAsync(cancellationToken).ConfigureAwait(false);

        // Since we know how the compiler generates the C# source we can be a little specific here, and avoid
        // long tree walks. If the compiler ever changes how they generate their code, the tests for this will break
        // so we'll know about it.
        if (GetClassDeclaration(root) is { } classDeclaration)
        {
            var property = classDeclaration
                .Members
                .OfType<PropertyDeclarationSyntax>()
                .Where(p => p.Identifier.ValueText.Equals(propertyName, StringComparison.Ordinal))
                .FirstOrDefault();

            if (property is null)
            {
                // The property probably exists in a partial class
                logger.LogInformation($"Could not find property in the generated source. Comes from partial?");
                return null;
            }

            var range = csharpText.GetRange(property.Identifier.Span);
            if (documentMappingService.TryMapToHostDocumentRange(codeDocument.GetCSharpDocument(), range, out var originalRange))
            {
                return originalRange;
            }

            logger.LogInformation($"Property found but couldn't map its location.");
        }

        logger.LogInformation($"Generated C# was not in expected shape (CompilationUnit [-> Namespace] -> Class)");

        return null;

        static ClassDeclarationSyntax? GetClassDeclaration(CodeAnalysis.SyntaxNode root)
        {
            return root switch
            {
                CompilationUnitSyntax unit => unit switch
                {
                    { Members: [NamespaceDeclarationSyntax { Members: [ClassDeclarationSyntax c, ..] }, ..] } => c,
                    { Members: [ClassDeclarationSyntax c, ..] } => c,
                    _ => null,
                },
                _ => null,
            };
        }
=======
        return result;
>>>>>>> c38fc3b9
    }
}<|MERGE_RESOLUTION|>--- conflicted
+++ resolved
@@ -1,13 +1,10 @@
 ﻿// Copyright (c) .NET Foundation. All rights reserved.
 // Licensed under the MIT license. See License.txt in the project root for license information.
 
-<<<<<<< HEAD
 extern alias RLSP;
 
 using System;
 using System.Linq;
-=======
->>>>>>> c38fc3b9
 using System.Threading;
 using System.Threading.Tasks;
 using Microsoft.AspNetCore.Razor.LanguageServer.EndpointContracts;
@@ -18,19 +15,11 @@
 using Microsoft.CodeAnalysis.Razor.Logging;
 using Microsoft.CodeAnalysis.Razor.Protocol;
 using Microsoft.CodeAnalysis.Razor.Workspaces;
-<<<<<<< HEAD
 using DefinitionResult = RLSP::Roslyn.LanguageServer.Protocol.SumType<
     RLSP::Roslyn.LanguageServer.Protocol.VSInternalLocation,
     RLSP::Roslyn.LanguageServer.Protocol.VSInternalLocation[],
     RLSP::Roslyn.LanguageServer.Protocol.DocumentLink[]>;
 using SyntaxKind = Microsoft.AspNetCore.Razor.Language.SyntaxKind;
-=======
-using Microsoft.VisualStudio.LanguageServer.Protocol;
-using DefinitionResult = Microsoft.VisualStudio.LanguageServer.Protocol.SumType<
-    Microsoft.VisualStudio.LanguageServer.Protocol.Location,
-    Microsoft.VisualStudio.LanguageServer.Protocol.Location[],
-    Microsoft.VisualStudio.LanguageServer.Protocol.DocumentLink[]>;
->>>>>>> c38fc3b9
 
 namespace Microsoft.AspNetCore.Razor.LanguageServer.Definition;
 
@@ -133,191 +122,6 @@
             }
         }
 
-<<<<<<< HEAD
-        return response;
-    }
-
-    internal static async Task<(TagHelperDescriptor?, BoundAttributeDescriptor?)> GetOriginTagHelperBindingAsync(
-        DocumentContext documentContext,
-        int absoluteIndex,
-        bool ignoreAttributes,
-        ILogger logger,
-        CancellationToken cancellationToken)
-    {
-        var owner = await documentContext.GetSyntaxNodeAsync(absoluteIndex, cancellationToken).ConfigureAwait(false);
-        if (owner is null)
-        {
-            logger.LogInformation($"Could not locate owner.");
-            return (null, null);
-        }
-
-        var node = owner.FirstAncestorOrSelf<SyntaxNode>(n =>
-            n.Kind == SyntaxKind.MarkupTagHelperStartTag ||
-            n.Kind == SyntaxKind.MarkupTagHelperEndTag);
-        if (node is null)
-        {
-            logger.LogInformation($"Could not locate ancestor of type MarkupTagHelperStartTag or MarkupTagHelperEndTag.");
-            return (null, null);
-        }
-
-        var name = GetStartOrEndTagName(node);
-        if (name is null)
-        {
-            logger.LogInformation($"Could not retrieve name of start or end tag.");
-            return (null, null);
-        }
-
-        string? propertyName = null;
-
-        if (!ignoreAttributes && node is MarkupTagHelperStartTagSyntax startTag)
-        {
-            // Include attributes where the end index also matches, since GetSyntaxNodeAsync will consider that the start tag but we behave
-            // as if the user wants to go to the attribute definition.
-            // ie: <Component attribute$$></Component>
-            var selectedAttribute = startTag.Attributes.FirstOrDefault(a => a.Span.Contains(absoluteIndex) || a.Span.End == absoluteIndex);
-
-            // If we're on an attribute then just validate against the attribute name
-            if (selectedAttribute is MarkupTagHelperAttributeSyntax attribute)
-            {
-                // Normal attribute, ie <Component attribute=value />
-                name = attribute.Name;
-                propertyName = attribute.TagHelperAttributeInfo.Name;
-            }
-            else if (selectedAttribute is MarkupMinimizedTagHelperAttributeSyntax minimizedAttribute)
-            {
-                // Minimized attribute, ie <Component attribute />
-                name = minimizedAttribute.Name;
-                propertyName = minimizedAttribute.TagHelperAttributeInfo.Name;
-            }
-        }
-
-        if (!name.Span.IntersectsWith(absoluteIndex))
-        {
-            logger.LogInformation($"Tag name or attributes' span does not intersect with location's absolute index ({absoluteIndex}).");
-            return (null, null);
-        }
-
-        if (node.Parent is not MarkupTagHelperElementSyntax tagHelperElement)
-        {
-            logger.LogInformation($"Parent of start or end tag is not a MarkupTagHelperElement.");
-            return (null, null);
-        }
-
-        if (tagHelperElement.TagHelperInfo?.BindingResult is not TagHelperBinding binding)
-        {
-            logger.LogInformation($"MarkupTagHelperElement does not contain TagHelperInfo.");
-            return (null, null);
-        }
-
-        var originTagDescriptor = binding.Descriptors.FirstOrDefault(static d => !d.IsAttributeDescriptor());
-        if (originTagDescriptor is null)
-        {
-            logger.LogInformation($"Origin TagHelper descriptor is null.");
-            return (null, null);
-        }
-
-        var attributeDescriptor = (propertyName is not null)
-            ? originTagDescriptor.BoundAttributes.FirstOrDefault(a => a.Name?.Equals(propertyName, StringComparison.Ordinal) == true)
-            : null;
-
-        return (originTagDescriptor, attributeDescriptor);
-    }
-
-    private static SyntaxNode? GetStartOrEndTagName(SyntaxNode node)
-    {
-        return node switch
-        {
-            MarkupTagHelperStartTagSyntax tagHelperStartTag => tagHelperStartTag.Name,
-            MarkupTagHelperEndTagSyntax tagHelperEndTag => tagHelperEndTag.Name,
-            _ => null
-        };
-    }
-
-    private async Task<LspRange> GetNavigateRangeAsync(IDocumentSnapshot documentSnapshot, BoundAttributeDescriptor? attributeDescriptor, CancellationToken cancellationToken)
-    {
-        if (attributeDescriptor is not null)
-        {
-            Logger.LogInformation($"Attempting to get definition from an attribute directly.");
-
-            var originCodeDocument = await documentSnapshot.GetGeneratedOutputAsync().ConfigureAwait(false);
-            var range = await TryGetPropertyRangeAsync(originCodeDocument, attributeDescriptor.GetPropertyName(), _documentMappingService, Logger, cancellationToken).ConfigureAwait(false);
-
-            if (range is not null)
-            {
-                return range;
-            }
-        }
-
-        // When navigating from a start or end tag, we just take the user to the top of the file.
-        // If we were trying to navigate to a property, and we couldn't find it, we can at least take
-        // them to the file for the component. If the property was defined in a partial class they can
-        // at least then press F7 to go there.
-        return LspFactory.DefaultRange;
-    }
-
-    internal static async Task<LspRange?> TryGetPropertyRangeAsync(RazorCodeDocument codeDocument, string propertyName, IDocumentMappingService documentMappingService, ILogger logger, CancellationToken cancellationToken)
-    {
-        // Parse the C# file and find the property that matches the name.
-        // We don't worry about parameter attributes here for two main reasons:
-        //   1. We don't have symbolic information, so the best we could do would be checking for any
-        //      attribute named Parameter, regardless of which namespace. It also means we would have
-        //      to do more checks for all of the various ways that the attribute could be specified
-        //      (eg fully qualified, aliased, etc.)
-        //   2. Since C# doesn't allow multiple properties with the same name, and we're doing a case
-        //      sensitive search, we know the property we find is the one the user is trying to encode in a
-        //      tag helper attribute. If they don't have the [Parameter] attribute then the Razor compiler
-        //      will error, but allowing them to Go To Def on that property regardless, actually helps
-        //      them fix the error.
-        var csharpText = codeDocument.GetCSharpSourceText();
-        var syntaxTree = CSharpSyntaxTree.ParseText(csharpText, cancellationToken: cancellationToken);
-        var root = await syntaxTree.GetRootAsync(cancellationToken).ConfigureAwait(false);
-
-        // Since we know how the compiler generates the C# source we can be a little specific here, and avoid
-        // long tree walks. If the compiler ever changes how they generate their code, the tests for this will break
-        // so we'll know about it.
-        if (GetClassDeclaration(root) is { } classDeclaration)
-        {
-            var property = classDeclaration
-                .Members
-                .OfType<PropertyDeclarationSyntax>()
-                .Where(p => p.Identifier.ValueText.Equals(propertyName, StringComparison.Ordinal))
-                .FirstOrDefault();
-
-            if (property is null)
-            {
-                // The property probably exists in a partial class
-                logger.LogInformation($"Could not find property in the generated source. Comes from partial?");
-                return null;
-            }
-
-            var range = csharpText.GetRange(property.Identifier.Span);
-            if (documentMappingService.TryMapToHostDocumentRange(codeDocument.GetCSharpDocument(), range, out var originalRange))
-            {
-                return originalRange;
-            }
-
-            logger.LogInformation($"Property found but couldn't map its location.");
-        }
-
-        logger.LogInformation($"Generated C# was not in expected shape (CompilationUnit [-> Namespace] -> Class)");
-
-        return null;
-
-        static ClassDeclarationSyntax? GetClassDeclaration(CodeAnalysis.SyntaxNode root)
-        {
-            return root switch
-            {
-                CompilationUnitSyntax unit => unit switch
-                {
-                    { Members: [NamespaceDeclarationSyntax { Members: [ClassDeclarationSyntax c, ..] }, ..] } => c,
-                    { Members: [ClassDeclarationSyntax c, ..] } => c,
-                    _ => null,
-                },
-                _ => null,
-            };
-        }
-=======
         return result;
->>>>>>> c38fc3b9
     }
 }