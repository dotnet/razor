﻿// Copyright (c) .NET Foundation. All rights reserved.
// Licensed under the MIT license. See License.txt in the project root for license information.

using Microsoft.AspNetCore.Razor.Utilities;
using Microsoft.CodeAnalysis.Razor.Workspaces;

namespace Microsoft.AspNetCore.Razor.LanguageServer;

internal class DefaultLanguageServerFeatureOptions : LanguageServerFeatureOptions
{
    public const string DefaultCSharpVirtualDocumentSuffix = ".ide.g.cs";
    public const string DefaultHtmlVirtualDocumentSuffix = "__virtual.html";

    public override bool SupportsFileManipulation => true;

    public override string CSharpVirtualDocumentSuffix => DefaultCSharpVirtualDocumentSuffix;

    public override string HtmlVirtualDocumentSuffix => DefaultHtmlVirtualDocumentSuffix;

    public override bool SingleServerSupport => false;

    public override bool DelegateToCSharpOnDiagnosticPublish => false;

    public override bool UpdateBuffersForClosedDocuments => false;

    // Code action and rename paths in Windows VS Code need to be prefixed with '/':
    // https://github.com/dotnet/razor/issues/8131
    public override bool ReturnCodeActionAndRenamePathsWithPrefixedSlash => PlatformInformation.IsWindows;

    public override bool ShowAllCSharpCodeActions => false;

    public override bool IncludeProjectKeyInGeneratedFilePath => false;

    public override bool UsePreciseSemanticTokenRanges => false;

    public override bool UseRazorCohostServer => false;

<<<<<<< HEAD
    public override bool DisableRazorLanguageServer => false;

=======
>>>>>>> b36001a7
    public override bool ForceRuntimeCodeGeneration => true;

    public override bool UseNewFormattingEngine => true;

    public override bool SupportsSoftSelectionInCompletion => true;

    public override bool UseVsCodeCompletionTriggerCharacters => false;
}<|MERGE_RESOLUTION|>--- conflicted
+++ resolved
@@ -35,11 +35,6 @@
 
     public override bool UseRazorCohostServer => false;
 
-<<<<<<< HEAD
-    public override bool DisableRazorLanguageServer => false;
-
-=======
->>>>>>> b36001a7
     public override bool ForceRuntimeCodeGeneration => true;
 
     public override bool UseNewFormattingEngine => true;
