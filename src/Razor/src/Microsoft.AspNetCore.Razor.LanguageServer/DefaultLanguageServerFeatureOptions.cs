--- conflicted
+++ resolved
@@ -37,9 +37,7 @@
 
     public override bool ShowAllCSharpCodeActions => false;
 
-<<<<<<< HEAD
+    public override bool IncludeProjectKeyInGeneratedFilePath => false;
+
     public override bool TrimRangesForSemanticTokens => true;
-=======
-    public override bool IncludeProjectKeyInGeneratedFilePath => false;
->>>>>>> e9c606d9
 }