﻿// Copyright (c) .NET Foundation. All rights reserved.
// Licensed under the MIT license. See License.txt in the project root for license information.

using System;
using System.Collections.Generic;
using System.Diagnostics;
using System.Diagnostics.CodeAnalysis;
using System.IO;
using System.Threading;
using System.Threading.Tasks;
using Microsoft.AspNetCore.Razor;
using Microsoft.AspNetCore.Razor.Language;
using Microsoft.AspNetCore.Razor.Language.Legacy;
using Microsoft.AspNetCore.Razor.ProjectEngineHost;
using Microsoft.CodeAnalysis.Razor;
using Microsoft.CodeAnalysis.Razor.Settings;
using Microsoft.Extensions.Internal;
using Microsoft.VisualStudio.Editor.Razor;
using Microsoft.VisualStudio.Language.Intellisense;
using Microsoft.VisualStudio.Text;
using Microsoft.VisualStudio.Threading;
using static Microsoft.VisualStudio.LegacyEditor.Razor.Parsing.BackgroundParser;
using ITextBuffer = Microsoft.VisualStudio.Text.ITextBuffer;
using Timer = System.Threading.Timer;

namespace Microsoft.VisualStudio.LegacyEditor.Razor.Parsing;

internal class VisualStudioRazorParser : IVisualStudioRazorParser, IDisposable
{
    // Internal for testing.
    internal TimeSpan _idleDelay = TimeSpan.FromSeconds(3);
    internal Timer? _idleTimer;
    internal BackgroundParser? _parser;
    internal ChangeReference? _latestChangeReference;
    internal RazorSyntaxTreePartialParser? _partialParser;

    private readonly object _idleLock = new();
    private readonly object _updateStateLock = new();
    private readonly ICompletionBroker _completionBroker;
    private readonly IVisualStudioDocumentTracker _documentTracker;
    private readonly JoinableTaskContext _joinableTaskContext;
    private readonly IProjectEngineFactoryProvider _projectEngineFactoryProvider;
    private readonly IErrorReporter _errorReporter;
    private readonly List<CodeDocumentRequest> _codeDocumentRequests;
    private readonly TaskScheduler _uiThreadScheduler;
    private RazorProjectEngine? _projectEngine;
    private RazorCodeDocument? _codeDocument;
    private ITextSnapshot? _snapshot;
    private bool _disposed;
    private ITextSnapshot? _latestParsedSnapshot;

    public event EventHandler<DocumentStructureChangedEventArgs>? DocumentStructureChanged;

    public VisualStudioRazorParser(
        IVisualStudioDocumentTracker documentTracker,
        IProjectEngineFactoryProvider projectEngineFactoryProvider,
        ICompletionBroker completionBroker,
        IErrorReporter errorReporter,
        JoinableTaskContext joinableTaskContext)
    {
        _joinableTaskContext = joinableTaskContext;
        _projectEngineFactoryProvider = projectEngineFactoryProvider;
        _errorReporter = errorReporter;
        _completionBroker = completionBroker;
        _documentTracker = documentTracker;
        _codeDocumentRequests = new List<CodeDocumentRequest>();

        _documentTracker.ContextChanged += DocumentTracker_ContextChanged;

        _joinableTaskContext.AssertUIThread();
        _uiThreadScheduler = TaskScheduler.FromCurrentSynchronizationContext();
    }

    public string FilePath => _documentTracker.FilePath;

    public RazorCodeDocument? CodeDocument => _codeDocument;

    public ITextSnapshot? Snapshot => _snapshot;

    public ITextBuffer TextBuffer => _documentTracker.TextBuffer;

    public bool HasPendingChanges => _latestChangeReference is not null;

    // Used in unit tests to ensure we can be notified when idle starts.
    internal ManualResetEventSlim? NotifyUIIdleStart { get; set; }

    // Used in unit tests to ensure we can block background idle work.
    internal ManualResetEventSlim? BlockBackgroundIdleWork { get; set; }

    public Task<RazorCodeDocument?> GetLatestCodeDocumentAsync(ITextSnapshot atOrNewerSnapshot, CancellationToken cancellationToken = default)
    {
        if (atOrNewerSnapshot is null)
        {
            throw new ArgumentNullException(nameof(atOrNewerSnapshot));
        }

        lock (_updateStateLock)
        {
            if (_disposed ||
                _latestParsedSnapshot is not null && atOrNewerSnapshot.Version.VersionNumber <= _latestParsedSnapshot.Version.VersionNumber)
            {
                return Task.FromResult(CodeDocument);
            }

            CodeDocumentRequest? request = null;
            for (var i = _codeDocumentRequests.Count - 1; i >= 0; i--)
            {
                if (_codeDocumentRequests[i].Snapshot == atOrNewerSnapshot)
                {
                    request = _codeDocumentRequests[i];
                    break;
                }
            }

            if (request is null)
            {
                request = new CodeDocumentRequest(atOrNewerSnapshot, cancellationToken);
                _codeDocumentRequests.Add(request);
            }

            // Null suppression is required here to convert from Task<RazorCodeDocument> to Task<RazorCodeDocument?>
            // The task itself can never be null, so this is safe
#pragma warning disable VSTHRD003 // Avoid awaiting foreign Tasks
            return request.Task!;
#pragma warning restore VSTHRD003 // Avoid awaiting foreign Tasks
        }
    }

    // WebTools depends on this method. Do not remove until old editor is phased out
    public void QueueReparse()
    {
        // Can be called from any thread

        try
        {
            if (_joinableTaskContext.IsOnMainThread)
            {
                ReparseOnUIThread();
            }
            else
            {
                _ = Task.Factory.StartNew(
                    () => ReparseOnUIThread(), CancellationToken.None, TaskCreationOptions.None, _uiThreadScheduler);
            }
        }
        catch (Exception ex)
        {
            Debug.Fail($"""
                VisualStudioRazorParser.QueueReparse threw exception:
                {ex.Message}
                Stack trace:
                {ex.StackTrace}
                """);
        }
    }

    public void Dispose()
    {
        _joinableTaskContext.AssertUIThread();

        StopParser();

        _documentTracker.ContextChanged -= DocumentTracker_ContextChanged;

        StopIdleTimer();

        lock (_updateStateLock)
        {
            _disposed = true;
            foreach (var request in _codeDocumentRequests)
            {
                request.Cancel();
            }
        }
    }

    // Internal for testing
    internal void DocumentTracker_ContextChanged(object sender, ContextChangeEventArgs args)
    {
        _joinableTaskContext.AssertUIThread();

        if (!TryReinitializeParser())
        {
            return;
        }

        // We have a new parser, force a reparse to generate new document information. Note that this
        // only blocks until the reparse change has been queued.
        ReparseOnUIThread();
    }

    // Internal for testing
    internal bool TryReinitializeParser()
    {
        _joinableTaskContext.AssertUIThread();

        StopParser();

        if (!_documentTracker.IsSupportedProject)
        {
            // Tracker is either starting up, tearing down or wrongfully instantiated.
            // Either way, the tracker can't act on its associated project, neither can we.
            return false;
        }

        StartParser();

        return true;
    }

    // Internal for testing
    [MemberNotNull(nameof(_parser))]
    internal void StartParser()
    {
        _joinableTaskContext.AssertUIThread();

        // Make sure any tests use the real thing or a good mock. These tests can cause failures
        // that are hard to understand when this throws.
        Debug.Assert(_documentTracker.IsSupportedProject);

        var projectSnapshot = _documentTracker.ProjectSnapshot.AssumeNotNull();

        _projectEngine = _projectEngineFactoryProvider.Create(projectSnapshot, ConfigureProjectEngine).AssumeNotNull();

        Debug.Assert(_projectEngine.Engine is not null);
        Debug.Assert(_projectEngine.FileSystem is not null);

        // We might not have a document snapshot in the case of an ephemeral project.
        // If we don't have a document then infer the FileKind from the FilePath.
        var fileKind = projectSnapshot.GetDocument(_documentTracker.FilePath)?.FileKind ?? FileKinds.GetFileKindFromFilePath(_documentTracker.FilePath);

        var projectDirectory = Path.GetDirectoryName(_documentTracker.ProjectPath);
        _parser = new BackgroundParser(_projectEngine, FilePath, projectDirectory, fileKind);
        _parser.ResultsReady += OnResultsReady;
        _parser.Start();

        TextBuffer.Changed += TextBuffer_OnChanged;
    }

    // Internal for testing
    internal void StopParser()
    {
        _joinableTaskContext.AssertUIThread();

        if (_parser is not null)
        {
            // Detach from the text buffer until we have a new parser to handle changes.
            TextBuffer.Changed -= TextBuffer_OnChanged;

            _parser.ResultsReady -= OnResultsReady;
            _parser.Dispose();
            _parser = null;
        }
    }

    // Internal for testing
    internal void StartIdleTimer()
    {
        _joinableTaskContext.AssertUIThread();

        lock (_idleLock)
        {
            // Timer will fire after a fixed delay, but only once.
            _idleTimer ??= NonCapturingTimer.Create(state => ((VisualStudioRazorParser)state).Timer_Tick(), this, _idleDelay, Timeout.InfiniteTimeSpan);
        }
    }

    // Internal for testing
    internal void StopIdleTimer()
    {
        // Can be called from any thread.

        lock (_idleLock)
        {
            if (_idleTimer is not null)
            {
                _idleTimer.Dispose();
                _idleTimer = null;
            }
        }
    }

    private void TextBuffer_OnChanged(object sender, TextContentChangedEventArgs args)
    {
        _joinableTaskContext.AssertUIThread();

        if (args.Changes.Count > 0)
        {
            // Idle timers are used to track provisional changes. Provisional changes only last for a single text change. After that normal
            // partial parsing rules apply (stop the timer).
            StopIdleTimer();
        }

        var snapshot = args.After;
        if (!args.TextChangeOccurred(out var changeInformation))
        {
            // Ensure we get a parse for latest snapshot.
            QueueChange(change: null, snapshot);
            return;
        }

        var change = new SourceChange(changeInformation.firstChange.OldPosition, changeInformation.oldText.Length, changeInformation.newText);
        var result = PartialParseResultInternal.Rejected;
        RazorSyntaxTree? partialParseSyntaxTree = null;
        using (_parser.AssumeNotNull().SynchronizeMainThreadState())
        {
            // Check if we can partial-parse
            if (_partialParser is not null && _parser.IsIdle)
            {
                (result, partialParseSyntaxTree) = _partialParser.Parse(change);
            }
        }

        // If partial parsing failed or there were outstanding parser tasks, start a full reparse
        if ((result & PartialParseResultInternal.Rejected) == PartialParseResultInternal.Rejected)
        {
            QueueChange(change, snapshot);
        }
        else
        {
            var currentCodeDocument = CodeDocument;
            if (currentCodeDocument is null)
            {
                // CodeDocument should have been initialized but was not.
                Debug.Fail($"{nameof(CodeDocument)} should have been initialized but was not.");
                return;
            }

            var codeDocument = RazorCodeDocument.Create(currentCodeDocument.Source, currentCodeDocument.Imports);

            foreach (var item in currentCodeDocument.Items)
            {
                codeDocument.Items[item.Key] = item.Value;
            }

            codeDocument.SetSyntaxTree(partialParseSyntaxTree);
            TryUpdateLatestParsedSyntaxTreeSnapshot(codeDocument, snapshot);
        }

        if ((result & PartialParseResultInternal.Provisional) == PartialParseResultInternal.Provisional)
        {
            StartIdleTimer();
        }
    }

    // Internal for testing
    internal void OnIdle()
    {
        _joinableTaskContext.AssertUIThread();

        if (_disposed)
        {
            return;
        }

        OnNotifyUIIdle();

        foreach (var textView in _documentTracker.TextViews)
        {
            if (_completionBroker.IsCompletionActive(textView))
            {
                // Completion list is still active, need to re-start timer.
                StartIdleTimer();
                return;
            }
        }

        ReparseOnUIThread();
    }

    // Internal for testing
    internal void ReparseOnUIThread()
    {
        _joinableTaskContext.AssertUIThread();

        if (_disposed)
        {
            return;
        }

        var snapshot = TextBuffer.CurrentSnapshot;
        QueueChange(change: null, snapshot);
    }

    private void QueueChange(SourceChange? change, ITextSnapshot snapshot)
    {
        _joinableTaskContext.AssertUIThread();

        // _parser can be null if we're in the midst of rebuilding the internal parser (TagHelper refresh/solution teardown)
        _latestChangeReference = _parser?.QueueChange(change, snapshot);
    }

    private void OnNotifyUIIdle()
    {
        NotifyUIIdleStart?.Set();
    }

    private void OnStartingBackgroundIdleWork()
    {
        BlockBackgroundIdleWork?.Wait();
    }

    private void Timer_Tick()
    {
        try
        {
            OnStartingBackgroundIdleWork();
            StopIdleTimer();

            // We need to get back to the UI thread to properly check if a completion is active.
<<<<<<< HEAD
            _ = Task.Factory.StartNew(() => OnIdle_QueueOnUIThreadAsync(), CancellationToken.None, TaskCreationOptions.None, TaskScheduler.Default);
=======
            _ = Task.Factory.StartNew(OnIdle_QueueOnUIThreadAsync, CancellationToken.None, TaskCreationOptions.None, TaskScheduler.Default);
>>>>>>> 9c9c940d
        }
        catch (Exception ex)
        {
            // This is something totally unexpected, let's just send it over to the workspace.
            _errorReporter.ReportError(ex);
        }

        async Task OnIdle_QueueOnUIThreadAsync()
        {
            await _joinableTaskContext.Factory.SwitchToMainThreadAsync();
            OnIdle();
        }
    }

    // Internal for testing
    internal void OnResultsReady(object sender, BackgroundParserResultsReadyEventArgs args)
    {
        _ = OnResultsReadyAsync(args, CancellationToken.None);
    }

    private async Task OnResultsReadyAsync(BackgroundParserResultsReadyEventArgs args, CancellationToken cancellationToken)
    {
        try
        {
            UpdateParserState(args.CodeDocument, args.ChangeReference.Snapshot);

            // Jump back to UI thread to notify structure changes.
            await _joinableTaskContext.Factory.SwitchToMainThreadAsync(cancellationToken);
            OnDocumentStructureChanged(args);
        }
        catch (Exception ex)
        {
            Debug.Fail($"""
                VisualStudioRazorParser.OnResultsReady threw exception:
                {ex.Message}
                Stack trace:
                {ex.StackTrace}
                """);
        }
    }

    // Internal for testing
    internal void OnDocumentStructureChanged(object state)
    {
        _joinableTaskContext.AssertUIThread();

        if (_disposed)
        {
            return;
        }

        var backgroundParserArgs = (BackgroundParserResultsReadyEventArgs)state;
        if (_latestChangeReference is null || // extra hardening
            _latestChangeReference != backgroundParserArgs.ChangeReference)
        {
            // In the middle of parsing a newer change or about to parse a newer change.
            return;
        }

        if (backgroundParserArgs.ChangeReference.Snapshot != TextBuffer.CurrentSnapshot)
        {
            // Changes have impacted the snapshot after our we recorded our last change reference.
            // This can happen for a multitude of reasons, usually because of a user auto-completing
            // C# statements (causes multiple edits in quick succession). This ensures that our latest
            // parse corresponds to the current snapshot.
            ReparseOnUIThread();
            return;
        }

        _latestChangeReference = null;

        var documentStructureChangedArgs = new DocumentStructureChangedEventArgs(
            backgroundParserArgs.ChangeReference.Change,
            backgroundParserArgs.ChangeReference.Snapshot,
            backgroundParserArgs.CodeDocument);
        DocumentStructureChanged?.Invoke(this, documentStructureChangedArgs);
    }

    private void ConfigureProjectEngine(RazorProjectEngineBuilder builder)
    {
        var projectSnapshot = _documentTracker.ProjectSnapshot;
        if (projectSnapshot != null)
        {
            builder.SetCSharpLanguageVersion(projectSnapshot.CSharpLanguageVersion);
        }

        builder.SetRootNamespace(projectSnapshot?.RootNamespace);
        builder.Features.Add(new VisualStudioParserOptionsFeature(_documentTracker.EditorSettings));
        builder.Features.Add(new VisualStudioTagHelperFeature(_documentTracker.TagHelpers));
        builder.Features.Add(new VisualStudioEnableTagHelpersFeature());
    }

    private void UpdateParserState(RazorCodeDocument codeDocument, ITextSnapshot snapshot)
    {
        lock (_updateStateLock)
        {
            if (_snapshot is not null && snapshot.Version.VersionNumber < _snapshot.Version.VersionNumber)
            {
                // Changes flowed out of order due to the slight race condition at the beginning of this method. Our current
                // CodeDocument and Snapshot are newer then the ones that made it into the lock.
                return;
            }

            _codeDocument = codeDocument;
            _snapshot = snapshot;
            _partialParser = new RazorSyntaxTreePartialParser(_codeDocument.GetSyntaxTree());
            TryUpdateLatestParsedSyntaxTreeSnapshot(_codeDocument, _snapshot);
        }
    }

    private void TryUpdateLatestParsedSyntaxTreeSnapshot(RazorCodeDocument codeDocument, ITextSnapshot snapshot)
    {
        if (snapshot is null)
        {
            throw new ArgumentNullException(nameof(snapshot));
        }

        lock (_updateStateLock)
        {
            if (_latestParsedSnapshot is null ||
                _latestParsedSnapshot.Version.VersionNumber < snapshot.Version.VersionNumber)
            {
                _latestParsedSnapshot = snapshot;

                CompleteCodeDocumentRequestsForSnapshot(codeDocument, snapshot);
            }
        }
    }

    private void CompleteCodeDocumentRequestsForSnapshot(RazorCodeDocument codeDocument, ITextSnapshot snapshot)
    {
        lock (_updateStateLock)
        {
            if (_codeDocumentRequests.Count == 0)
            {
                return;
            }

            var matchingRequests = new List<CodeDocumentRequest>();
            for (var i = _codeDocumentRequests.Count - 1; i >= 0; i--)
            {
                var request = _codeDocumentRequests[i];
                if (request.Snapshot.Version.VersionNumber <= snapshot.Version.VersionNumber)
                {
                    // This change was for a newer snapshot, we can complete the TCS.
                    matchingRequests.Add(request);
                    _codeDocumentRequests.RemoveAt(i);
                }
            }

            // The matching requests are in reverse order so we need to invoke them from the back to front.
            for (var i = matchingRequests.Count - 1; i >= 0; i--)
            {
                // At this point it's possible these requests have been cancelled, if that's the case Complete noops.
                matchingRequests[i].Complete(codeDocument);
            }
        }
    }

    private class VisualStudioParserOptionsFeature : RazorEngineFeatureBase, IConfigureRazorCodeGenerationOptionsFeature
    {
        private readonly ClientSpaceSettings _settings;

        public VisualStudioParserOptionsFeature(ClientSpaceSettings settings)
        {
            _settings = settings;
        }

        public int Order { get; set; }

        public void Configure(RazorCodeGenerationOptionsBuilder options)
        {
            options.IndentSize = _settings.IndentSize;
            options.IndentWithTabs = _settings.IndentWithTabs;
            options.RemapLinePragmaPathsOnWindows = true;
        }
    }

    private class VisualStudioTagHelperFeature : ITagHelperFeature
    {
        private readonly IReadOnlyList<TagHelperDescriptor>? _tagHelpers;

        public VisualStudioTagHelperFeature(IReadOnlyList<TagHelperDescriptor>? tagHelpers)
        {
            _tagHelpers = tagHelpers;
        }

        public RazorEngine? Engine { get; set; }

        public IReadOnlyList<TagHelperDescriptor>? GetDescriptors()
        {
            return _tagHelpers;
        }
    }

    // Internal for testing
    internal class VisualStudioEnableTagHelpersFeature : RazorEngineFeatureBase, IConfigureRazorParserOptionsFeature
    {
        public int Order => 0;

        public void Configure(RazorParserOptionsBuilder options)
        {
            options.EnableSpanEditHandlers = true;
        }
    }

    // Internal for testing
    internal class CodeDocumentRequest
    {
        private readonly object _completionLock = new();
        private readonly TaskCompletionSource<RazorCodeDocument> _taskCompletionSource;
        private readonly CancellationTokenRegistration _cancellationTokenRegistration;
        private bool _done;

        public CodeDocumentRequest(ITextSnapshot snapshot, CancellationToken cancellationToken)
        {
            if (snapshot is null)
            {
                throw new ArgumentNullException(nameof(snapshot));
            }

            Snapshot = snapshot;
            _taskCompletionSource = new TaskCompletionSource<RazorCodeDocument>(TaskCreationOptions.RunContinuationsAsynchronously);
            _cancellationTokenRegistration = cancellationToken.Register(Cancel);
            Task = _taskCompletionSource.Task;

            if (cancellationToken.IsCancellationRequested)
            {
                // If the token was already cancelled we need to bail.
                Cancel();
            }
        }

        public ITextSnapshot Snapshot { get; }

        public Task<RazorCodeDocument> Task { get; }

        public void Complete(RazorCodeDocument codeDocument)
        {
            if (codeDocument is null)
            {
                throw new ArgumentNullException(nameof(codeDocument));
            }

            lock (_completionLock)
            {
                if (_done)
                {
                    // Request was already cancelled.
                    return;
                }

                _done = true;
            }

            _cancellationTokenRegistration.Dispose();
            _taskCompletionSource.SetResult(codeDocument);
        }

        public void Cancel()
        {
            lock (_completionLock)
            {
                if (_done)
                {
                    return;
                }

                _done = true;
            }

            _taskCompletionSource.TrySetCanceled();
            _cancellationTokenRegistration.Dispose();
        }
    }
}<|MERGE_RESOLUTION|>--- conflicted
+++ resolved
@@ -408,11 +408,7 @@
             StopIdleTimer();
 
             // We need to get back to the UI thread to properly check if a completion is active.
-<<<<<<< HEAD
-            _ = Task.Factory.StartNew(() => OnIdle_QueueOnUIThreadAsync(), CancellationToken.None, TaskCreationOptions.None, TaskScheduler.Default);
-=======
             _ = Task.Factory.StartNew(OnIdle_QueueOnUIThreadAsync, CancellationToken.None, TaskCreationOptions.None, TaskScheduler.Default);
->>>>>>> 9c9c940d
         }
         catch (Exception ex)
         {
