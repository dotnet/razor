﻿// Copyright (c) .NET Foundation. All rights reserved.
// Licensed under the MIT license. See License.txt in the project root for license information.

using System;
using System.ComponentModel.Composition;
using Microsoft.CodeAnalysis.Razor.Workspaces;
using Microsoft.Internal.VisualStudio.Shell.Interop;
using Microsoft.VisualStudio.Shell;

namespace Microsoft.VisualStudio.Editor.Razor;

[Export(typeof(LanguageServerFeatureOptions))]
internal class VisualStudioWindowsLanguageServerFeatureOptions : LanguageServerFeatureOptions
{
    private const string ShowAllCSharpCodeActionsFeatureFlag = "Razor.LSP.ShowAllCSharpCodeActions";
<<<<<<< HEAD
    private const string TrimRangesForSemanticTokensFeatureFlag = "Razor.LSP.TrimRangesForSemanticTokens";

    private readonly LSPEditorFeatureDetector _lspEditorFeatureDetector;
    private readonly Lazy<bool> _showAllCSharpCodeActions;
    private readonly Lazy<bool> _trimRangesForSemanticTokens;
=======
    private const string IncludeProjectKeyInGeneratedFilePathFeatureFlag = "Razor.LSP.IncludeProjectKeyInGeneratedFilePath";

    private readonly LSPEditorFeatureDetector _lspEditorFeatureDetector;
    private readonly Lazy<bool> _showAllCSharpCodeActions;
    private readonly Lazy<bool> _includeProjectKeyInGeneratedFilePath;
>>>>>>> e9c606d9

    [ImportingConstructor]
    public VisualStudioWindowsLanguageServerFeatureOptions(LSPEditorFeatureDetector lspEditorFeatureDetector)
    {
        if (lspEditorFeatureDetector is null)
        {
            throw new ArgumentNullException(nameof(lspEditorFeatureDetector));
        }

        _lspEditorFeatureDetector = lspEditorFeatureDetector;

        _showAllCSharpCodeActions = new Lazy<bool>(() =>
        {
            var featureFlags = (IVsFeatureFlags)AsyncPackage.GetGlobalService(typeof(SVsFeatureFlags));
            var showAllCSharpCodeActions = featureFlags.IsFeatureEnabled(ShowAllCSharpCodeActionsFeatureFlag, defaultValue: false);
            return showAllCSharpCodeActions;
        });

<<<<<<< HEAD
        _trimRangesForSemanticTokens = new Lazy<bool>(() =>
        {
            var featureFlags = (IVsFeatureFlags)AsyncPackage.GetGlobalService(typeof(SVsFeatureFlags));
            var trimRangesForSemanticTokens = featureFlags.IsFeatureEnabled(TrimRangesForSemanticTokensFeatureFlag, defaultValue: false);
            return trimRangesForSemanticTokens;
=======
        _includeProjectKeyInGeneratedFilePath = new Lazy<bool>(() =>
        {
            var featureFlags = (IVsFeatureFlags)AsyncPackage.GetGlobalService(typeof(SVsFeatureFlags));
            var includeProjectKeyInGeneratedFilePath = featureFlags.IsFeatureEnabled(IncludeProjectKeyInGeneratedFilePathFeatureFlag, defaultValue: true);
            return includeProjectKeyInGeneratedFilePath;
>>>>>>> e9c606d9
        });
    }

    // We don't currently support file creation operations on VS Codespaces or VS Liveshare
    public override bool SupportsFileManipulation => !IsCodespacesOrLiveshare;

    // In VS we override the project configuration file name because we don't want our serialized state to clash with other platforms (VSCode)
    public override string ProjectConfigurationFileName => "project.razor.vs.json";

    public override string CSharpVirtualDocumentSuffix => ".ide.g.cs";

    public override string HtmlVirtualDocumentSuffix => "__virtual.html";

    public override bool SingleServerCompletionSupport => true;

    public override bool SingleServerSupport => true;

    public override bool SupportsDelegatedCodeActions => true;

    public override bool DelegateToCSharpOnDiagnosticPublish => false;

    public override bool ReturnCodeActionAndRenamePathsWithPrefixedSlash => false;

    public override bool UpdateBuffersForClosedDocuments => false;

    private bool IsCodespacesOrLiveshare => _lspEditorFeatureDetector.IsRemoteClient() || _lspEditorFeatureDetector.IsLiveShareHost();

    public override bool ShowAllCSharpCodeActions => _showAllCSharpCodeActions.Value;

<<<<<<< HEAD
    public override bool TrimRangesForSemanticTokens => _trimRangesForSemanticTokens.Value;
=======
    public override bool IncludeProjectKeyInGeneratedFilePath => _includeProjectKeyInGeneratedFilePath.Value;
>>>>>>> e9c606d9
}<|MERGE_RESOLUTION|>--- conflicted
+++ resolved
@@ -13,19 +13,12 @@
 internal class VisualStudioWindowsLanguageServerFeatureOptions : LanguageServerFeatureOptions
 {
     private const string ShowAllCSharpCodeActionsFeatureFlag = "Razor.LSP.ShowAllCSharpCodeActions";
-<<<<<<< HEAD
+    private const string IncludeProjectKeyInGeneratedFilePathFeatureFlag = "Razor.LSP.IncludeProjectKeyInGeneratedFilePath";
     private const string TrimRangesForSemanticTokensFeatureFlag = "Razor.LSP.TrimRangesForSemanticTokens";
 
     private readonly LSPEditorFeatureDetector _lspEditorFeatureDetector;
     private readonly Lazy<bool> _showAllCSharpCodeActions;
-    private readonly Lazy<bool> _trimRangesForSemanticTokens;
-=======
-    private const string IncludeProjectKeyInGeneratedFilePathFeatureFlag = "Razor.LSP.IncludeProjectKeyInGeneratedFilePath";
-
-    private readonly LSPEditorFeatureDetector _lspEditorFeatureDetector;
-    private readonly Lazy<bool> _showAllCSharpCodeActions;
     private readonly Lazy<bool> _includeProjectKeyInGeneratedFilePath;
->>>>>>> e9c606d9
 
     [ImportingConstructor]
     public VisualStudioWindowsLanguageServerFeatureOptions(LSPEditorFeatureDetector lspEditorFeatureDetector)
@@ -44,20 +37,19 @@
             return showAllCSharpCodeActions;
         });
 
-<<<<<<< HEAD
+        _includeProjectKeyInGeneratedFilePath = new Lazy<bool>(() =>
+        {
+            var featureFlags = (IVsFeatureFlags)AsyncPackage.GetGlobalService(typeof(SVsFeatureFlags));
+            var includeProjectKeyInGeneratedFilePath = featureFlags.IsFeatureEnabled(IncludeProjectKeyInGeneratedFilePathFeatureFlag, defaultValue: true);
+            return includeProjectKeyInGeneratedFilePath;
+        });
+
         _trimRangesForSemanticTokens = new Lazy<bool>(() =>
         {
             var featureFlags = (IVsFeatureFlags)AsyncPackage.GetGlobalService(typeof(SVsFeatureFlags));
             var trimRangesForSemanticTokens = featureFlags.IsFeatureEnabled(TrimRangesForSemanticTokensFeatureFlag, defaultValue: false);
             return trimRangesForSemanticTokens;
-=======
-        _includeProjectKeyInGeneratedFilePath = new Lazy<bool>(() =>
-        {
-            var featureFlags = (IVsFeatureFlags)AsyncPackage.GetGlobalService(typeof(SVsFeatureFlags));
-            var includeProjectKeyInGeneratedFilePath = featureFlags.IsFeatureEnabled(IncludeProjectKeyInGeneratedFilePathFeatureFlag, defaultValue: true);
-            return includeProjectKeyInGeneratedFilePath;
->>>>>>> e9c606d9
-        });
+        }
     }
 
     // We don't currently support file creation operations on VS Codespaces or VS Liveshare
@@ -86,9 +78,7 @@
 
     public override bool ShowAllCSharpCodeActions => _showAllCSharpCodeActions.Value;
 
-<<<<<<< HEAD
+    public override bool IncludeProjectKeyInGeneratedFilePath => _includeProjectKeyInGeneratedFilePath.Value;
+
     public override bool TrimRangesForSemanticTokens => _trimRangesForSemanticTokens.Value;
-=======
-    public override bool IncludeProjectKeyInGeneratedFilePath => _includeProjectKeyInGeneratedFilePath.Value;
->>>>>>> e9c606d9
 }