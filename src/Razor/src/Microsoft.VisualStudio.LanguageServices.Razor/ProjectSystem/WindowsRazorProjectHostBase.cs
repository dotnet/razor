--- conflicted
+++ resolved
@@ -63,22 +63,6 @@
 
     protected IUnconfiguredProjectCommonServices CommonServices { get; }
 
-<<<<<<< HEAD
-    internal bool SkipIntermediateOutputPathExistCheck_TestOnly { get; set; }
-
-    // internal for tests. The product will call through the IProjectDynamicLoadComponent interface.
-    internal Task LoadAsync()
-    {
-        if (_languageServerFeatureOptions.UseRazorCohostServer)
-        {
-            return Task.CompletedTask;
-        }
-
-        return InitializeAsync();
-    }
-
-=======
->>>>>>> 67db339a
     protected sealed override Task InitializeCoreAsync(CancellationToken cancellationToken)
     {
         if (_languageServerFeatureOptions.UseRazorCohostServer)
