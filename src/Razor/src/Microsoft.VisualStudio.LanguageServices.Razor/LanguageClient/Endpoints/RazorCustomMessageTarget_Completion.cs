--- conflicted
+++ resolved
@@ -163,10 +163,7 @@
             }
 
             completionList.Items = builder.ToArray();
-<<<<<<< HEAD
-=======
-
->>>>>>> 6926f636
+
             return completionList;
         }
         finally
@@ -296,10 +293,6 @@
             return null;
         }
 
-<<<<<<< HEAD
-        var completionResolveParams = request.CompletionItem;
-=======
->>>>>>> 6926f636
         var textBuffer = virtualDocumentSnapshot.Snapshot.TextBuffer;
         var response = await _requestInvoker.ReinvokeRequestOnServerAsync<VSInternalCompletionItem, CompletionItem?>(
             textBuffer,
