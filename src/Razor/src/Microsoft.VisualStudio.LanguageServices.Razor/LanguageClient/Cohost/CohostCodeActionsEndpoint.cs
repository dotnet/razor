--- conflicted
+++ resolved
@@ -136,16 +136,12 @@
                 request,
                 cancellationToken).ConfigureAwait(false);
 
-<<<<<<< HEAD
             if (result?.Response is null)
             {
                 return [];
             }
 
             return result.Response;
-=======
-            return result?.Response ?? [];
->>>>>>> 6926f636
         }
         finally
         {
