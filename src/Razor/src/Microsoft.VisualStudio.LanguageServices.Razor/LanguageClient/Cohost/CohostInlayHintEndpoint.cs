﻿// Copyright (c) .NET Foundation. All rights reserved.
// Licensed under the MIT license. See License.txt in the project root for license information.

using System.Collections.Immutable;
using System.Composition;
using System.Threading;
using System.Threading.Tasks;
using Microsoft.AspNetCore.Razor;
using Microsoft.CodeAnalysis;
using Microsoft.CodeAnalysis.ExternalAccess.Razor.Cohost;
using Microsoft.CodeAnalysis.Razor.Remote;

namespace Microsoft.VisualStudio.Razor.LanguageClient.Cohost;

#pragma warning disable RS0030 // Do not use banned APIs
[Shared]
[CohostEndpoint(Methods.TextDocumentInlayHintName)]
[Export(typeof(IDynamicRegistrationProvider))]
[ExportCohostStatelessLspService(typeof(CohostInlayHintEndpoint))]
[method: ImportingConstructor]
#pragma warning restore RS0030 // Do not use banned APIs
internal class CohostInlayHintEndpoint(IRemoteServiceInvoker remoteServiceInvoker)
    : AbstractRazorCohostDocumentRequestHandler<InlayHintParams, InlayHint[]?>, IDynamicRegistrationProvider
{
    private readonly IRemoteServiceInvoker _remoteServiceInvoker = remoteServiceInvoker;

    protected override bool MutatesSolutionState => false;

    protected override bool RequiresLSPSolution => true;

<<<<<<< HEAD
    public Registration? GetRegistration(VSInternalClientCapabilities clientCapabilities, DocumentFilter[] filter, RazorCohostRequestContext requestContext)
    {
        if (clientCapabilities.TextDocument?.InlayHint?.DynamicRegistration == true)
        {
            return new Registration
            {
                Method = Methods.TextDocumentInlayHintName,
                RegisterOptions = new InlayHintRegistrationOptions()
                {
                    DocumentSelector = filter
                }
            };
=======
    public ImmutableArray<VSLSP.Registration> GetRegistrations(VSLSP.VSInternalClientCapabilities clientCapabilities, RazorCohostRequestContext requestContext)
    {
        if (clientCapabilities.TextDocument?.InlayHint?.DynamicRegistration == true)
        {
            return [new VSLSP.Registration
            {
                Method = Methods.TextDocumentInlayHintName,
                RegisterOptions = new VSLSP.InlayHintRegistrationOptions()
            }];
>>>>>>> ae1fbc01
        }

        return [];
    }

    protected override RazorTextDocumentIdentifier? GetRazorTextDocumentIdentifier(InlayHintParams request)
        => request.TextDocument.ToRazorTextDocumentIdentifier();

    protected override Task<InlayHint[]?> HandleRequestAsync(InlayHintParams request, RazorCohostRequestContext context, CancellationToken cancellationToken)
    {
        // TODO: Once the platform team have finished the work, check the "Show inlay hints while key pressed" option, and pass it along
        return HandleRequestAsync(request, context.TextDocument.AssumeNotNull(), displayAllOverride: false, cancellationToken);
    }

    private async Task<InlayHint[]?> HandleRequestAsync(InlayHintParams request, TextDocument razorDocument, bool displayAllOverride, CancellationToken cancellationToken)
    {
        // Normally we could remove the await here, but in this case it neatly converts from ValueTask to Task for us,
        // and more importantly this method is essentially a public API entry point (via LSP) so having it appear in
        // call stacks is desirable
        return await _remoteServiceInvoker.TryInvokeAsync<IRemoteInlayHintService, InlayHint[]?>(
            razorDocument.Project.Solution,
            (service, solutionInfo, cancellationToken) => service.GetInlayHintsAsync(solutionInfo, razorDocument.Id, request, displayAllOverride, cancellationToken),
            cancellationToken).ConfigureAwait(false);
    }

    internal TestAccessor GetTestAccessor() => new(this);

    internal readonly struct TestAccessor(CohostInlayHintEndpoint instance)
    {
        public Task<InlayHint[]?> HandleRequestAsync(InlayHintParams request, TextDocument razorDocument, bool displayAllOverride, CancellationToken cancellationToken)
            => instance.HandleRequestAsync(request, razorDocument, displayAllOverride, cancellationToken);
    }
}<|MERGE_RESOLUTION|>--- conflicted
+++ resolved
@@ -28,30 +28,15 @@
 
     protected override bool RequiresLSPSolution => true;
 
-<<<<<<< HEAD
-    public Registration? GetRegistration(VSInternalClientCapabilities clientCapabilities, DocumentFilter[] filter, RazorCohostRequestContext requestContext)
+    public ImmutableArray<VSLSP.Registration> GetRegistrations(VSInternalClientCapabilities clientCapabilities, RazorCohostRequestContext requestContext)
     {
         if (clientCapabilities.TextDocument?.InlayHint?.DynamicRegistration == true)
         {
-            return new Registration
+            return [new Registration
             {
                 Method = Methods.TextDocumentInlayHintName,
                 RegisterOptions = new InlayHintRegistrationOptions()
-                {
-                    DocumentSelector = filter
-                }
-            };
-=======
-    public ImmutableArray<VSLSP.Registration> GetRegistrations(VSLSP.VSInternalClientCapabilities clientCapabilities, RazorCohostRequestContext requestContext)
-    {
-        if (clientCapabilities.TextDocument?.InlayHint?.DynamicRegistration == true)
-        {
-            return [new VSLSP.Registration
-            {
-                Method = Methods.TextDocumentInlayHintName,
-                RegisterOptions = new VSLSP.InlayHintRegistrationOptions()
             }];
->>>>>>> ae1fbc01
         }
 
         return [];
