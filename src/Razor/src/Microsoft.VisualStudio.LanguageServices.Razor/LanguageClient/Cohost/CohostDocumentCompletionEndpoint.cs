﻿// Copyright (c) .NET Foundation. All rights reserved.
// Licensed under the MIT license. See License.txt in the project root for license information.

using System.Collections.Immutable;
using System.Composition;
using System.Linq;
using System.Threading;
using System.Threading.Tasks;
using Microsoft.AspNetCore.Razor;
using Microsoft.AspNetCore.Razor.PooledObjects;
using Microsoft.CodeAnalysis;
using Microsoft.CodeAnalysis.ExternalAccess.Razor.Cohost;
using Microsoft.CodeAnalysis.Razor.Completion;
using Microsoft.CodeAnalysis.Razor.Completion.Delegation;
using Microsoft.CodeAnalysis.Razor.Logging;
using Microsoft.CodeAnalysis.Razor.Protocol;
using Microsoft.CodeAnalysis.Razor.Protocol.Completion;
using Microsoft.CodeAnalysis.Razor.Remote;
using Microsoft.VisualStudio.LanguageServer.ContainedLanguage;
using Microsoft.VisualStudio.LanguageServer.Protocol;
using Microsoft.VisualStudio.Razor.Settings;
using Microsoft.VisualStudio.Razor.Snippets;
using Response = Microsoft.CodeAnalysis.Razor.Remote.RemoteResponse<Microsoft.VisualStudio.LanguageServer.Protocol.VSInternalCompletionList?>;
using RoslynCompletionParams = Roslyn.LanguageServer.Protocol.CompletionParams;
using RoslynLspExtensions = Roslyn.LanguageServer.Protocol.RoslynLspExtensions;
<<<<<<< HEAD
using RoslynTextDocumentIdentifier = Roslyn.LanguageServer.Protocol.TextDocumentIdentifier;
=======
using RoslynPosition = Roslyn.LanguageServer.Protocol.Position;
using RoslynCompletionContext = Roslyn.LanguageServer.Protocol.CompletionContext;
>>>>>>> e15fe5b8

namespace Microsoft.VisualStudio.Razor.LanguageClient.Cohost;

#pragma warning disable RS0030 // Do not use banned APIs
[Shared]
[CohostEndpoint(Methods.TextDocumentCompletionName)]
[Export(typeof(IDynamicRegistrationProvider))]
[ExportCohostStatelessLspService(typeof(CohostDocumentCompletionEndpoint))]
[method: ImportingConstructor]
#pragma warning restore RS0030 // Do not use banned APIs
internal sealed class CohostDocumentCompletionEndpoint(
    IRemoteServiceInvoker remoteServiceInvoker,
    IClientSettingsManager clientSettingsManager,
    IHtmlDocumentSynchronizer htmlDocumentSynchronizer,
    SnippetCompletionItemProvider snippetCompletionItemProvider,
    LSPRequestInvoker requestInvoker,
    CompletionListCache completionListCache,
    ILoggerFactory loggerFactory)
    : AbstractRazorCohostDocumentRequestHandler<RoslynCompletionParams, VSInternalCompletionList?>, IDynamicRegistrationProvider
{
    private readonly IRemoteServiceInvoker _remoteServiceInvoker = remoteServiceInvoker;
    private readonly IClientSettingsManager _clientSettingsManager = clientSettingsManager;
    private readonly IHtmlDocumentSynchronizer _htmlDocumentSynchronizer = htmlDocumentSynchronizer;
    private readonly SnippetCompletionItemProvider _snippetCompletionItemProvider = snippetCompletionItemProvider;
    private readonly LSPRequestInvoker _requestInvoker = requestInvoker;
    private readonly CompletionListCache _completionListCache = completionListCache;
    private readonly ILogger _logger = loggerFactory.GetOrCreateLogger<CohostDocumentCompletionEndpoint>();
    private VSInternalClientCapabilities? _clientCapabilities;

    protected override bool MutatesSolutionState => false;

    protected override bool RequiresLSPSolution => true;

    public ImmutableArray<Registration> GetRegistrations(VSInternalClientCapabilities clientCapabilities, RazorCohostRequestContext requestContext)
    {
        _clientCapabilities = clientCapabilities;

        if (clientCapabilities.TextDocument?.Completion?.DynamicRegistration is true)
        {
            return [new Registration()
            {
                Method = Methods.TextDocumentCompletionName,
                RegisterOptions = new CompletionRegistrationOptions()
                {
                    ResolveProvider = false, // TODO - change to true when Resolve is implemented
                    TriggerCharacters = CompletionTriggerAndCommitCharacters.AllTriggerCharacters,
                    AllCommitCharacters = CompletionTriggerAndCommitCharacters.AllCommitCharacters
                }
            }];
        }

        return [];
    }

    protected override RazorTextDocumentIdentifier? GetRazorTextDocumentIdentifier(RoslynCompletionParams request)
        => request.TextDocument is null ? null : RoslynLspExtensions.ToRazorTextDocumentIdentifier(request.TextDocument);

    protected override Task<VSInternalCompletionList?> HandleRequestAsync(RoslynCompletionParams request, RazorCohostRequestContext context, CancellationToken cancellationToken)
        => HandleRequestAsync(request, context.TextDocument.AssumeNotNull(), cancellationToken);

    private async Task<VSInternalCompletionList?> HandleRequestAsync(RoslynCompletionParams request, TextDocument razorDocument, CancellationToken cancellationToken)
    {
        if (request.Context is null || JsonHelpers.ToVsLSP<VSInternalCompletionContext, RoslynCompletionContext>(request.Context) is not VSInternalCompletionContext completionContext)
        {
            _logger.LogError("Completion request context is null");
            return null;
        }

        // Save as it may be modified if we forward request to HTML language server
        var originalTextDocumentIdentifier = request.TextDocument;

        // Return immediately if this is auto-shown completion but auto-shown completion is disallowed in settings
        var clientSettings = _clientSettingsManager.GetClientSettings();
        var autoShownCompletion = completionContext.TriggerKind != CompletionTriggerKind.Invoked;
        if (autoShownCompletion && !clientSettings.ClientCompletionSettings.AutoShowCompletion)
        {
            return null;
        }

        _logger.LogDebug($"Invoking completion for {razorDocument.FilePath}");

        if (await _remoteServiceInvoker.TryInvokeAsync<IRemoteCompletionService, CompletionPositionInfo?>(
                razorDocument.Project.Solution,
                (service, solutionInfo, cancellationToken)
                    => service.GetPositionInfoAsync(
                            solutionInfo,
                            razorDocument.Id,
                            completionContext,
                            JsonHelpers.ToVsLSP<Position, RoslynPosition>(request.Position).AssumeNotNull(),
                            cancellationToken),
                cancellationToken).ConfigureAwait(false) is not { } completionPositionInfo)
        {
            // If we can't figure out position info for request position we can't return completions
            return null;
        }

        var documentPositionInfo = completionPositionInfo.DocumentPositionInfo;
        if (documentPositionInfo.LanguageKind != RazorLanguageKind.Razor)
        {
            completionContext = DelegatedCompletionHelper.RewriteContext(completionContext, documentPositionInfo.LanguageKind);
        }

        // First of all, see if we in HTML and get HTML completions before calling OOP to get Razor completions.
        // Razor completion provider needs a set of existing HTML item labels.

        VSInternalCompletionList? htmlCompletionList = null;
        var razorCompletionOptions = new RazorCompletionOptions(
            SnippetsSupported: true, // always true in non-legacy Razor, always false in legacy Razor
            AutoInsertAttributeQuotes: clientSettings.AdvancedSettings.AutoInsertAttributeQuotes,
            CommitElementsWithSpace: clientSettings.AdvancedSettings.CommitElementsWithSpace);
        using var _ = HashSetPool<string>.GetPooledObject(out var existingHtmlCompletions);

        if (CompletionTriggerAndCommitCharacters.IsValidTrigger(CompletionTriggerAndCommitCharacters.HtmlTriggerCharacters, completionContext))
        {
            // We can just blindly call HTML LSP because if we are in C#, generated HTML seen by HTML LSP may return
            // results we don't want to show. So we want to call HTML LSP only if we know we are in HTML content.
            if (documentPositionInfo.LanguageKind == RazorLanguageKind.Html)
            {
                htmlCompletionList = await GetHtmlCompletionListAsync(request, razorDocument, razorCompletionOptions, cancellationToken)
                                                                      .ConfigureAwait(false);
                if (htmlCompletionList is not null)
                {
                    existingHtmlCompletions.UnionWith(htmlCompletionList.Items.Select(i => i.Label));
                }
            }
        }

        _logger.LogDebug($"Calling OOP to get completion items at {request.Position} invoked by typing '{request.Context?.TriggerCharacter}'");

        var data = await _remoteServiceInvoker.TryInvokeAsync<IRemoteCompletionService, Response>(
            razorDocument.Project.Solution,
            (service, solutionInfo, cancellationToken)
                => service.GetCompletionAsync(
                        solutionInfo,
                        razorDocument.Id,
                        completionPositionInfo,
                        completionContext,
                        razorCompletionOptions,
                        existingHtmlCompletions,
                        cancellationToken),
            cancellationToken).ConfigureAwait(false);

        if (data.StopHandling)
        {
            return null;
        }

        VSInternalCompletionList? combinedCompletionList = null;
        if (data.Result is { } oopCompletionList)
        {
            combinedCompletionList = htmlCompletionList is { Items: [_, ..] }
                // If we have HTML completions, that means OOP completion list is really just Razor completion list
                ? CompletionListMerger.Merge(oopCompletionList, htmlCompletionList)
                : oopCompletionList;
        }
        else
        {
            // Didn't get anything from OOP, so just return HTML completion list or null
            combinedCompletionList = htmlCompletionList;
        }

        if (completionPositionInfo.ShouldIncludeDelegationSnippets)
        {
            combinedCompletionList = AddSnippets(
                combinedCompletionList,
                documentPositionInfo.LanguageKind,
                completionContext.InvokeKind,
                completionContext.TriggerCharacter);
        }

        if (combinedCompletionList != null)
        {
            AddResolutionParams(combinedCompletionList, originalTextDocumentIdentifier);
        }

        return combinedCompletionList;
    }

    private async Task<VSInternalCompletionList?> GetHtmlCompletionListAsync(
        RoslynCompletionParams request,
        TextDocument razorDocument,
        RazorCompletionOptions razorCompletionOptions,
        CancellationToken cancellationToken)
    {
        var htmlDocument = await _htmlDocumentSynchronizer.TryGetSynchronizedHtmlDocumentAsync(razorDocument, cancellationToken).ConfigureAwait(false);
        if (htmlDocument is null)
        {
            return null;
        }

        request.TextDocument = RoslynLspExtensions.WithUri(request.TextDocument, htmlDocument.Uri);

        _logger.LogDebug($"Getting completion list for {htmlDocument.Uri} at {request.Position}");

        var result = await _requestInvoker.ReinvokeRequestOnServerAsync<RoslynCompletionParams, VSInternalCompletionList?>(
            htmlDocument.Buffer,
            Methods.TextDocumentCompletionName,
            RazorLSPConstants.HtmlLanguageServerName,
            request,
            cancellationToken).ConfigureAwait(false);

        if (result?.Response is { } htmlCompletionList)
        {
            DelegatedCompletionHelper.ConvertCompletionDataToJsonElements(htmlCompletionList);
        }

        var rewrittenResponse = DelegatedCompletionHelper.RewriteHtmlResponse(result?.Response, razorCompletionOptions);

        var completionCapability = _clientCapabilities?.TextDocument?.Completion as VSInternalCompletionSetting;
        var resultId = _completionListCache.Add(rewrittenResponse, RazorLanguageKind.Html);
        rewrittenResponse.SetResultId(resultId, completionCapability);

        return rewrittenResponse;
    }

<<<<<<< HEAD
    internal static T? ToVsLSP<T>(object source) where T : class
    {
        // This is, to say the least, not ideal. In future we're going to normalize on to Roslyn LSP types, and this can go.
        var options = new JsonSerializerOptions();
        foreach (var converter in RazorServiceDescriptorsWrapper.GetLspConverters())
        {
            options.Converters.Add(converter);
        }

        if (JsonSerializer.Deserialize<T>(JsonSerializer.SerializeToDocument(source), options) is not { } target)
        {
            return null;
        }

        return target;
    }

=======
>>>>>>> e15fe5b8
    private VSInternalCompletionList? AddSnippets(
        VSInternalCompletionList? completionList,
        RazorLanguageKind languageKind,
        VSInternalCompletionInvokeKind invokeKind,
        string? triggerCharacter)
    {
        using var builder = new PooledArrayBuilder<CompletionItem>();
        _snippetCompletionItemProvider.AddSnippetCompletions(
            languageKind,
            invokeKind,
            triggerCharacter,
            ref builder.AsRef());

        // If there were no snippets, just return the original list
        if (builder.Count == 0)
        {
            return completionList;
        }

        // If there was a list with items, add them to snippets
        if (completionList?.Items is { } combinedItems)
        {
            builder.AddRange(combinedItems);
        }

        // Create or update final completion list
        if (completionList is null)
        {
            completionList = new VSInternalCompletionList { IsIncomplete = true, Items = builder.ToArray() };
        }
        else
        {
            completionList.Items = builder.ToArray();
        }

        return completionList;
    }

    private static void AddResolutionParams(VSInternalCompletionList completionList, RoslynTextDocumentIdentifier textDocumentIdentifier)
    {
        foreach (var item in completionList.Items)
        {
            if (ToVsLSP<VSTextDocumentIdentifier>(textDocumentIdentifier) is not { } vsTextDocumentIdentifier)
            {
                continue;
            }

            var mergedItemData = CompletionListMerger.MergeResolveData(vsTextDocumentIdentifier, item.Data);
            var serializedMergedItemData = JsonSerializer.SerializeToElement(mergedItemData);
            item.Data = serializedMergedItemData;
        }
    }

    internal TestAccessor GetTestAccessor() => new(this);

    internal readonly struct TestAccessor(CohostDocumentCompletionEndpoint instance)
    {
        public Task<VSInternalCompletionList?> HandleRequestAsync(
            RoslynCompletionParams request,
            TextDocument razorDocument,
            CancellationToken cancellationToken)
                => instance.HandleRequestAsync(request, razorDocument, cancellationToken);
    }
}<|MERGE_RESOLUTION|>--- conflicted
+++ resolved
@@ -23,12 +23,9 @@
 using Response = Microsoft.CodeAnalysis.Razor.Remote.RemoteResponse<Microsoft.VisualStudio.LanguageServer.Protocol.VSInternalCompletionList?>;
 using RoslynCompletionParams = Roslyn.LanguageServer.Protocol.CompletionParams;
 using RoslynLspExtensions = Roslyn.LanguageServer.Protocol.RoslynLspExtensions;
-<<<<<<< HEAD
-using RoslynTextDocumentIdentifier = Roslyn.LanguageServer.Protocol.TextDocumentIdentifier;
-=======
 using RoslynPosition = Roslyn.LanguageServer.Protocol.Position;
 using RoslynCompletionContext = Roslyn.LanguageServer.Protocol.CompletionContext;
->>>>>>> e15fe5b8
+using RoslynTextDocumentIdentifier = Roslyn.LanguageServer.Protocol.TextDocumentIdentifier;
 
 namespace Microsoft.VisualStudio.Razor.LanguageClient.Cohost;
 
@@ -244,7 +241,6 @@
         return rewrittenResponse;
     }
 
-<<<<<<< HEAD
     internal static T? ToVsLSP<T>(object source) where T : class
     {
         // This is, to say the least, not ideal. In future we're going to normalize on to Roslyn LSP types, and this can go.
@@ -262,8 +258,6 @@
         return target;
     }
 
-=======
->>>>>>> e15fe5b8
     private VSInternalCompletionList? AddSnippets(
         VSInternalCompletionList? completionList,
         RazorLanguageKind languageKind,
