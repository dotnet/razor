﻿// Copyright (c) .NET Foundation. All rights reserved.
// Licensed under the MIT license. See License.txt in the project root for license information.

using System;
using System.ComponentModel.Composition;
using System.Linq;
using System.Runtime.InteropServices;
using System.Threading;
using Microsoft.CodeAnalysis.Razor;
using Microsoft.CodeAnalysis.Razor.ProjectSystem;
using Microsoft.VisualStudio.Editor.Razor;
using Microsoft.VisualStudio.Shell;
using Microsoft.VisualStudio.Shell.Interop;
<<<<<<< HEAD
using Microsoft.VisualStudio.Threading;
=======
using Task = System.Threading.Tasks.Task;
>>>>>>> 52a5a150

namespace Microsoft.VisualStudio.LanguageServices.Razor
{
    [Export(typeof(ProjectSnapshotChangeTrigger))]
    internal class VsSolutionUpdatesProjectSnapshotChangeTrigger : ProjectSnapshotChangeTrigger, IVsUpdateSolutionEvents2
    {
        private readonly IServiceProvider _services;
        private readonly TextBufferProjectService _projectService;
        private readonly ProjectWorkspaceStateGenerator _workspaceStateGenerator;
        private readonly ProjectSnapshotManagerDispatcher _projectSnapshotManagerDispatcher;
        private ProjectSnapshotManagerBase _projectManager;
        private readonly JoinableTaskContext _joinableTaskContext;

        [ImportingConstructor]
        public VsSolutionUpdatesProjectSnapshotChangeTrigger(
            [Import(typeof(SVsServiceProvider))] IServiceProvider services,
            TextBufferProjectService projectService,
            ProjectWorkspaceStateGenerator workspaceStateGenerator,
<<<<<<< HEAD
            JoinableTaskContext joinableTaskContext)
=======
            ProjectSnapshotManagerDispatcher projectSnapshotManagerDispatcher)
>>>>>>> 52a5a150
        {
            if (services == null)
            {
                throw new ArgumentNullException(nameof(services));
            }

            if (projectService == null)
            {
                throw new ArgumentNullException(nameof(projectService));
            }

            if (workspaceStateGenerator == null)
            {
                throw new ArgumentNullException(nameof(workspaceStateGenerator));
            }

<<<<<<< HEAD
            if (joinableTaskContext is null)
            {
                throw new ArgumentNullException(nameof(joinableTaskContext));
=======
            if (projectSnapshotManagerDispatcher is null)
            {
                throw new ArgumentNullException(nameof(projectSnapshotManagerDispatcher));
>>>>>>> 52a5a150
            }

            _services = services;
            _projectService = projectService;
            _workspaceStateGenerator = workspaceStateGenerator;
<<<<<<< HEAD
            _joinableTaskContext = joinableTaskContext;
=======
            _projectSnapshotManagerDispatcher = projectSnapshotManagerDispatcher;
>>>>>>> 52a5a150
        }

        public override void Initialize(ProjectSnapshotManagerBase projectManager)
        {
            _projectManager = projectManager;

            _ = _joinableTaskContext.Factory.RunAsync(async () =>
            {
                await _joinableTaskContext.Factory.SwitchToMainThreadAsync();

                // Attach the event sink to solution update events.
                if (_services.GetService(typeof(SVsSolutionBuildManager)) is IVsSolutionBuildManager solutionBuildManager)
                {
                    // We expect this to be called only once. So we don't need to Unadvise.
                    var hr = solutionBuildManager.AdviseUpdateSolutionEvents(this, out _);
                    Marshal.ThrowExceptionForHR(hr);
                }
            });
        }

        public int UpdateSolution_Begin(ref int pfCancelUpdate)
        {
            return VSConstants.S_OK;
        }

        public int UpdateSolution_Done(int fSucceeded, int fModified, int fCancelCommand)
        {
            return VSConstants.S_OK;
        }

        public int UpdateSolution_StartUpdate(ref int pfCancelUpdate)
        {
            return VSConstants.S_OK;
        }

        public int UpdateSolution_Cancel()
        {
            return VSConstants.S_OK;
        }

        public int OnActiveProjectCfgChange(IVsHierarchy pIVsHierarchy)
        {
            return VSConstants.S_OK;
        }

        public int UpdateProjectCfg_Begin(IVsHierarchy pHierProj, IVsCfg pCfgProj, IVsCfg pCfgSln, uint dwAction, ref int pfCancel)
        {
            return VSConstants.S_OK;
        }

        // This gets called when the project has finished building.
        public int UpdateProjectCfg_Done(IVsHierarchy pHierProj, IVsCfg pCfgProj, IVsCfg pCfgSln, uint dwAction, int fSuccess, int fCancel)
        {
            _ = OnProjectBuiltAsync(pHierProj, CancellationToken.None);

            return VSConstants.S_OK;
        }

        // Internal for testing
        internal Task OnProjectBuiltAsync(IVsHierarchy projectHierarchy, CancellationToken cancellationToken)
        {
            var projectFilePath = _projectService.GetProjectPath(projectHierarchy);
            return _projectSnapshotManagerDispatcher.RunOnDispatcherThreadAsync(() =>
            {
                var projectSnapshot = _projectManager.GetLoadedProject(projectFilePath);
                if (projectSnapshot != null)
                {
                    var workspaceProject = _projectManager.Workspace.CurrentSolution.Projects.FirstOrDefault(
                        wp => FilePathComparer.Instance.Equals(wp.FilePath, projectSnapshot.FilePath));
                    if (workspaceProject != null)
                    {
                        // Trigger a tag helper update by forcing the project manager to see the workspace Project
                        // from the current solution.
                        _workspaceStateGenerator.Update(workspaceProject, projectSnapshot, cancellationToken);
                    }
                }
            }, cancellationToken);
        }
    }
}<|MERGE_RESOLUTION|>--- conflicted
+++ resolved
@@ -11,11 +11,8 @@
 using Microsoft.VisualStudio.Editor.Razor;
 using Microsoft.VisualStudio.Shell;
 using Microsoft.VisualStudio.Shell.Interop;
-<<<<<<< HEAD
 using Microsoft.VisualStudio.Threading;
-=======
 using Task = System.Threading.Tasks.Task;
->>>>>>> 52a5a150
 
 namespace Microsoft.VisualStudio.LanguageServices.Razor
 {
@@ -34,11 +31,8 @@
             [Import(typeof(SVsServiceProvider))] IServiceProvider services,
             TextBufferProjectService projectService,
             ProjectWorkspaceStateGenerator workspaceStateGenerator,
-<<<<<<< HEAD
+            ProjectSnapshotManagerDispatcher projectSnapshotManagerDispatcher,
             JoinableTaskContext joinableTaskContext)
-=======
-            ProjectSnapshotManagerDispatcher projectSnapshotManagerDispatcher)
->>>>>>> 52a5a150
         {
             if (services == null)
             {
@@ -55,25 +49,21 @@
                 throw new ArgumentNullException(nameof(workspaceStateGenerator));
             }
 
-<<<<<<< HEAD
+            if (projectSnapshotManagerDispatcher is null)
+            {
+                throw new ArgumentNullException(nameof(projectSnapshotManagerDispatcher));
+            }
+
             if (joinableTaskContext is null)
             {
                 throw new ArgumentNullException(nameof(joinableTaskContext));
-=======
-            if (projectSnapshotManagerDispatcher is null)
-            {
-                throw new ArgumentNullException(nameof(projectSnapshotManagerDispatcher));
->>>>>>> 52a5a150
             }
 
             _services = services;
             _projectService = projectService;
             _workspaceStateGenerator = workspaceStateGenerator;
-<<<<<<< HEAD
+            _projectSnapshotManagerDispatcher = projectSnapshotManagerDispatcher;
             _joinableTaskContext = joinableTaskContext;
-=======
-            _projectSnapshotManagerDispatcher = projectSnapshotManagerDispatcher;
->>>>>>> 52a5a150
         }
 
         public override void Initialize(ProjectSnapshotManagerBase projectManager)
