﻿// Copyright (c) .NET Foundation. All rights reserved.
// Licensed under the MIT license. See License.txt in the project root for license information.

#nullable disable

using System;
using System.Threading;
using Microsoft.CodeAnalysis;
using Microsoft.CodeAnalysis.Razor;

namespace Microsoft.AspNetCore.Razor.OmniSharpPlugin.StrongNamed;

public class OmniSharpProjectWorkspaceStateGenerator : IOmniSharpProjectSnapshotManagerChangeTrigger
{
<<<<<<< HEAD
    internal class OmniSharpProjectWorkspaceStateGenerator : IOmniSharpProjectSnapshotManagerChangeTrigger
=======
    // Internal for testing
    internal OmniSharpProjectWorkspaceStateGenerator()
>>>>>>> c05cefac
    {
    }

    public OmniSharpProjectWorkspaceStateGenerator(OmniSharpProjectSnapshotManagerDispatcher projectSnapshotManagerDispatcher)
    {
        if (projectSnapshotManagerDispatcher is null)
        {
            throw new ArgumentNullException(nameof(projectSnapshotManagerDispatcher));
        }

        InternalWorkspaceStateGenerator = new DefaultProjectWorkspaceStateGenerator(projectSnapshotManagerDispatcher.InternalDispatcher);
    }

    internal DefaultProjectWorkspaceStateGenerator InternalWorkspaceStateGenerator { get; }

    public void Initialize(OmniSharpProjectSnapshotManagerBase projectManager) => InternalWorkspaceStateGenerator.Initialize(projectManager.InternalProjectSnapshotManager);

    public virtual void Update(Project workspaceProject, OmniSharpProjectSnapshot projectSnapshot) => InternalWorkspaceStateGenerator.Update(workspaceProject, projectSnapshot.InternalProjectSnapshot, CancellationToken.None);
}<|MERGE_RESOLUTION|>--- conflicted
+++ resolved
@@ -10,14 +10,10 @@
 
 namespace Microsoft.AspNetCore.Razor.OmniSharpPlugin.StrongNamed;
 
-public class OmniSharpProjectWorkspaceStateGenerator : IOmniSharpProjectSnapshotManagerChangeTrigger
+internal class OmniSharpProjectWorkspaceStateGenerator : IOmniSharpProjectSnapshotManagerChangeTrigger
 {
-<<<<<<< HEAD
-    internal class OmniSharpProjectWorkspaceStateGenerator : IOmniSharpProjectSnapshotManagerChangeTrigger
-=======
     // Internal for testing
     internal OmniSharpProjectWorkspaceStateGenerator()
->>>>>>> c05cefac
     {
     }
 
