--- conflicted
+++ resolved
@@ -104,31 +104,15 @@
             {
                 if (_projectManager is null || _disposed)
                 {
-<<<<<<< HEAD
-                    if (_projectManager is null || _disposed)
-                    {
-                        return;
-                    }
-
-                    if (_workQueue is null)
-                    {
-                        _workQueue = new BatchingWorkQueue(
-                           s_batchingDelay,
-                           FilePathComparer.Instance,
-                           _projectManager.ErrorReporter);
-                    }
-=======
                     return;
                 }
 
                 if (_workQueue is null)
                 {
-                    var errorReporter = _projectManager.Workspace.Services.GetRequiredService<ErrorReporter>();
                     _workQueue = new BatchingWorkQueue(
                        s_batchingDelay,
                        FilePathComparer.Instance,
-                       errorReporter);
->>>>>>> c05cefac
+                       _projectManager.ErrorReporter);
                 }
             }
         }
