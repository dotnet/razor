﻿// Copyright (c) .NET Foundation. All rights reserved.
// Licensed under the MIT license. See License.txt in the project root for license information.

using System.Diagnostics.CodeAnalysis;
using System.Threading;
using System.Threading.Tasks;
using Microsoft.AspNetCore.Razor.Language;
using Microsoft.CodeAnalysis.Razor.ProjectSystem.Sources;
using Microsoft.CodeAnalysis.Text;

namespace Microsoft.CodeAnalysis.Razor.ProjectSystem;

internal sealed partial class DocumentState
{
    public HostDocument HostDocument { get; }
    public int Version { get; }

    private readonly ITextAndVersionSource _textAndVersionSource;
    private readonly GeneratedOutputSource _generatedOutputSource;

    private DocumentState(HostDocument hostDocument, ITextAndVersionSource textAndVersionSource)
    {
        HostDocument = hostDocument;
        Version = 1;
        _textAndVersionSource = textAndVersionSource;
        _generatedOutputSource = new();
    }

    private DocumentState(DocumentState oldState, ITextAndVersionSource textAndVersionSource)
    {
        HostDocument = oldState.HostDocument;
        Version = oldState.Version + 1;
        _textAndVersionSource = textAndVersionSource;
        _generatedOutputSource = new();
    }

    public static DocumentState Create(HostDocument hostDocument, SourceText text)
        => new(hostDocument, CreateTextAndVersionSource(text));

    public static DocumentState Create(HostDocument hostDocument, TextLoader textLoader)
        => new(hostDocument, CreateTextAndVersionSource(textLoader));

    private static ConstantTextAndVersionSource CreateTextAndVersionSource(SourceText text, VersionStamp? version = null)
        => new(text, version ?? VersionStamp.Create());

    private static LoadableTextAndVersionSource CreateTextAndVersionSource(TextLoader textLoader)
        => new(textLoader);

    public bool TryGetGeneratedOutput([NotNullWhen(true)] out RazorCodeDocument? result)
        => _generatedOutputSource.TryGetValue(out result);

    public ValueTask<RazorCodeDocument> GetGeneratedOutputAsync(DocumentSnapshot document, CancellationToken cancellationToken)
        => _generatedOutputSource.GetValueAsync(document, cancellationToken);

    public bool TryGetTextAndVersion([NotNullWhen(true)] out TextAndVersion? result)
        => _textAndVersionSource.TryGetValue(out result);

    public ValueTask<TextAndVersion> GetTextAndVersionAsync(CancellationToken cancellationToken)
        => _textAndVersionSource.GetValueAsync(cancellationToken);

    public bool TryGetText([NotNullWhen(true)] out SourceText? result)
    {
        if (TryGetTextAndVersion(out var textAndVersion))
        {
            result = textAndVersion.Text;
            return true;
        }

        result = null;
        return false;
    }

    public ValueTask<SourceText> GetTextAsync(CancellationToken cancellationToken)
    {
        return TryGetText(out var text)
            ? new(text)
            : GetTextCoreAsync(cancellationToken);

        async ValueTask<SourceText> GetTextCoreAsync(CancellationToken cancellationToken)
        {
            var textAsVersion = await GetTextAndVersionAsync(cancellationToken).ConfigureAwait(false);

            return textAsVersion.Text;
        }
    }

    public bool TryGetTextVersion(out VersionStamp result)
    {
        if (TryGetTextAndVersion(out var textAndVersion))
        {
            result = textAndVersion.Version;
            return true;
        }

        result = default;
        return false;
    }

<<<<<<< HEAD
    public virtual DocumentState WithConfigurationChange()
    {
        var state = new DocumentState(HostDocument, Version + 1, _textAndVersion, _textLoader);

        // Do not cache computed state

        return state;
    }

    public virtual DocumentState WithImportsChange()
    {
        var state = new DocumentState(HostDocument, Version + 1, _textAndVersion, _textLoader);

        // Optimistically cache the computed state
        state._computedState = new ComputedStateTracker(_computedState);

        return state;
    }

    public virtual DocumentState WithProjectWorkspaceStateChange()
    {
        var state = new DocumentState(HostDocument, Version + 1, _textAndVersion, _textLoader);

        // Optimistically cache the computed state
        state._computedState = new ComputedStateTracker(_computedState);

        return state;
    }

    public virtual DocumentState WithText(SourceText text, VersionStamp textVersion)
    {
        // Do not cache the computed state

        return new DocumentState(HostDocument, Version + 1, TextAndVersion.Create(text, textVersion), textLoader: null);
    }

    public virtual DocumentState WithTextLoader(TextLoader textLoader)
    {
        // Do not cache the computed state

        return new DocumentState(HostDocument, Version + 1, textAndVersion: null, textLoader);
    }

    internal static async Task<RazorCodeDocument> GenerateCodeDocumentAsync(
        IDocumentSnapshot document,
        RazorProjectEngine projectEngine,
        bool forceRuntimeCodeGeneration,
        CancellationToken cancellationToken)
    {
        var importItems = await GetImportItemsAsync(document, projectEngine, cancellationToken).ConfigureAwait(false);

        return await GenerateCodeDocumentAsync(
            document, projectEngine, importItems, forceRuntimeCodeGeneration, cancellationToken).ConfigureAwait(false);
    }

    private static async Task<RazorCodeDocument> GenerateCodeDocumentAsync(
        IDocumentSnapshot document,
        RazorProjectEngine projectEngine,
        ImmutableArray<ImportItem> imports,
        bool forceRuntimeCodeGeneration,
        CancellationToken cancellationToken)
    {
        var importSources = GetImportSources(imports, projectEngine);
        var tagHelpers = await document.Project.GetTagHelpersAsync(cancellationToken).ConfigureAwait(false);
        var source = await GetSourceAsync(document, projectEngine, cancellationToken).ConfigureAwait(false);

        return forceRuntimeCodeGeneration
            ? projectEngine.Process(source, document.FileKind, importSources, tagHelpers, cancellationToken)
            : projectEngine.ProcessDesignTime(source, document.FileKind, importSources, tagHelpers, cancellationToken);
    }

    private static async Task<ImmutableArray<ImportItem>> GetImportItemsAsync(IDocumentSnapshot document, RazorProjectEngine projectEngine, CancellationToken cancellationToken)
    {
        var projectItem = projectEngine.FileSystem.GetItem(document.FilePath, document.FileKind);

        using var importProjectItems = new PooledArrayBuilder<RazorProjectItem>();

        foreach (var feature in projectEngine.GetFeatures<IImportProjectFeature>())
        {
            if (feature.GetImports(projectItem) is { } featureImports)
            {
                importProjectItems.AddRange(featureImports);
            }
        }

        if (importProjectItems.Count == 0)
        {
            return [];
        }

        var project = document.Project;

        using var importItems = new PooledArrayBuilder<ImportItem>(capacity: importProjectItems.Count);
=======
    public ValueTask<VersionStamp> GetTextVersionAsync(CancellationToken cancellationToken)
    {
        return TryGetTextVersion(out var version)
            ? new(version)
            : GetTextVersionCoreAsync(cancellationToken);
>>>>>>> acde5a8a

        async ValueTask<VersionStamp> GetTextVersionCoreAsync(CancellationToken cancellationToken)
        {
            var textAsVersion = await GetTextAndVersionAsync(cancellationToken).ConfigureAwait(false);

            return textAsVersion.Version;
        }
    }

    public DocumentState WithConfigurationChange()
        => new(this, _textAndVersionSource);

    public DocumentState WithImportsChange()
        => new(this, _textAndVersionSource);

    public DocumentState WithProjectWorkspaceStateChange()
        => new(this, _textAndVersionSource);

    public DocumentState WithText(SourceText text, VersionStamp textVersion)
        => new(this, CreateTextAndVersionSource(text, textVersion));

    public DocumentState WithTextLoader(TextLoader textLoader)
        => ReferenceEquals(textLoader, _textAndVersionSource.TextLoader)
            ? this
            : new(this, CreateTextAndVersionSource(textLoader));
}<|MERGE_RESOLUTION|>--- conflicted
+++ resolved
@@ -96,107 +96,11 @@
         return false;
     }
 
-<<<<<<< HEAD
-    public virtual DocumentState WithConfigurationChange()
-    {
-        var state = new DocumentState(HostDocument, Version + 1, _textAndVersion, _textLoader);
-
-        // Do not cache computed state
-
-        return state;
-    }
-
-    public virtual DocumentState WithImportsChange()
-    {
-        var state = new DocumentState(HostDocument, Version + 1, _textAndVersion, _textLoader);
-
-        // Optimistically cache the computed state
-        state._computedState = new ComputedStateTracker(_computedState);
-
-        return state;
-    }
-
-    public virtual DocumentState WithProjectWorkspaceStateChange()
-    {
-        var state = new DocumentState(HostDocument, Version + 1, _textAndVersion, _textLoader);
-
-        // Optimistically cache the computed state
-        state._computedState = new ComputedStateTracker(_computedState);
-
-        return state;
-    }
-
-    public virtual DocumentState WithText(SourceText text, VersionStamp textVersion)
-    {
-        // Do not cache the computed state
-
-        return new DocumentState(HostDocument, Version + 1, TextAndVersion.Create(text, textVersion), textLoader: null);
-    }
-
-    public virtual DocumentState WithTextLoader(TextLoader textLoader)
-    {
-        // Do not cache the computed state
-
-        return new DocumentState(HostDocument, Version + 1, textAndVersion: null, textLoader);
-    }
-
-    internal static async Task<RazorCodeDocument> GenerateCodeDocumentAsync(
-        IDocumentSnapshot document,
-        RazorProjectEngine projectEngine,
-        bool forceRuntimeCodeGeneration,
-        CancellationToken cancellationToken)
-    {
-        var importItems = await GetImportItemsAsync(document, projectEngine, cancellationToken).ConfigureAwait(false);
-
-        return await GenerateCodeDocumentAsync(
-            document, projectEngine, importItems, forceRuntimeCodeGeneration, cancellationToken).ConfigureAwait(false);
-    }
-
-    private static async Task<RazorCodeDocument> GenerateCodeDocumentAsync(
-        IDocumentSnapshot document,
-        RazorProjectEngine projectEngine,
-        ImmutableArray<ImportItem> imports,
-        bool forceRuntimeCodeGeneration,
-        CancellationToken cancellationToken)
-    {
-        var importSources = GetImportSources(imports, projectEngine);
-        var tagHelpers = await document.Project.GetTagHelpersAsync(cancellationToken).ConfigureAwait(false);
-        var source = await GetSourceAsync(document, projectEngine, cancellationToken).ConfigureAwait(false);
-
-        return forceRuntimeCodeGeneration
-            ? projectEngine.Process(source, document.FileKind, importSources, tagHelpers, cancellationToken)
-            : projectEngine.ProcessDesignTime(source, document.FileKind, importSources, tagHelpers, cancellationToken);
-    }
-
-    private static async Task<ImmutableArray<ImportItem>> GetImportItemsAsync(IDocumentSnapshot document, RazorProjectEngine projectEngine, CancellationToken cancellationToken)
-    {
-        var projectItem = projectEngine.FileSystem.GetItem(document.FilePath, document.FileKind);
-
-        using var importProjectItems = new PooledArrayBuilder<RazorProjectItem>();
-
-        foreach (var feature in projectEngine.GetFeatures<IImportProjectFeature>())
-        {
-            if (feature.GetImports(projectItem) is { } featureImports)
-            {
-                importProjectItems.AddRange(featureImports);
-            }
-        }
-
-        if (importProjectItems.Count == 0)
-        {
-            return [];
-        }
-
-        var project = document.Project;
-
-        using var importItems = new PooledArrayBuilder<ImportItem>(capacity: importProjectItems.Count);
-=======
     public ValueTask<VersionStamp> GetTextVersionAsync(CancellationToken cancellationToken)
     {
         return TryGetTextVersion(out var version)
             ? new(version)
             : GetTextVersionCoreAsync(cancellationToken);
->>>>>>> acde5a8a
 
         async ValueTask<VersionStamp> GetTextVersionCoreAsync(CancellationToken cancellationToken)
         {
