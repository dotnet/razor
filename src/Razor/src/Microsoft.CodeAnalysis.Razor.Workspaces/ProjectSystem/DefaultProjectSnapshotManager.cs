﻿// Copyright (c) .NET Foundation. All rights reserved.
// Licensed under the MIT license. See License.txt in the project root for license information.

using System;
using System.Buffers;
using System.Collections.Generic;
using System.Collections.Immutable;
<<<<<<< HEAD
using System.Diagnostics;
using System.Diagnostics.CodeAnalysis;
using System.Linq;
using System.Threading;
using System.Threading.Tasks;
using Microsoft.AspNetCore.Razor;
using Microsoft.AspNetCore.Razor.Language;
=======
using System.Linq;
using System.Threading;
>>>>>>> 82a01fa1
using Microsoft.AspNetCore.Razor.PooledObjects;
using Microsoft.AspNetCore.Razor.ProjectSystem;
using Microsoft.CodeAnalysis.Razor.Workspaces.ProjectSystem;
using Microsoft.CodeAnalysis.Text;

namespace Microsoft.CodeAnalysis.Razor.ProjectSystem;

// The implementation of project snapshot manager abstracts the host's underlying project system (HostProject),
// to provide a immutable view of the underlying project systems.
//
// The HostProject support all of the configuration that the Razor SDK exposes via the project system
// (language version, extensions, named configuration).
//
// The implementation will create a ProjectSnapshot for each HostProject.
internal class DefaultProjectSnapshotManager : ProjectSnapshotManagerBase
{
    public override event EventHandler<ProjectChangeEventArgs>? Changed;

    private readonly ProjectSnapshotChangeTrigger[] _triggers;

    // Each entry holds a ProjectState and an optional ProjectSnapshot. ProjectSnapshots are
    // created lazily.
<<<<<<< HEAD
    private readonly ReadWriterLocker _locksFactory = new();
    private readonly Dictionary<string, Entry> _projects_needsLock;
    private readonly HashSet<string> _openDocuments_needsLock;
    private static readonly LoadTextOptions LoadTextOptions = new LoadTextOptions(SourceHashAlgorithm.Sha256);
=======
    private readonly Dictionary<ProjectKey, Entry> _projects;
    private readonly HashSet<string> _openDocuments;
    private readonly LoadTextOptions LoadTextOptions = new LoadTextOptions(SourceHashAlgorithm.Sha256);
>>>>>>> 82a01fa1

    // We have a queue for changes because if one change results in another change aka, add -> open we want to make sure the "add" finishes running first before "open" is notified.
    private readonly Queue<ProjectChangeEventArgs> _notificationWork;

    public DefaultProjectSnapshotManager(
        IErrorReporter errorReporter,
        IEnumerable<ProjectSnapshotChangeTrigger> triggers,
        Workspace workspace)
    {
        _triggers = triggers?.OrderByDescending(trigger => trigger.InitializePriority).ToArray() ?? throw new ArgumentNullException(nameof(triggers));
        Workspace = workspace ?? throw new ArgumentNullException(nameof(workspace));
        ErrorReporter = errorReporter ?? throw new ArgumentNullException(nameof(errorReporter));

<<<<<<< HEAD
        _projects_needsLock = new Dictionary<string, Entry>(FilePathComparer.Instance);
        _openDocuments_needsLock = new HashSet<string>(FilePathComparer.Instance);
=======
        if (workspace is null)
        {
            throw new ArgumentNullException(nameof(workspace));
        }

        _projectSnapshotManagerDispatcher = projectSnapshotManagerDispatcher;
        _triggers = triggers.OrderByDescending(trigger => trigger.InitializePriority).ToArray();
        Workspace = workspace;
        ErrorReporter = errorReporter;

        _projects = new Dictionary<ProjectKey, Entry>();
        _openDocuments = new HashSet<string>(FilePathComparer.Instance);
>>>>>>> 82a01fa1
        _notificationWork = new Queue<ProjectChangeEventArgs>();

        using (var _ = _locksFactory.EnterReadLock())
        {
            for (var i = 0; i < _triggers.Length; i++)
            {
                _triggers[i].Initialize(this);
            }
        }
    }

    // internal for testing
    internal bool IsSolutionClosing { get; private set; }

    public override ImmutableArray<IProjectSnapshot> GetProjects()
    {
        using var _ = _locksFactory.EnterReadLock();
        using var _1 = ListPool<IProjectSnapshot>.GetPooledObject(out var builder);

        foreach (var (_, entry) in _projects_needsLock)
        {
            builder.Add(entry.GetSnapshot());
        }

        return builder.ToImmutableArray();
    }

    internal override ImmutableArray<string> GetOpenDocuments()
    {
        using var _ = _locksFactory.EnterReadLock();
        return _openDocuments_needsLock.ToImmutableArray();
    }

    internal override Workspace Workspace { get; }

    internal override IErrorReporter ErrorReporter { get; }

<<<<<<< HEAD
    public override IProjectSnapshot? GetLoadedProject(string filePath)
=======
    public override IProjectSnapshot GetLoadedProject(ProjectKey projectKey)
>>>>>>> 82a01fa1
    {
        if (projectKey is null)
        {
            throw new ArgumentNullException(nameof(projectKey));
        }

<<<<<<< HEAD
        using var _ = _locksFactory.EnterReadLock();
        if (_projects_needsLock.TryGetValue(filePath, out var entry))
=======
        _projectSnapshotManagerDispatcher.AssertDispatcherThread();

        if (_projects.TryGetValue(projectKey, out var entry))
>>>>>>> 82a01fa1
        {
            return entry.GetSnapshot();
        }

        return null;
    }

    public override ImmutableArray<ProjectKey> GetAllProjectKeys(string projectFileName)
    {
        if (projectFileName is null)
        {
            throw new ArgumentNullException(nameof(projectFileName));
        }

<<<<<<< HEAD
        using var _ = _locksFactory.EnterReadLock();
        return GetLoadedProject(filePath) ?? new EphemeralProjectSnapshot(Workspace.Services, filePath);
=======
        _projectSnapshotManagerDispatcher.AssertDispatcherThread();

        using var _ = ArrayBuilderPool<ProjectKey>.GetPooledObject(out var projects);

        foreach (var (key, entry) in _projects)
        {
            if (FilePathComparer.Instance.Equals(entry.State.HostProject.FilePath, projectFileName))
            {
                projects.Add(key);
            }
        }

        return projects.DrainToImmutable();
>>>>>>> 82a01fa1
    }

    public override bool IsDocumentOpen(string documentFilePath)
    {
        if (documentFilePath is null)
        {
            throw new ArgumentNullException(nameof(documentFilePath));
        }

        using var _ = _locksFactory.EnterReadLock();
        return _openDocuments_needsLock.Contains(documentFilePath);
    }

    internal override void DocumentAdded(ProjectKey projectKey, HostDocument document, TextLoader textLoader)
    {
        if (projectKey is null)
        {
            throw new ArgumentNullException(nameof(projectKey));
        }

        if (document is null)
        {
            throw new ArgumentNullException(nameof(document));
        }

<<<<<<< HEAD
        if (TryChangeEntry_UsesLock(
            hostProject.FilePath,
            document.FilePath,
            new AddDocumentAction(document, textLoader),
            out var oldSnapshot,
            out var newSnapshot))
        {
            NotifyListeners(oldSnapshot, newSnapshot, document.FilePath, ProjectChangeKind.DocumentAdded);
=======
        _projectSnapshotManagerDispatcher.AssertDispatcherThread();

        if (_projects.TryGetValue(projectKey, out var entry))
        {
            // if the solution is closing we don't need to bother computing new state
            if (IsSolutionClosing)
            {
                var oldSnapshot = entry.GetSnapshot();
                NotifyListeners(oldSnapshot, oldSnapshot, document.FilePath, ProjectChangeKind.DocumentAdded);
            }
            else
            {
                var loader = textLoader is null
                    ? DocumentState.EmptyLoader
                    : (() => textLoader.LoadTextAndVersionAsync(LoadTextOptions, CancellationToken.None));
                var state = entry.State.WithAddedHostDocument(document, loader);

                // Document updates can no-op.
                if (!object.ReferenceEquals(state, entry.State))
                {
                    var oldSnapshot = entry.GetSnapshot();
                    entry = new Entry(state);
                    _projects[projectKey] = entry;
                    NotifyListeners(oldSnapshot, entry.GetSnapshot(), document.FilePath, ProjectChangeKind.DocumentAdded);
                }
            }
>>>>>>> 82a01fa1
        }
    }

    internal override void DocumentRemoved(ProjectKey projectKey, HostDocument document)
    {
        if (projectKey is null)
        {
            throw new ArgumentNullException(nameof(projectKey));
        }

        if (document is null)
        {
            throw new ArgumentNullException(nameof(document));
        }

<<<<<<< HEAD
        if (TryChangeEntry_UsesLock(
            hostProject.FilePath,
            document.FilePath,
            new RemoveDocumentAction(document),
            out var oldSnapshot,
            out var newSnapshot))
        {
            NotifyListeners(oldSnapshot, newSnapshot, document.FilePath, ProjectChangeKind.DocumentRemoved);
=======
        _projectSnapshotManagerDispatcher.AssertDispatcherThread();

        if (_projects.TryGetValue(projectKey, out var entry))
        {
            // if the solution is closing we don't need to bother computing new state
            if (IsSolutionClosing)
            {
                var snapshot = entry.GetSnapshot();
                NotifyListeners(snapshot, snapshot, document.FilePath, ProjectChangeKind.DocumentRemoved);
            }
            else
            {
                var state = entry.State.WithRemovedHostDocument(document);

                // Document updates can no-op.
                if (!object.ReferenceEquals(state, entry.State))
                {
                    var oldSnapshot = entry.GetSnapshot();
                    entry = new Entry(state);
                    _projects[projectKey] = entry;
                    NotifyListeners(oldSnapshot, entry.GetSnapshot(), document.FilePath, ProjectChangeKind.DocumentRemoved);
                }
            }
>>>>>>> 82a01fa1
        }
    }

    internal override void DocumentOpened(ProjectKey projectKey, string documentFilePath, SourceText sourceText)
    {
        if (projectKey is null)
        {
            throw new ArgumentNullException(nameof(projectKey));
        }

        if (documentFilePath is null)
        {
            throw new ArgumentNullException(nameof(documentFilePath));
        }

        if (sourceText is null)
        {
            throw new ArgumentNullException(nameof(sourceText));
        }

<<<<<<< HEAD
        if (TryChangeEntry_UsesLock(
            projectFilePath,
            documentFilePath,
            new OpenDocumentAction(sourceText),
            out var oldSnapshot,
            out var newSnapshot))
        {
            NotifyListeners(oldSnapshot, newSnapshot, documentFilePath, ProjectChangeKind.DocumentChanged);
=======
        _projectSnapshotManagerDispatcher.AssertDispatcherThread();

        if (_projects.TryGetValue(projectKey, out var entry) &&
            entry.State.Documents.TryGetValue(documentFilePath, out var older))
        {
            // if the solution is closing we don't need to bother computing new state
            if (IsSolutionClosing)
            {
                var oldSnapshot = entry.GetSnapshot();
                NotifyListeners(oldSnapshot, oldSnapshot, documentFilePath, ProjectChangeKind.DocumentChanged);
            }
            else
            {
                ProjectState state;

                var currentText = sourceText;
                if (older.TryGetText(out var olderText) &&
                    older.TryGetTextVersion(out var olderVersion))
                {
                    var version = currentText.ContentEquals(olderText) ? olderVersion : olderVersion.GetNewerVersion();
                    state = entry.State.WithChangedHostDocument(older.HostDocument, currentText, version);
                }
                else
                {
                    state = entry.State.WithChangedHostDocument(older.HostDocument, async () =>
                    {
                        olderText = await older.GetTextAsync().ConfigureAwait(false);
                        olderVersion = await older.GetTextVersionAsync().ConfigureAwait(false);

                        var version = currentText.ContentEquals(olderText) ? olderVersion : olderVersion.GetNewerVersion();
                        return TextAndVersion.Create(currentText, version, documentFilePath);
                    });
                }

                _openDocuments.Add(documentFilePath);

                // Document updates can no-op.
                if (!object.ReferenceEquals(state, entry.State))
                {
                    var oldSnapshot = entry.GetSnapshot();
                    entry = new Entry(state);
                    _projects[projectKey] = entry;
                    NotifyListeners(oldSnapshot, entry.GetSnapshot(), documentFilePath, ProjectChangeKind.DocumentChanged);
                }
            }
>>>>>>> 82a01fa1
        }
    }

    internal override void DocumentClosed(ProjectKey projectKey, string documentFilePath, TextLoader textLoader)
    {
        if (projectKey is null)
        {
            throw new ArgumentNullException(nameof(projectKey));
        }

        if (documentFilePath is null)
        {
            throw new ArgumentNullException(nameof(documentFilePath));
        }

        if (textLoader is null)
        {
            throw new ArgumentNullException(nameof(textLoader));
        }

<<<<<<< HEAD
        if (TryChangeEntry_UsesLock(
            projectFilePath,
            documentFilePath,
            new CloseDocumentAction(textLoader),
            out var oldSnapshot,
            out var newSnapshot))
        {
            NotifyListeners(oldSnapshot, newSnapshot, documentFilePath, ProjectChangeKind.DocumentChanged);
=======
        _projectSnapshotManagerDispatcher.AssertDispatcherThread();

        if (_projects.TryGetValue(projectKey, out var entry) &&
            entry.State.Documents.TryGetValue(documentFilePath, out var older))
        {
            // if the solution is closing we don't need to bother computing new state
            if (IsSolutionClosing)
            {
                var oldSnapshot = entry.GetSnapshot();
                NotifyListeners(oldSnapshot, oldSnapshot, documentFilePath, ProjectChangeKind.DocumentChanged);
            }
            else
            {
                var state = entry.State.WithChangedHostDocument(
                    older.HostDocument,
                    async () => await textLoader.LoadTextAndVersionAsync(LoadTextOptions, cancellationToken: default).ConfigureAwait(false));

                _openDocuments.Remove(documentFilePath);

                // Document updates can no-op.
                if (!object.ReferenceEquals(state, entry.State))
                {
                    var oldSnapshot = entry.GetSnapshot();
                    entry = new Entry(state);
                    _projects[projectKey] = entry;
                    NotifyListeners(oldSnapshot, entry.GetSnapshot(), documentFilePath, ProjectChangeKind.DocumentChanged);
                }
            }
>>>>>>> 82a01fa1
        }
    }

    internal override void DocumentChanged(ProjectKey projectKey, string documentFilePath, SourceText sourceText)
    {
        if (projectKey is null)
        {
            throw new ArgumentNullException(nameof(projectKey));
        }

        if (documentFilePath is null)
        {
            throw new ArgumentNullException(nameof(documentFilePath));
        }

        if (sourceText is null)
        {
            throw new ArgumentNullException(nameof(sourceText));
        }

<<<<<<< HEAD
        if (TryChangeEntry_UsesLock(
            projectFilePath,
            documentFilePath,
            new DocumentTextChangedAction(sourceText),
            out var oldSnapshot,
            out var newSnapshot))
        {
            NotifyListeners(oldSnapshot, newSnapshot, documentFilePath, ProjectChangeKind.DocumentChanged);
=======
        _projectSnapshotManagerDispatcher.AssertDispatcherThread();

        if (_projects.TryGetValue(projectKey, out var entry) &&
            entry.State.Documents.TryGetValue(documentFilePath, out var older))
        {
            ProjectState state;

            var currentText = sourceText;

            // if the solution is closing we don't need to bother computing new state
            if (IsSolutionClosing)
            {
                var oldSnapshot = entry.GetSnapshot();
                NotifyListeners(oldSnapshot, oldSnapshot, documentFilePath, ProjectChangeKind.DocumentChanged);
            }
            else
            {
                if (older.TryGetText(out var olderText) &&
                older.TryGetTextVersion(out var olderVersion))
                {
                    var version = currentText.ContentEquals(olderText) ? olderVersion : olderVersion.GetNewerVersion();
                    state = entry.State.WithChangedHostDocument(older.HostDocument, currentText, version);
                }
                else
                {
                    state = entry.State.WithChangedHostDocument(older.HostDocument, async () =>
                    {
                        olderText = await older.GetTextAsync().ConfigureAwait(false);
                        olderVersion = await older.GetTextVersionAsync().ConfigureAwait(false);

                        var version = currentText.ContentEquals(olderText) ? olderVersion : olderVersion.GetNewerVersion();
                        return TextAndVersion.Create(currentText, version, documentFilePath);
                    });
                }

                // Document updates can no-op.
                if (!object.ReferenceEquals(state, entry.State))
                {
                    var oldSnapshot = entry.GetSnapshot();
                    entry = new Entry(state);
                    _projects[projectKey] = entry;
                    NotifyListeners(oldSnapshot, entry.GetSnapshot(), documentFilePath, ProjectChangeKind.DocumentChanged);
                }
            }
>>>>>>> 82a01fa1
        }
    }

    internal override void DocumentChanged(ProjectKey projectKey, string documentFilePath, TextLoader textLoader)
    {
        if (projectKey is null)
        {
            throw new ArgumentNullException(nameof(projectKey));
        }

        if (documentFilePath is null)
        {
            throw new ArgumentNullException(nameof(documentFilePath));
        }

        if (textLoader is null)
        {
            throw new ArgumentNullException(nameof(textLoader));
        }

<<<<<<< HEAD
        if (TryChangeEntry_UsesLock(
            projectFilePath,
            documentFilePath,
            new DocumentTextLoaderChangedAction(textLoader),
            out var oldSnapshot,
            out var newSnapshot))
        {
            NotifyListeners(oldSnapshot, newSnapshot, documentFilePath, ProjectChangeKind.DocumentChanged);
=======
        _projectSnapshotManagerDispatcher.AssertDispatcherThread();

        if (_projects.TryGetValue(projectKey, out var entry) &&
            entry.State.Documents.TryGetValue(documentFilePath, out var older))
        {
            // if the solution is closing we don't need to bother computing new state
            if (IsSolutionClosing)
            {
                var oldSnapshot = entry.GetSnapshot();
                NotifyListeners(oldSnapshot, oldSnapshot, documentFilePath, ProjectChangeKind.DocumentChanged);
            }
            else
            {
                var state = entry.State.WithChangedHostDocument(
                    older.HostDocument,
                    async () => await textLoader.LoadTextAndVersionAsync(LoadTextOptions, cancellationToken: default).ConfigureAwait(false));

                // Document updates can no-op.
                if (!ReferenceEquals(state, entry.State))
                {
                    var oldSnapshot = entry.GetSnapshot();
                    entry = new Entry(state);
                    _projects[projectKey] = entry;
                    NotifyListeners(oldSnapshot, entry.GetSnapshot(), documentFilePath, ProjectChangeKind.DocumentChanged);
                }
            }
>>>>>>> 82a01fa1
        }
    }

    internal override void ProjectAdded(HostProject hostProject)
    {
        if (hostProject is null)
        {
            throw new ArgumentNullException(nameof(hostProject));
        }

<<<<<<< HEAD
        if (TryChangeEntry_UsesLock(
            hostProject.FilePath,
            documentFilePath: null,
            new ProjectAddedAction(hostProject),
            out var oldSnapshot,
            out var newSnapshot))
=======
        _projectSnapshotManagerDispatcher.AssertDispatcherThread();

        // We don't expect to see a HostProject initialized multiple times for the same path. Just ignore it.
        if (_projects.ContainsKey(hostProject.Key))
>>>>>>> 82a01fa1
        {
            NotifyListeners(older: null, newSnapshot, documentFilePath: null, ProjectChangeKind.ProjectAdded);
        }
    }

    internal override IProjectSnapshot GetOrAddLoadedProject(string normalizedPath, RazorConfiguration configuration, string? rootNamespace)
    {
        IProjectSnapshot? newProjectSnapshot = null;
        using (var upgradeableReadLock = _locksFactory.EnterUpgradeAbleReadLock())
        {
            var project = GetLoadedProject(normalizedPath);

            if (project is not null)
            {
                return project;
            }

            var newProject = new HostProject(normalizedPath, configuration, rootNamespace);
            var state = ProjectState.Create(Workspace.Services, newProject);
            var entry = new Entry(state);

            using (var _ = upgradeableReadLock.GetWriteLock())
            {
                _projects_needsLock[newProject.FilePath] = entry;
            }

<<<<<<< HEAD
            newProjectSnapshot = _projects_needsLock[normalizedPath].GetSnapshot();
        }
=======
        var state = ProjectState.Create(Workspace.Services, hostProject);
        var entry = new Entry(state);
        _projects[hostProject.Key] = entry;
>>>>>>> 82a01fa1

        // New project was created, notify outside of the lock
        NotifyListeners(older: null, newProjectSnapshot, documentFilePath: null, ProjectChangeKind.ProjectAdded);
        return newProjectSnapshot;
    }

    internal override void ProjectConfigurationChanged(HostProject hostProject)
    {
        if (hostProject is null)
        {
            throw new ArgumentNullException(nameof(hostProject));
        }

<<<<<<< HEAD
        if (TryChangeEntry_UsesLock(
            hostProject.FilePath,
            documentFilePath: null,
            new HostProjectUpdatedAction(hostProject),
            out var oldSnapshot,
            out var newSnapshot))
        {
            NotifyListeners(oldSnapshot, newSnapshot, documentFilePath: null, ProjectChangeKind.ProjectChanged);
        }
    }

    internal override void ProjectWorkspaceStateChanged(string projectFilePath, ProjectWorkspaceState? projectWorkspaceState)
=======
        _projectSnapshotManagerDispatcher.AssertDispatcherThread();

        if (_projects.TryGetValue(hostProject.Key, out var entry))
        {
            // if the solution is closing we don't need to bother computing new state
            if (IsSolutionClosing)
            {
                var oldSnapshot = entry.GetSnapshot();
                NotifyListeners(oldSnapshot, oldSnapshot, documentFilePath: null, ProjectChangeKind.ProjectChanged);
            }
            else
            {
                var state = entry.State.WithHostProject(hostProject);

                // HostProject updates can no-op.
                if (!object.ReferenceEquals(state, entry.State))
                {
                    var oldSnapshot = entry.GetSnapshot();
                    entry = new Entry(state);
                    _projects[hostProject.Key] = entry;
                    NotifyListeners(oldSnapshot, entry.GetSnapshot(), documentFilePath: null, ProjectChangeKind.ProjectChanged);
                }
            }
        }
    }

    internal override void ProjectWorkspaceStateChanged(ProjectKey projectKey, ProjectWorkspaceState projectWorkspaceState)
>>>>>>> 82a01fa1
    {
        if (projectKey is null)
        {
            throw new ArgumentNullException(nameof(projectKey));
        }

        if (projectWorkspaceState is null)
        {
            throw new ArgumentNullException(nameof(projectWorkspaceState));
        }

<<<<<<< HEAD
        if (TryChangeEntry_UsesLock(
            projectFilePath,
            documentFilePath: null,
            new ProjectWorkspaceStateChanged(projectWorkspaceState),
            out var oldSnapshot,
            out var newSnapshot))
        {
            NotifyListeners(oldSnapshot, newSnapshot, documentFilePath: null, ProjectChangeKind.ProjectChanged);
=======
        _projectSnapshotManagerDispatcher.AssertDispatcherThread();

        if (_projects.TryGetValue(projectKey, out var entry))
        {
            // if the solution is closing we don't need to bother computing new state
            if (IsSolutionClosing)
            {
                var oldSnapshot = entry.GetSnapshot();
                NotifyListeners(oldSnapshot, oldSnapshot, documentFilePath: null, ProjectChangeKind.ProjectChanged);
            }
            else
            {
                var state = entry.State.WithProjectWorkspaceState(projectWorkspaceState);

                // HostProject updates can no-op.
                if (!object.ReferenceEquals(state, entry.State))
                {
                    var oldSnapshot = entry.GetSnapshot();
                    entry = new Entry(state);
                    _projects[projectKey] = entry;
                    NotifyListeners(oldSnapshot, entry.GetSnapshot(), documentFilePath: null, ProjectChangeKind.ProjectChanged);
                }
            }
>>>>>>> 82a01fa1
        }
    }

    internal override void ProjectRemoved(ProjectKey projectKey)
    {
        if (projectKey is null)
        {
            throw new ArgumentNullException(nameof(projectKey));
        }

        if (TryChangeEntry_UsesLock(
            hostProject.FilePath,
            documentFilePath: null,
            new ProjectRemovedAction(hostProject.FilePath),
            out var oldSnapshot,
            out var newSnapshot))
        {
            NotifyListeners(oldSnapshot, newSnapshot, documentFilePath: null, ProjectChangeKind.ProjectRemoved);
        }
    }

<<<<<<< HEAD
    internal override bool TryRemoveLoadedProject(string normalizedPath, [NotNullWhen(true)] out IProjectSnapshot? project)
    {
        if (TryChangeEntry_UsesLock(
                normalizedPath,
                documentFilePath: null,
                new ProjectRemovedAction(normalizedPath),
                out var oldSnapshot,
                out project))
        {
            NotifyListeners(oldSnapshot, project, documentFilePath: null, ProjectChangeKind.ProjectRemoved);
            return true;
=======
        if (_projects.TryGetValue(projectKey, out var entry))
        {
            // We need to notify listeners about every project removal.
            var oldSnapshot = entry.GetSnapshot();
            _projects.Remove(projectKey);
            NotifyListeners(oldSnapshot, newer: null, documentFilePath: null, ProjectChangeKind.ProjectRemoved);
>>>>>>> 82a01fa1
        }

        return false;
    }

    internal override void SolutionOpened()
    {
        IsSolutionClosing = false;
    }

    internal override void SolutionClosed()
    {
        IsSolutionClosing = true;
    }

    internal override void ReportError(Exception exception)
    {
        if (exception is null)
        {
            throw new ArgumentNullException(nameof(exception));
        }

        ErrorReporter.ReportError(exception);
    }

    internal override void ReportError(Exception exception, IProjectSnapshot project)
    {
        if (exception is null)
        {
            throw new ArgumentNullException(nameof(exception));
        }

        ErrorReporter.ReportError(exception, project);
    }

    internal override void ReportError(Exception exception, ProjectKey projectKey)
    {
        if (exception is null)
        {
            throw new ArgumentNullException(nameof(exception));
        }

        var snapshot = projectKey is null ? null : GetLoadedProject(projectKey);
        ErrorReporter.ReportError(exception, snapshot);
    }

    private void NotifyListeners(IProjectSnapshot? older, IProjectSnapshot? newer, string? documentFilePath, ProjectChangeKind kind)
    {
        NotifyListeners(new ProjectChangeEventArgs(older, newer, documentFilePath, kind, IsSolutionClosing));
    }

    // virtual so it can be overridden in tests
    protected virtual void NotifyListeners(ProjectChangeEventArgs e)
    {
        _notificationWork.Enqueue(e);

        if (_notificationWork.Count == 1)
        {
            // Only one notification, go ahead and start notifying. In the situation where Count > 1 it means an event was triggered as a response to another event.
            // To ensure order we wont immediately re-invoke Changed here, we'll wait for the stack to unwind to notify others. This process still happens synchronously
            // it just ensures that events happen in the correct order. For instance lets take the situation where a document is added to a project. That document will be
            // added and then opened. However, if the result of "adding" causes an "open" to triger we want to ensure that "add" finishes prior to "open" being notified.

            // Start unwinding the notification queue
            do
            {
                // Don't dequeue yet, we want the notification to sit in the queue until we've finished notifying to ensure other calls to NotifyListeners know there's a currently running event loop.
                var args = _notificationWork.Peek();
                Changed?.Invoke(this, args);

                _notificationWork.Dequeue();
            }
            while (_notificationWork.Count > 0);
        }
    }

    internal override void UpdateProject(
        string filePath,
        RazorConfiguration configuration,
        ProjectWorkspaceState projectWorkspaceState,
        string? rootNamespace,
        Func<IProjectSnapshot, ImmutableArray<IUpdateProjectAction>> calculate)
    {
        if (projectWorkspaceState is null)
        {
            throw new ArgumentNullException(nameof(projectWorkspaceState));
        }

        using var _ = ListPool<ProjectChangeEventArgs>.GetPooledObject(out var changesToNotify);

        // Get an upgradeableLock, which will keep a read lock while we compute the changes
        // and then get a write lock to actually apply them. Only one upgradeable lock
        // can be held at any given time. Write lock must be retrieved on the same
        // thread that the lock was acquired
        using (var upgradeableLock = _locksFactory.EnterUpgradeAbleReadLock())
        {
            UpdateProject_NoLock(filePath, configuration, projectWorkspaceState, rootNamespace, calculate, changesToNotify, upgradeableLock);
        }

        // Notify outside of the lock, since notifications may trigger mutations from listeners
        foreach (var notification in changesToNotify)
        {
            NotifyListeners(notification);
        }
    }

    private void UpdateProject_NoLock(
        string filePath,
        RazorConfiguration configuration,
        ProjectWorkspaceState projectWorkspaceState,
        string? rootNamespace,
        Func<IProjectSnapshot, ImmutableArray<IUpdateProjectAction>> calculate,
        List<ProjectChangeEventArgs> changesToNotify,
        in ReadWriterLocker.UpgradeableReadLock upgradeableLock)
    {
        var project = GetLoadedProject(filePath);
        if (project is not ProjectSnapshot projectSnapshot)
        {
            return;
        }

        var originalHostProject = projectSnapshot.HostProject;
        var changes = calculate(project);

        var originalEntry = _projects_needsLock[filePath];
        Dictionary<string, Entry> updatedProjectsMap = new(changes.Length, FilePathComparer.Instance);

        // Resolve all the changes and add notifications as needed
        foreach (var change in changes)
        {
            switch (change)
            {
                case AddDocumentAction addAction:
                    {
                        var entry = GetCurrentEntry(project);
                        TryAddNotificationAndUpdate(entry, entry.State.WithAddedHostDocument(addAction.NewDocument, CreateTextAndVersionFunc(addAction.TextLoader)), ProjectChangeKind.DocumentAdded, addAction.NewDocument.FilePath);
                    }

                    break;

                case RemoveDocumentAction removeAction:
                    {
                        var entry = GetCurrentEntry(project);
                        TryAddNotificationAndUpdate(entry, entry.State.WithRemovedHostDocument(removeAction.OriginalDocument), ProjectChangeKind.DocumentRemoved, removeAction.OriginalDocument.FilePath);
                    }

                    break;

                case UpdateDocumentAction updateAction:
                    {
                        var entry = GetCurrentEntry(project);
                        TryAddNotificationAndUpdate(entry, entry.State.WithRemovedHostDocument(updateAction.OriginalDocument), ProjectChangeKind.DocumentRemoved, updateAction.OriginalDocument.FilePath);

                        entry = GetCurrentEntry(project);
                        TryAddNotificationAndUpdate(entry, entry.State.WithAddedHostDocument(updateAction.NewDocument, CreateTextAndVersionFunc(updateAction.TextLoader)), ProjectChangeKind.DocumentAdded, updateAction.NewDocument.FilePath);
                    }

                    break;

                case MoveDocumentAction moveAction:
                    var (from, to) = (moveAction.OriginalProject, moveAction.DestinationProject);
                    Debug.Assert(from == project || to == project);
                    Debug.Assert(from != to);

                    var fromEntry = GetCurrentEntry(from);
                    var toEntry = GetCurrentEntry(to);

                    TryAddNotificationAndUpdate(fromEntry, fromEntry.State.WithRemovedHostDocument(moveAction.Document), ProjectChangeKind.DocumentRemoved, moveAction.Document.FilePath);
                    TryAddNotificationAndUpdate(toEntry, toEntry.State.WithAddedHostDocument(moveAction.Document, CreateTextAndVersionFunc(moveAction.TextLoader)), ProjectChangeKind.DocumentAdded, moveAction.Document.FilePath);
                    break;

                default:
                    throw new InvalidOperationException($"Unexpected action type {change.GetType()}");
            }
        }

        if (!projectWorkspaceState.Equals(ProjectWorkspaceState.Default))
        {
            var entryBeforeWorkspaceState = GetCurrentEntry(project);
            var stateWithProjectWorkspaceState = entryBeforeWorkspaceState.State.WithProjectWorkspaceState(projectWorkspaceState);
            TryAddNotificationAndUpdate(entryBeforeWorkspaceState, stateWithProjectWorkspaceState, ProjectChangeKind.ProjectChanged, documentFilePath: null);
        }

        if (originalHostProject.RootNamespace != rootNamespace || configuration != originalHostProject.Configuration)
        {
            var currentEntry = GetCurrentEntry(project);
            var currentHostProject = currentEntry.State.HostProject;
            var newHostProject = new HostProject(currentHostProject.FilePath, configuration, rootNamespace);
            var newEntry = new Entry(currentEntry.State.WithHostProject(newHostProject));
            updatedProjectsMap[project.FilePath] = newEntry;
            changesToNotify.Add(new ProjectChangeEventArgs(currentEntry.GetSnapshot(), newEntry.GetSnapshot(), ProjectChangeKind.ProjectChanged));
        }

        // Update current state first so we can get rid of the write lock and downgrade
        // back to a read lock when notifying changes
        using (upgradeableLock.GetWriteLock())
        {
            foreach (var (path, entry) in updatedProjectsMap)
            {
                _projects_needsLock[path] = entry;
            }
        }

        void TryAddNotificationAndUpdate(Entry currentEntry, ProjectState newState, ProjectChangeKind changeKind, string? documentFilePath)
        {
            if (newState.Equals(currentEntry.State))
            {
                return;
            }

            var newEntry = new Entry(newState);
            updatedProjectsMap[currentEntry.State.HostProject.FilePath] = newEntry;
            changesToNotify.Add(new ProjectChangeEventArgs(currentEntry.GetSnapshot(), newEntry.GetSnapshot(), documentFilePath, changeKind, IsSolutionClosing));
        }

        Entry GetCurrentEntry(IProjectSnapshot project)
        {
            if (!updatedProjectsMap.TryGetValue(project.FilePath, out var entry))
            {
                entry = _projects_needsLock[project.FilePath];
                updatedProjectsMap[project.FilePath] = entry;
            }

            return entry;
        }
    }

    private static Func<Task<TextAndVersion>> CreateTextAndVersionFunc(TextLoader textLoader)
        => textLoader is null
            ? DocumentState.EmptyLoader
            : (() => textLoader.LoadTextAndVersionAsync(LoadTextOptions, CancellationToken.None));

    private bool TryChangeEntry_UsesLock(
        string projectFilePath,
        string? documentFilePath,
        IUpdateProjectAction action,
        [NotNullWhen(true)] out IProjectSnapshot? oldSnapshot,
        [NotNullWhen(true)] out IProjectSnapshot? newSnapshot)
    {
        using var upgradeableLock = _locksFactory.EnterUpgradeAbleReadLock();

        if (action is ProjectAddedAction projectAddedAction)
        {
            if (_projects_needsLock.ContainsKey(projectAddedAction.HostProject.FilePath))
            {
                oldSnapshot = newSnapshot = null;
                return false;
            }

            var state = ProjectState.Create(Workspace.Services, projectAddedAction.HostProject);
            var newEntry = new Entry(state);

            oldSnapshot = newSnapshot = newEntry.GetSnapshot();
            using (var writeLock = upgradeableLock.GetWriteLock())
            {
                _projects_needsLock[projectAddedAction.HostProject.FilePath] = newEntry;
            }

            return true;
        }

        if (_projects_needsLock.TryGetValue(projectFilePath, out var entry))
        {
            // if the solution is closing we don't need to bother computing new state
            if (IsSolutionClosing)
            {
                oldSnapshot = newSnapshot = entry.GetSnapshot();
                return true;
            }
            else
            {
                DocumentState? documentState = null;
                if (documentFilePath is not null)
                {
                    _ = entry.State.Documents.TryGetValue(documentFilePath, out documentState);
                }

                var newEntry = Change(entry, action, documentState);
                if (!ReferenceEquals(newEntry?.State, entry.State))
                {
                    oldSnapshot = entry.GetSnapshot();
                    newSnapshot = newEntry?.GetSnapshot() ?? oldSnapshot;
                    using (var writeLock = upgradeableLock.GetWriteLock())
                    {
                        if (newEntry is null)
                        {
                            _projects_needsLock.Remove(projectFilePath);
                        }
                        else
                        {
                            _projects_needsLock[projectFilePath] = newEntry;
                        }

                        if (action is OpenDocumentAction)
                        {
                            if (documentFilePath is null)
                            {
                                throw new ArgumentNullException(nameof(documentFilePath));
                            }

                            _openDocuments_needsLock.Add(documentFilePath);
                        }
                        else if (action is CloseDocumentAction)
                        {
                            if (documentFilePath is null)
                            {
                                throw new ArgumentNullException(nameof(documentFilePath));
                            }

                            _openDocuments_needsLock.Remove(documentFilePath);
                        }
                    }

                    return true;
                }
            }
        }

        oldSnapshot = newSnapshot = null;
        return false;
    }

    private static Entry? Change(Entry originalEntry, IUpdateProjectAction action, DocumentState? documentState)
    {
        switch (action)
        {
            case AddDocumentAction addAction:
                return new Entry(originalEntry.State.WithAddedHostDocument(addAction.NewDocument, CreateTextAndVersionFunc(addAction.TextLoader)));

            case RemoveDocumentAction removeAction:
                return new Entry(originalEntry.State.WithRemovedHostDocument(removeAction.OriginalDocument));

            case CloseDocumentAction closeAction:
                {
                    if (documentState is null)
                    {
                        throw new ArgumentNullException(nameof(documentState));
                    }

                    var state = originalEntry.State.WithChangedHostDocument(
                        documentState.HostDocument,
                        async () => await closeAction.TextLoader.LoadTextAndVersionAsync(LoadTextOptions, cancellationToken: default).ConfigureAwait(false));
                    return new Entry(state);
                }

            case OpenDocumentAction openAction:
                if (documentState is null)
                {
                    throw new ArgumentNullException(nameof(documentState));
                }

                {
                    if (documentState.TryGetText(out var olderText) &&
                        documentState.TryGetTextVersion(out var olderVersion))
                    {
                        var version = openAction.SourceText.ContentEquals(olderText) ? olderVersion : olderVersion.GetNewerVersion();
                        var newState = originalEntry.State.WithChangedHostDocument(documentState.HostDocument, openAction.SourceText, version);
                        return new Entry(newState);
                    }
                    else
                    {
                        var newState = originalEntry.State.WithChangedHostDocument(documentState.HostDocument, async () =>
                        {
                            olderText = await documentState.GetTextAsync().ConfigureAwait(false);
                            olderVersion = await documentState.GetTextVersionAsync().ConfigureAwait(false);

                            var version = openAction.SourceText.ContentEquals(olderText) ? olderVersion : olderVersion.GetNewerVersion();
                            return TextAndVersion.Create(openAction.SourceText, version, documentState.HostDocument.FilePath);
                        });

                        return new Entry(newState);
                    }
                }

            case DocumentTextLoaderChangedAction textLoaderChangedAction:
                if (documentState is null)
                {
                    throw new ArgumentNullException(nameof(documentState));
                }

                return new Entry(originalEntry.State.WithChangedHostDocument(documentState.HostDocument, CreateTextAndVersionFunc(textLoaderChangedAction.TextLoader)));

            case DocumentTextChangedAction textChangedAction:
                if (documentState is null)
                {
                    throw new ArgumentNullException(nameof(documentState));
                }

                {
                    if (documentState.TryGetText(out var olderText) &&
                        documentState.TryGetTextVersion(out var olderVersion))
                    {
                        var version = textChangedAction.SourceText.ContentEquals(olderText) ? olderVersion : olderVersion.GetNewerVersion();
                        var state = originalEntry.State.WithChangedHostDocument(documentState.HostDocument, textChangedAction.SourceText, version);

                        return new Entry(state);
                    }
                    else
                    {
                        var state = originalEntry.State.WithChangedHostDocument(documentState.HostDocument, async () =>
                        {
                            olderText = await documentState.GetTextAsync().ConfigureAwait(false);
                            olderVersion = await documentState.GetTextVersionAsync().ConfigureAwait(false);

                            var version = textChangedAction.SourceText.ContentEquals(olderText) ? olderVersion : olderVersion.GetNewerVersion();
                            return TextAndVersion.Create(textChangedAction.SourceText, version, documentState.HostDocument.FilePath);
                        });

                        return new Entry(state);
                    }
                }

            case ProjectRemovedAction:
                return null;

            case ProjectWorkspaceStateChanged worskapceStateChangedAction:
                return new Entry(originalEntry.State.WithProjectWorkspaceState(worskapceStateChangedAction.WorkspaceState));

            case HostProjectUpdatedAction hostProjectUpdatedAction:
                return new Entry(originalEntry.State.WithHostProject(hostProjectUpdatedAction.HostProject));

            default:
                throw new InvalidOperationException($"Unexpected action type {action.GetType()}");
        }
    }

    private class Entry
    {
        private IProjectSnapshot? _snapshotUnsafe;
        public readonly ProjectState State;

        public Entry(ProjectState state)
        {
            State = state;
        }

        public IProjectSnapshot GetSnapshot()
        {
            return _snapshotUnsafe ??= new ProjectSnapshot(State);
        }
    }
}<|MERGE_RESOLUTION|>--- conflicted
+++ resolved
@@ -5,7 +5,6 @@
 using System.Buffers;
 using System.Collections.Generic;
 using System.Collections.Immutable;
-<<<<<<< HEAD
 using System.Diagnostics;
 using System.Diagnostics.CodeAnalysis;
 using System.Linq;
@@ -13,10 +12,6 @@
 using System.Threading.Tasks;
 using Microsoft.AspNetCore.Razor;
 using Microsoft.AspNetCore.Razor.Language;
-=======
-using System.Linq;
-using System.Threading;
->>>>>>> 82a01fa1
 using Microsoft.AspNetCore.Razor.PooledObjects;
 using Microsoft.AspNetCore.Razor.ProjectSystem;
 using Microsoft.CodeAnalysis.Razor.Workspaces.ProjectSystem;
@@ -39,19 +34,13 @@
 
     // Each entry holds a ProjectState and an optional ProjectSnapshot. ProjectSnapshots are
     // created lazily.
-<<<<<<< HEAD
-    private readonly ReadWriterLocker _locksFactory = new();
-    private readonly Dictionary<string, Entry> _projects_needsLock;
-    private readonly HashSet<string> _openDocuments_needsLock;
+    private readonly ReadWriterLocker _rwLocker = new();
+    private readonly Dictionary<ProjectKey, Entry> _projects_needsLock = new();
+    private readonly HashSet<string> _openDocuments_needsLock = new(FilePathComparer.Instance);
     private static readonly LoadTextOptions LoadTextOptions = new LoadTextOptions(SourceHashAlgorithm.Sha256);
-=======
-    private readonly Dictionary<ProjectKey, Entry> _projects;
-    private readonly HashSet<string> _openDocuments;
-    private readonly LoadTextOptions LoadTextOptions = new LoadTextOptions(SourceHashAlgorithm.Sha256);
->>>>>>> 82a01fa1
 
     // We have a queue for changes because if one change results in another change aka, add -> open we want to make sure the "add" finishes running first before "open" is notified.
-    private readonly Queue<ProjectChangeEventArgs> _notificationWork;
+    private readonly Queue<ProjectChangeEventArgs> _notificationWork = new();
 
     public DefaultProjectSnapshotManager(
         IErrorReporter errorReporter,
@@ -62,26 +51,7 @@
         Workspace = workspace ?? throw new ArgumentNullException(nameof(workspace));
         ErrorReporter = errorReporter ?? throw new ArgumentNullException(nameof(errorReporter));
 
-<<<<<<< HEAD
-        _projects_needsLock = new Dictionary<string, Entry>(FilePathComparer.Instance);
-        _openDocuments_needsLock = new HashSet<string>(FilePathComparer.Instance);
-=======
-        if (workspace is null)
-        {
-            throw new ArgumentNullException(nameof(workspace));
-        }
-
-        _projectSnapshotManagerDispatcher = projectSnapshotManagerDispatcher;
-        _triggers = triggers.OrderByDescending(trigger => trigger.InitializePriority).ToArray();
-        Workspace = workspace;
-        ErrorReporter = errorReporter;
-
-        _projects = new Dictionary<ProjectKey, Entry>();
-        _openDocuments = new HashSet<string>(FilePathComparer.Instance);
->>>>>>> 82a01fa1
-        _notificationWork = new Queue<ProjectChangeEventArgs>();
-
-        using (var _ = _locksFactory.EnterReadLock())
+        using (var _ = _rwLocker.EnterReadLock())
         {
             for (var i = 0; i < _triggers.Length; i++)
             {
@@ -95,7 +65,7 @@
 
     public override ImmutableArray<IProjectSnapshot> GetProjects()
     {
-        using var _ = _locksFactory.EnterReadLock();
+        using var _ = _rwLocker.EnterReadLock();
         using var _1 = ListPool<IProjectSnapshot>.GetPooledObject(out var builder);
 
         foreach (var (_, entry) in _projects_needsLock)
@@ -108,7 +78,7 @@
 
     internal override ImmutableArray<string> GetOpenDocuments()
     {
-        using var _ = _locksFactory.EnterReadLock();
+        using var _ = _rwLocker.EnterReadLock();
         return _openDocuments_needsLock.ToImmutableArray();
     }
 
@@ -116,25 +86,15 @@
 
     internal override IErrorReporter ErrorReporter { get; }
 
-<<<<<<< HEAD
-    public override IProjectSnapshot? GetLoadedProject(string filePath)
-=======
-    public override IProjectSnapshot GetLoadedProject(ProjectKey projectKey)
->>>>>>> 82a01fa1
+    public override IProjectSnapshot? GetLoadedProject(ProjectKey projectKey)
     {
         if (projectKey is null)
         {
             throw new ArgumentNullException(nameof(projectKey));
         }
 
-<<<<<<< HEAD
-        using var _ = _locksFactory.EnterReadLock();
-        if (_projects_needsLock.TryGetValue(filePath, out var entry))
-=======
-        _projectSnapshotManagerDispatcher.AssertDispatcherThread();
-
-        if (_projects.TryGetValue(projectKey, out var entry))
->>>>>>> 82a01fa1
+        using var _ = _rwLocker.EnterReadLock();
+        if (_projects_needsLock.TryGetValue(projectKey, out var entry))
         {
             return entry.GetSnapshot();
         }
@@ -149,15 +109,10 @@
             throw new ArgumentNullException(nameof(projectFileName));
         }
 
-<<<<<<< HEAD
-        using var _ = _locksFactory.EnterReadLock();
-        return GetLoadedProject(filePath) ?? new EphemeralProjectSnapshot(Workspace.Services, filePath);
-=======
-        _projectSnapshotManagerDispatcher.AssertDispatcherThread();
-
-        using var _ = ArrayBuilderPool<ProjectKey>.GetPooledObject(out var projects);
-
-        foreach (var (key, entry) in _projects)
+        using var _ = _rwLocker.EnterReadLock();
+        using var _1 = ArrayBuilderPool<ProjectKey>.GetPooledObject(out var projects);
+
+        foreach (var (key, entry) in _projects_needsLock)
         {
             if (FilePathComparer.Instance.Equals(entry.State.HostProject.FilePath, projectFileName))
             {
@@ -166,7 +121,6 @@
         }
 
         return projects.DrainToImmutable();
->>>>>>> 82a01fa1
     }
 
     public override bool IsDocumentOpen(string documentFilePath)
@@ -176,7 +130,7 @@
             throw new ArgumentNullException(nameof(documentFilePath));
         }
 
-        using var _ = _locksFactory.EnterReadLock();
+        using var _ = _rwLocker.EnterReadLock();
         return _openDocuments_needsLock.Contains(documentFilePath);
     }
 
@@ -192,43 +146,14 @@
             throw new ArgumentNullException(nameof(document));
         }
 
-<<<<<<< HEAD
-        if (TryChangeEntry_UsesLock(
-            hostProject.FilePath,
+        if (TryChangeEntry_UsesLock(
+            projectKey,
             document.FilePath,
             new AddDocumentAction(document, textLoader),
             out var oldSnapshot,
             out var newSnapshot))
         {
             NotifyListeners(oldSnapshot, newSnapshot, document.FilePath, ProjectChangeKind.DocumentAdded);
-=======
-        _projectSnapshotManagerDispatcher.AssertDispatcherThread();
-
-        if (_projects.TryGetValue(projectKey, out var entry))
-        {
-            // if the solution is closing we don't need to bother computing new state
-            if (IsSolutionClosing)
-            {
-                var oldSnapshot = entry.GetSnapshot();
-                NotifyListeners(oldSnapshot, oldSnapshot, document.FilePath, ProjectChangeKind.DocumentAdded);
-            }
-            else
-            {
-                var loader = textLoader is null
-                    ? DocumentState.EmptyLoader
-                    : (() => textLoader.LoadTextAndVersionAsync(LoadTextOptions, CancellationToken.None));
-                var state = entry.State.WithAddedHostDocument(document, loader);
-
-                // Document updates can no-op.
-                if (!object.ReferenceEquals(state, entry.State))
-                {
-                    var oldSnapshot = entry.GetSnapshot();
-                    entry = new Entry(state);
-                    _projects[projectKey] = entry;
-                    NotifyListeners(oldSnapshot, entry.GetSnapshot(), document.FilePath, ProjectChangeKind.DocumentAdded);
-                }
-            }
->>>>>>> 82a01fa1
         }
     }
 
@@ -244,40 +169,14 @@
             throw new ArgumentNullException(nameof(document));
         }
 
-<<<<<<< HEAD
-        if (TryChangeEntry_UsesLock(
-            hostProject.FilePath,
+        if (TryChangeEntry_UsesLock(
+            projectKey,
             document.FilePath,
             new RemoveDocumentAction(document),
             out var oldSnapshot,
             out var newSnapshot))
         {
             NotifyListeners(oldSnapshot, newSnapshot, document.FilePath, ProjectChangeKind.DocumentRemoved);
-=======
-        _projectSnapshotManagerDispatcher.AssertDispatcherThread();
-
-        if (_projects.TryGetValue(projectKey, out var entry))
-        {
-            // if the solution is closing we don't need to bother computing new state
-            if (IsSolutionClosing)
-            {
-                var snapshot = entry.GetSnapshot();
-                NotifyListeners(snapshot, snapshot, document.FilePath, ProjectChangeKind.DocumentRemoved);
-            }
-            else
-            {
-                var state = entry.State.WithRemovedHostDocument(document);
-
-                // Document updates can no-op.
-                if (!object.ReferenceEquals(state, entry.State))
-                {
-                    var oldSnapshot = entry.GetSnapshot();
-                    entry = new Entry(state);
-                    _projects[projectKey] = entry;
-                    NotifyListeners(oldSnapshot, entry.GetSnapshot(), document.FilePath, ProjectChangeKind.DocumentRemoved);
-                }
-            }
->>>>>>> 82a01fa1
         }
     }
 
@@ -298,62 +197,14 @@
             throw new ArgumentNullException(nameof(sourceText));
         }
 
-<<<<<<< HEAD
-        if (TryChangeEntry_UsesLock(
-            projectFilePath,
+        if (TryChangeEntry_UsesLock(
+            projectKey,
             documentFilePath,
             new OpenDocumentAction(sourceText),
             out var oldSnapshot,
             out var newSnapshot))
         {
             NotifyListeners(oldSnapshot, newSnapshot, documentFilePath, ProjectChangeKind.DocumentChanged);
-=======
-        _projectSnapshotManagerDispatcher.AssertDispatcherThread();
-
-        if (_projects.TryGetValue(projectKey, out var entry) &&
-            entry.State.Documents.TryGetValue(documentFilePath, out var older))
-        {
-            // if the solution is closing we don't need to bother computing new state
-            if (IsSolutionClosing)
-            {
-                var oldSnapshot = entry.GetSnapshot();
-                NotifyListeners(oldSnapshot, oldSnapshot, documentFilePath, ProjectChangeKind.DocumentChanged);
-            }
-            else
-            {
-                ProjectState state;
-
-                var currentText = sourceText;
-                if (older.TryGetText(out var olderText) &&
-                    older.TryGetTextVersion(out var olderVersion))
-                {
-                    var version = currentText.ContentEquals(olderText) ? olderVersion : olderVersion.GetNewerVersion();
-                    state = entry.State.WithChangedHostDocument(older.HostDocument, currentText, version);
-                }
-                else
-                {
-                    state = entry.State.WithChangedHostDocument(older.HostDocument, async () =>
-                    {
-                        olderText = await older.GetTextAsync().ConfigureAwait(false);
-                        olderVersion = await older.GetTextVersionAsync().ConfigureAwait(false);
-
-                        var version = currentText.ContentEquals(olderText) ? olderVersion : olderVersion.GetNewerVersion();
-                        return TextAndVersion.Create(currentText, version, documentFilePath);
-                    });
-                }
-
-                _openDocuments.Add(documentFilePath);
-
-                // Document updates can no-op.
-                if (!object.ReferenceEquals(state, entry.State))
-                {
-                    var oldSnapshot = entry.GetSnapshot();
-                    entry = new Entry(state);
-                    _projects[projectKey] = entry;
-                    NotifyListeners(oldSnapshot, entry.GetSnapshot(), documentFilePath, ProjectChangeKind.DocumentChanged);
-                }
-            }
->>>>>>> 82a01fa1
         }
     }
 
@@ -374,45 +225,14 @@
             throw new ArgumentNullException(nameof(textLoader));
         }
 
-<<<<<<< HEAD
-        if (TryChangeEntry_UsesLock(
-            projectFilePath,
+        if (TryChangeEntry_UsesLock(
+            projectKey,
             documentFilePath,
             new CloseDocumentAction(textLoader),
             out var oldSnapshot,
             out var newSnapshot))
         {
             NotifyListeners(oldSnapshot, newSnapshot, documentFilePath, ProjectChangeKind.DocumentChanged);
-=======
-        _projectSnapshotManagerDispatcher.AssertDispatcherThread();
-
-        if (_projects.TryGetValue(projectKey, out var entry) &&
-            entry.State.Documents.TryGetValue(documentFilePath, out var older))
-        {
-            // if the solution is closing we don't need to bother computing new state
-            if (IsSolutionClosing)
-            {
-                var oldSnapshot = entry.GetSnapshot();
-                NotifyListeners(oldSnapshot, oldSnapshot, documentFilePath, ProjectChangeKind.DocumentChanged);
-            }
-            else
-            {
-                var state = entry.State.WithChangedHostDocument(
-                    older.HostDocument,
-                    async () => await textLoader.LoadTextAndVersionAsync(LoadTextOptions, cancellationToken: default).ConfigureAwait(false));
-
-                _openDocuments.Remove(documentFilePath);
-
-                // Document updates can no-op.
-                if (!object.ReferenceEquals(state, entry.State))
-                {
-                    var oldSnapshot = entry.GetSnapshot();
-                    entry = new Entry(state);
-                    _projects[projectKey] = entry;
-                    NotifyListeners(oldSnapshot, entry.GetSnapshot(), documentFilePath, ProjectChangeKind.DocumentChanged);
-                }
-            }
->>>>>>> 82a01fa1
         }
     }
 
@@ -433,61 +253,14 @@
             throw new ArgumentNullException(nameof(sourceText));
         }
 
-<<<<<<< HEAD
-        if (TryChangeEntry_UsesLock(
-            projectFilePath,
+        if (TryChangeEntry_UsesLock(
+            projectKey,
             documentFilePath,
             new DocumentTextChangedAction(sourceText),
             out var oldSnapshot,
             out var newSnapshot))
         {
             NotifyListeners(oldSnapshot, newSnapshot, documentFilePath, ProjectChangeKind.DocumentChanged);
-=======
-        _projectSnapshotManagerDispatcher.AssertDispatcherThread();
-
-        if (_projects.TryGetValue(projectKey, out var entry) &&
-            entry.State.Documents.TryGetValue(documentFilePath, out var older))
-        {
-            ProjectState state;
-
-            var currentText = sourceText;
-
-            // if the solution is closing we don't need to bother computing new state
-            if (IsSolutionClosing)
-            {
-                var oldSnapshot = entry.GetSnapshot();
-                NotifyListeners(oldSnapshot, oldSnapshot, documentFilePath, ProjectChangeKind.DocumentChanged);
-            }
-            else
-            {
-                if (older.TryGetText(out var olderText) &&
-                older.TryGetTextVersion(out var olderVersion))
-                {
-                    var version = currentText.ContentEquals(olderText) ? olderVersion : olderVersion.GetNewerVersion();
-                    state = entry.State.WithChangedHostDocument(older.HostDocument, currentText, version);
-                }
-                else
-                {
-                    state = entry.State.WithChangedHostDocument(older.HostDocument, async () =>
-                    {
-                        olderText = await older.GetTextAsync().ConfigureAwait(false);
-                        olderVersion = await older.GetTextVersionAsync().ConfigureAwait(false);
-
-                        var version = currentText.ContentEquals(olderText) ? olderVersion : olderVersion.GetNewerVersion();
-                        return TextAndVersion.Create(currentText, version, documentFilePath);
-                    });
-                }
-
-                // Document updates can no-op.
-                if (!object.ReferenceEquals(state, entry.State))
-                {
-                    var oldSnapshot = entry.GetSnapshot();
-                    entry = new Entry(state);
-                    _projects[projectKey] = entry;
-                    NotifyListeners(oldSnapshot, entry.GetSnapshot(), documentFilePath, ProjectChangeKind.DocumentChanged);
-                }
-            }
->>>>>>> 82a01fa1
         }
     }
 
@@ -508,43 +281,14 @@
             throw new ArgumentNullException(nameof(textLoader));
         }
 
-<<<<<<< HEAD
-        if (TryChangeEntry_UsesLock(
-            projectFilePath,
+        if (TryChangeEntry_UsesLock(
+            projectKey,
             documentFilePath,
             new DocumentTextLoaderChangedAction(textLoader),
             out var oldSnapshot,
             out var newSnapshot))
         {
             NotifyListeners(oldSnapshot, newSnapshot, documentFilePath, ProjectChangeKind.DocumentChanged);
-=======
-        _projectSnapshotManagerDispatcher.AssertDispatcherThread();
-
-        if (_projects.TryGetValue(projectKey, out var entry) &&
-            entry.State.Documents.TryGetValue(documentFilePath, out var older))
-        {
-            // if the solution is closing we don't need to bother computing new state
-            if (IsSolutionClosing)
-            {
-                var oldSnapshot = entry.GetSnapshot();
-                NotifyListeners(oldSnapshot, oldSnapshot, documentFilePath, ProjectChangeKind.DocumentChanged);
-            }
-            else
-            {
-                var state = entry.State.WithChangedHostDocument(
-                    older.HostDocument,
-                    async () => await textLoader.LoadTextAndVersionAsync(LoadTextOptions, cancellationToken: default).ConfigureAwait(false));
-
-                // Document updates can no-op.
-                if (!ReferenceEquals(state, entry.State))
-                {
-                    var oldSnapshot = entry.GetSnapshot();
-                    entry = new Entry(state);
-                    _projects[projectKey] = entry;
-                    NotifyListeners(oldSnapshot, entry.GetSnapshot(), documentFilePath, ProjectChangeKind.DocumentChanged);
-                }
-            }
->>>>>>> 82a01fa1
         }
     }
 
@@ -555,53 +299,40 @@
             throw new ArgumentNullException(nameof(hostProject));
         }
 
-<<<<<<< HEAD
-        if (TryChangeEntry_UsesLock(
-            hostProject.FilePath,
+        if (TryChangeEntry_UsesLock(
+            hostProject.Key,
             documentFilePath: null,
             new ProjectAddedAction(hostProject),
             out var oldSnapshot,
             out var newSnapshot))
-=======
-        _projectSnapshotManagerDispatcher.AssertDispatcherThread();
-
-        // We don't expect to see a HostProject initialized multiple times for the same path. Just ignore it.
-        if (_projects.ContainsKey(hostProject.Key))
->>>>>>> 82a01fa1
         {
             NotifyListeners(older: null, newSnapshot, documentFilePath: null, ProjectChangeKind.ProjectAdded);
         }
     }
 
-    internal override IProjectSnapshot GetOrAddLoadedProject(string normalizedPath, RazorConfiguration configuration, string? rootNamespace)
+    internal override IProjectSnapshot GetOrAddLoadedProject(ProjectKey projectKey, Func<HostProject> createHostProjectFunc)
     {
         IProjectSnapshot? newProjectSnapshot = null;
-        using (var upgradeableReadLock = _locksFactory.EnterUpgradeAbleReadLock())
-        {
-            var project = GetLoadedProject(normalizedPath);
+        using (var upgradeableReadLock = _rwLocker.EnterUpgradeAbleReadLock())
+        {
+            var project = GetLoadedProject(projectKey);
 
             if (project is not null)
             {
                 return project;
             }
 
-            var newProject = new HostProject(normalizedPath, configuration, rootNamespace);
+            var newProject = createHostProjectFunc();
             var state = ProjectState.Create(Workspace.Services, newProject);
             var entry = new Entry(state);
 
             using (var _ = upgradeableReadLock.GetWriteLock())
             {
-                _projects_needsLock[newProject.FilePath] = entry;
-            }
-
-<<<<<<< HEAD
-            newProjectSnapshot = _projects_needsLock[normalizedPath].GetSnapshot();
-        }
-=======
-        var state = ProjectState.Create(Workspace.Services, hostProject);
-        var entry = new Entry(state);
-        _projects[hostProject.Key] = entry;
->>>>>>> 82a01fa1
+                _projects_needsLock[projectKey] = entry;
+            }
+
+            newProjectSnapshot = _projects_needsLock[projectKey].GetSnapshot();
+        }
 
         // New project was created, notify outside of the lock
         NotifyListeners(older: null, newProjectSnapshot, documentFilePath: null, ProjectChangeKind.ProjectAdded);
@@ -615,9 +346,8 @@
             throw new ArgumentNullException(nameof(hostProject));
         }
 
-<<<<<<< HEAD
-        if (TryChangeEntry_UsesLock(
-            hostProject.FilePath,
+        if (TryChangeEntry_UsesLock(
+            hostProject.Key,
             documentFilePath: null,
             new HostProjectUpdatedAction(hostProject),
             out var oldSnapshot,
@@ -627,36 +357,7 @@
         }
     }
 
-    internal override void ProjectWorkspaceStateChanged(string projectFilePath, ProjectWorkspaceState? projectWorkspaceState)
-=======
-        _projectSnapshotManagerDispatcher.AssertDispatcherThread();
-
-        if (_projects.TryGetValue(hostProject.Key, out var entry))
-        {
-            // if the solution is closing we don't need to bother computing new state
-            if (IsSolutionClosing)
-            {
-                var oldSnapshot = entry.GetSnapshot();
-                NotifyListeners(oldSnapshot, oldSnapshot, documentFilePath: null, ProjectChangeKind.ProjectChanged);
-            }
-            else
-            {
-                var state = entry.State.WithHostProject(hostProject);
-
-                // HostProject updates can no-op.
-                if (!object.ReferenceEquals(state, entry.State))
-                {
-                    var oldSnapshot = entry.GetSnapshot();
-                    entry = new Entry(state);
-                    _projects[hostProject.Key] = entry;
-                    NotifyListeners(oldSnapshot, entry.GetSnapshot(), documentFilePath: null, ProjectChangeKind.ProjectChanged);
-                }
-            }
-        }
-    }
-
-    internal override void ProjectWorkspaceStateChanged(ProjectKey projectKey, ProjectWorkspaceState projectWorkspaceState)
->>>>>>> 82a01fa1
+    internal override void ProjectWorkspaceStateChanged(ProjectKey projectKey, ProjectWorkspaceState? projectWorkspaceState)
     {
         if (projectKey is null)
         {
@@ -668,40 +369,14 @@
             throw new ArgumentNullException(nameof(projectWorkspaceState));
         }
 
-<<<<<<< HEAD
-        if (TryChangeEntry_UsesLock(
-            projectFilePath,
+        if (TryChangeEntry_UsesLock(
+            projectKey,
             documentFilePath: null,
             new ProjectWorkspaceStateChanged(projectWorkspaceState),
             out var oldSnapshot,
             out var newSnapshot))
         {
             NotifyListeners(oldSnapshot, newSnapshot, documentFilePath: null, ProjectChangeKind.ProjectChanged);
-=======
-        _projectSnapshotManagerDispatcher.AssertDispatcherThread();
-
-        if (_projects.TryGetValue(projectKey, out var entry))
-        {
-            // if the solution is closing we don't need to bother computing new state
-            if (IsSolutionClosing)
-            {
-                var oldSnapshot = entry.GetSnapshot();
-                NotifyListeners(oldSnapshot, oldSnapshot, documentFilePath: null, ProjectChangeKind.ProjectChanged);
-            }
-            else
-            {
-                var state = entry.State.WithProjectWorkspaceState(projectWorkspaceState);
-
-                // HostProject updates can no-op.
-                if (!object.ReferenceEquals(state, entry.State))
-                {
-                    var oldSnapshot = entry.GetSnapshot();
-                    entry = new Entry(state);
-                    _projects[projectKey] = entry;
-                    NotifyListeners(oldSnapshot, entry.GetSnapshot(), documentFilePath: null, ProjectChangeKind.ProjectChanged);
-                }
-            }
->>>>>>> 82a01fa1
         }
     }
 
@@ -713,9 +388,9 @@
         }
 
         if (TryChangeEntry_UsesLock(
-            hostProject.FilePath,
+            projectKey,
             documentFilePath: null,
-            new ProjectRemovedAction(hostProject.FilePath),
+            new ProjectRemovedAction(projectKey),
             out var oldSnapshot,
             out var newSnapshot))
         {
@@ -723,26 +398,17 @@
         }
     }
 
-<<<<<<< HEAD
-    internal override bool TryRemoveLoadedProject(string normalizedPath, [NotNullWhen(true)] out IProjectSnapshot? project)
-    {
-        if (TryChangeEntry_UsesLock(
-                normalizedPath,
+    internal override bool TryRemoveLoadedProject(ProjectKey projectKey, [NotNullWhen(true)] out IProjectSnapshot? project)
+    {
+        if (TryChangeEntry_UsesLock(
+                projectKey,
                 documentFilePath: null,
-                new ProjectRemovedAction(normalizedPath),
+                new ProjectRemovedAction(projectKey),
                 out var oldSnapshot,
                 out project))
         {
             NotifyListeners(oldSnapshot, project, documentFilePath: null, ProjectChangeKind.ProjectRemoved);
             return true;
-=======
-        if (_projects.TryGetValue(projectKey, out var entry))
-        {
-            // We need to notify listeners about every project removal.
-            var oldSnapshot = entry.GetSnapshot();
-            _projects.Remove(projectKey);
-            NotifyListeners(oldSnapshot, newer: null, documentFilePath: null, ProjectChangeKind.ProjectRemoved);
->>>>>>> 82a01fa1
         }
 
         return false;
@@ -820,7 +486,7 @@
     }
 
     internal override void UpdateProject(
-        string filePath,
+        ProjectKey projectKey,
         RazorConfiguration configuration,
         ProjectWorkspaceState projectWorkspaceState,
         string? rootNamespace,
@@ -837,9 +503,9 @@
         // and then get a write lock to actually apply them. Only one upgradeable lock
         // can be held at any given time. Write lock must be retrieved on the same
         // thread that the lock was acquired
-        using (var upgradeableLock = _locksFactory.EnterUpgradeAbleReadLock())
-        {
-            UpdateProject_NoLock(filePath, configuration, projectWorkspaceState, rootNamespace, calculate, changesToNotify, upgradeableLock);
+        using (var upgradeableLock = _rwLocker.EnterUpgradeAbleReadLock())
+        {
+            UpdateProject_NoLock(projectKey, configuration, projectWorkspaceState, rootNamespace, calculate, changesToNotify, upgradeableLock);
         }
 
         // Notify outside of the lock, since notifications may trigger mutations from listeners
@@ -850,7 +516,7 @@
     }
 
     private void UpdateProject_NoLock(
-        string filePath,
+        ProjectKey projectKey,
         RazorConfiguration configuration,
         ProjectWorkspaceState projectWorkspaceState,
         string? rootNamespace,
@@ -858,7 +524,7 @@
         List<ProjectChangeEventArgs> changesToNotify,
         in ReadWriterLocker.UpgradeableReadLock upgradeableLock)
     {
-        var project = GetLoadedProject(filePath);
+        var project = GetLoadedProject(projectKey);
         if (project is not ProjectSnapshot projectSnapshot)
         {
             return;
@@ -867,8 +533,8 @@
         var originalHostProject = projectSnapshot.HostProject;
         var changes = calculate(project);
 
-        var originalEntry = _projects_needsLock[filePath];
-        Dictionary<string, Entry> updatedProjectsMap = new(changes.Length, FilePathComparer.Instance);
+        var originalEntry = _projects_needsLock[projectKey];
+        Dictionary<ProjectKey, Entry> updatedProjectsMap = new(changes.Length);
 
         // Resolve all the changes and add notifications as needed
         foreach (var change in changes)
@@ -932,7 +598,7 @@
             var currentHostProject = currentEntry.State.HostProject;
             var newHostProject = new HostProject(currentHostProject.FilePath, configuration, rootNamespace);
             var newEntry = new Entry(currentEntry.State.WithHostProject(newHostProject));
-            updatedProjectsMap[project.FilePath] = newEntry;
+            updatedProjectsMap[project.Key] = newEntry;
             changesToNotify.Add(new ProjectChangeEventArgs(currentEntry.GetSnapshot(), newEntry.GetSnapshot(), ProjectChangeKind.ProjectChanged));
         }
 
@@ -954,16 +620,16 @@
             }
 
             var newEntry = new Entry(newState);
-            updatedProjectsMap[currentEntry.State.HostProject.FilePath] = newEntry;
+            updatedProjectsMap[currentEntry.State.HostProject.Key] = newEntry;
             changesToNotify.Add(new ProjectChangeEventArgs(currentEntry.GetSnapshot(), newEntry.GetSnapshot(), documentFilePath, changeKind, IsSolutionClosing));
         }
 
         Entry GetCurrentEntry(IProjectSnapshot project)
         {
-            if (!updatedProjectsMap.TryGetValue(project.FilePath, out var entry))
-            {
-                entry = _projects_needsLock[project.FilePath];
-                updatedProjectsMap[project.FilePath] = entry;
+            if (!updatedProjectsMap.TryGetValue(project.Key, out var entry))
+            {
+                entry = _projects_needsLock[project.Key];
+                updatedProjectsMap[project.Key] = entry;
             }
 
             return entry;
@@ -976,17 +642,17 @@
             : (() => textLoader.LoadTextAndVersionAsync(LoadTextOptions, CancellationToken.None));
 
     private bool TryChangeEntry_UsesLock(
-        string projectFilePath,
+        ProjectKey projectKey,
         string? documentFilePath,
         IUpdateProjectAction action,
         [NotNullWhen(true)] out IProjectSnapshot? oldSnapshot,
         [NotNullWhen(true)] out IProjectSnapshot? newSnapshot)
     {
-        using var upgradeableLock = _locksFactory.EnterUpgradeAbleReadLock();
+        using var upgradeableLock = _rwLocker.EnterUpgradeAbleReadLock();
 
         if (action is ProjectAddedAction projectAddedAction)
         {
-            if (_projects_needsLock.ContainsKey(projectAddedAction.HostProject.FilePath))
+            if (_projects_needsLock.ContainsKey(projectAddedAction.HostProject.Key))
             {
                 oldSnapshot = newSnapshot = null;
                 return false;
@@ -998,13 +664,13 @@
             oldSnapshot = newSnapshot = newEntry.GetSnapshot();
             using (var writeLock = upgradeableLock.GetWriteLock())
             {
-                _projects_needsLock[projectAddedAction.HostProject.FilePath] = newEntry;
+                _projects_needsLock[projectAddedAction.HostProject.Key] = newEntry;
             }
 
             return true;
         }
 
-        if (_projects_needsLock.TryGetValue(projectFilePath, out var entry))
+        if (_projects_needsLock.TryGetValue(projectKey, out var entry))
         {
             // if the solution is closing we don't need to bother computing new state
             if (IsSolutionClosing)
@@ -1029,11 +695,11 @@
                     {
                         if (newEntry is null)
                         {
-                            _projects_needsLock.Remove(projectFilePath);
+                            _projects_needsLock.Remove(projectKey);
                         }
                         else
                         {
-                            _projects_needsLock[projectFilePath] = newEntry;
+                            _projects_needsLock[projectKey] = newEntry;
                         }
 
                         if (action is OpenDocumentAction)
