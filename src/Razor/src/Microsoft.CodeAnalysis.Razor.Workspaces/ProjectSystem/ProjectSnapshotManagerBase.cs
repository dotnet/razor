--- conflicted
+++ resolved
@@ -35,11 +35,7 @@
 
     internal abstract void ProjectConfigurationChanged(HostProject hostProject);
 
-<<<<<<< HEAD
-    internal abstract void ProjectWorkspaceStateChanged(string projectFilePath, ProjectWorkspaceState? projectWorkspaceState);
-=======
-    internal abstract void ProjectWorkspaceStateChanged(ProjectKey projectKey, ProjectWorkspaceState projectWorkspaceState);
->>>>>>> 82a01fa1
+    internal abstract void ProjectWorkspaceStateChanged(ProjectKey projectKey, ProjectWorkspaceState? projectWorkspaceState);
 
     internal abstract void ProjectRemoved(ProjectKey projectKey);
 
@@ -56,12 +52,12 @@
     /// <summary>
     /// Gets a project if it's already loaded, or calls <see cref="ProjectAdded(HostProject)" /> with a new host project
     /// </summary>
-    internal abstract IProjectSnapshot GetOrAddLoadedProject(string normalizedPath, RazorConfiguration configuration, string? rootNamespace);
+    internal abstract IProjectSnapshot GetOrAddLoadedProject(ProjectKey projectKey, Func<HostProject> createHostProjectFunc);
 
-    internal abstract bool TryRemoveLoadedProject(string normalizedPath, [NotNullWhen(true)] out IProjectSnapshot? project);
+    internal abstract bool TryRemoveLoadedProject(ProjectKey projectKey, [NotNullWhen(true)] out IProjectSnapshot? project);
 
     internal abstract void UpdateProject(
-        string normalizedPath,
+        ProjectKey projectKey,
         RazorConfiguration configuration,
         ProjectWorkspaceState projectWorkspaceState,
         string? rootNamespace,
