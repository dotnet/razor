﻿// Copyright (c) .NET Foundation. All rights reserved.
// Licensed under the MIT license. See License.txt in the project root for license information.

#nullable disable

using System;
using Microsoft.AspNetCore.Razor.Language;
using Microsoft.CodeAnalysis.Razor.ProjectSystem;
using Microsoft.CodeAnalysis.Razor.Serialization;
using Newtonsoft.Json;

namespace Microsoft.CodeAnalysis.Razor.Workspaces.Serialization;

internal class ProjectRazorJsonJsonConverter : JsonConverter
{
    public static readonly ProjectRazorJsonJsonConverter Instance = new ProjectRazorJsonJsonConverter();
    private const string SerializationFormatPropertyName = "SerializationFormat";

    public override bool CanConvert(Type objectType)
    {
<<<<<<< HEAD
        public static readonly ProjectRazorJsonJsonConverter Instance = new();
        private const string SerializationFormatPropertyName = "SerializationFormat";
=======
        return typeof(ProjectRazorJson).IsAssignableFrom(objectType);
    }
>>>>>>> c05cefac

    public override object ReadJson(JsonReader reader, Type objectType, object existingValue, JsonSerializer serializer)
    {
        if (reader.TokenType != JsonToken.StartObject)
        {
<<<<<<< HEAD
            var canConvert = typeof(ProjectRazorJson).IsAssignableFrom(objectType);
            return canConvert;
=======
            return null;
>>>>>>> c05cefac
        }

        var (_, _, _, _, serializationFormat, serializationFilePath, filePath, configuration, rootNamespace, projectWorkspaceState, documents) = reader.ReadProperties(static (propertyName, arg) =>
        {
            var (reader, objectType, existingValue, serializer, serializationFormat, serializationFilePath, filePath, configuration, rootNamespace, projectWorkspaceState, documents) = (arg.reader, arg.objectType, arg.existingValue, arg.serializer, arg.serializationFormat, arg.serializationFilePath, arg.filePath, arg.configuration, arg.rootNamespace, arg.projectWorkspaceState, arg.documents);
            switch (propertyName)
            {
                case SerializationFormatPropertyName:
                    if (reader.Read())
                    {
                        serializationFormat = (string)reader.Value;
                    }

                    break;

                case nameof(ProjectRazorJson.SerializedFilePath):
                    if (reader.Read())
                    {
                        serializationFilePath = (string)reader.Value;
                    }

                    break;
                case nameof(ProjectRazorJson.FilePath):
                    if (reader.Read())
                    {
                        filePath = (string)reader.Value;
                    }

                    break;
                case nameof(ProjectRazorJson.Configuration):
                    if (reader.Read())
                    {
                        configuration = RazorConfigurationJsonConverter.Instance.ReadJson(reader, objectType, existingValue, serializer) as RazorConfiguration;
                    }

                    break;
                case nameof(ProjectRazorJson.RootNamespace):
                    if (reader.Read())
                    {
                        rootNamespace = (string)reader.Value;
                    }

                    break;
                case nameof(ProjectRazorJson.ProjectWorkspaceState):
                    if (reader.Read())
                    {
                        projectWorkspaceState = serializer.Deserialize<ProjectWorkspaceState>(reader);
                    }

                    break;
                case nameof(ProjectRazorJson.Documents):
                    if (reader.Read())
                    {
                        documents = serializer.Deserialize<DocumentSnapshotHandle[]>(reader);
                    }

                    break;
            }

            return (reader, objectType, existingValue, serializer, serializationFormat, serializationFilePath, filePath, configuration, rootNamespace, projectWorkspaceState, documents);
        }, (reader, objectType, existingValue, serializer, serializationFormat: (string)null, serializationFilePath: (string)null, filePath: (string)null, configuration: (RazorConfiguration)null, rootNamespace: (string)null, projectWorkspaceState: (ProjectWorkspaceState)null, documents: (DocumentSnapshotHandle[])null));

        // We need to add a serialization format to the project response to indicate that this version of the code is compatible with what's being serialized.
        // This scenario typically happens when a user has an incompatible serialized project snapshot but is using the latest Razor bits.

        if (string.IsNullOrEmpty(serializationFormat) || serializationFormat != ProjectSerializationFormat.Version)
        {
            // Unknown serialization format.
            return null;
        }

        return new ProjectRazorJson(serializationFilePath, filePath, configuration, rootNamespace, projectWorkspaceState, documents);
    }

    public override void WriteJson(JsonWriter writer, object value, JsonSerializer serializer)
    {
        var projectRazorJson = (ProjectRazorJson)value;

        writer.WriteStartObject();

        writer.WritePropertyName(nameof(ProjectRazorJson.SerializedFilePath));
        writer.WriteValue(projectRazorJson.SerializedFilePath);

        writer.WritePropertyName(nameof(ProjectRazorJson.FilePath));
        writer.WriteValue(projectRazorJson.FilePath);

        if (projectRazorJson.Configuration is null)
        {
            writer.WritePropertyName(nameof(ProjectRazorJson.Configuration));
            writer.WriteNull();
        }
        else
        {
            writer.WritePropertyName(nameof(ProjectRazorJson.Configuration));
            serializer.Serialize(writer, projectRazorJson.Configuration);
        }

        if (projectRazorJson.ProjectWorkspaceState is null)
        {
            writer.WritePropertyName(nameof(ProjectRazorJson.ProjectWorkspaceState));
            writer.WriteNull();
        }
        else
        {
            writer.WritePropertyName(nameof(ProjectRazorJson.ProjectWorkspaceState));
            serializer.Serialize(writer, projectRazorJson.ProjectWorkspaceState);
        }

        writer.WritePropertyName(nameof(ProjectRazorJson.RootNamespace));
        writer.WriteValue(projectRazorJson.RootNamespace);

        writer.WritePropertyName(nameof(ProjectRazorJson.Documents));
        serializer.Serialize(writer, projectRazorJson.Documents);

        writer.WritePropertyName(SerializationFormatPropertyName);
        writer.WriteValue(ProjectSerializationFormat.Version);

        writer.WriteEndObject();
    }
}<|MERGE_RESOLUTION|>--- conflicted
+++ resolved
@@ -18,24 +18,15 @@
 
     public override bool CanConvert(Type objectType)
     {
-<<<<<<< HEAD
-        public static readonly ProjectRazorJsonJsonConverter Instance = new();
-        private const string SerializationFormatPropertyName = "SerializationFormat";
-=======
         return typeof(ProjectRazorJson).IsAssignableFrom(objectType);
     }
->>>>>>> c05cefac
 
     public override object ReadJson(JsonReader reader, Type objectType, object existingValue, JsonSerializer serializer)
     {
         if (reader.TokenType != JsonToken.StartObject)
         {
-<<<<<<< HEAD
             var canConvert = typeof(ProjectRazorJson).IsAssignableFrom(objectType);
             return canConvert;
-=======
-            return null;
->>>>>>> c05cefac
         }
 
         var (_, _, _, _, serializationFormat, serializationFilePath, filePath, configuration, rootNamespace, projectWorkspaceState, documents) = reader.ReadProperties(static (propertyName, arg) =>
