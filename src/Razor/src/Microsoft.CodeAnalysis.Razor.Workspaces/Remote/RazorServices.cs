--- conflicted
+++ resolved
@@ -22,11 +22,8 @@
             (typeof(IRemoteFoldingRangeService), null),
             (typeof(IRemoteDocumentHighlightService), null),
             (typeof(IRemoteAutoInsertService), null),
-<<<<<<< HEAD
+            (typeof(IRemoteFormattingService), null),
             (typeof(IRemoteSpellCheckService), null),
-=======
-            (typeof(IRemoteFormattingService), null),
->>>>>>> 49e727b9
         ];
 
     // Internal for testing
