--- conflicted
+++ resolved
@@ -29,11 +29,8 @@
             (typeof(IRemoteGoToDefinitionService), null),
             (typeof(IRemoteSignatureHelpService), null),
             (typeof(IRemoteInlayHintService), null),
-<<<<<<< HEAD
             (typeof(IRemoteDocumentSymbolService), null),
-=======
             (typeof(IRemoteRenameService), null),
->>>>>>> d38698fa
         ];
 
     private const string ComponentName = "Razor";
