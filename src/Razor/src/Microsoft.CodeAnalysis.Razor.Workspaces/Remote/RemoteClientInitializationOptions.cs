--- conflicted
+++ resolved
@@ -22,14 +22,9 @@
     [JsonPropertyName("includeProjectKeyInGeneratedFilePath")]
     public required bool IncludeProjectKeyInGeneratedFilePath { get; set; }
 
-<<<<<<< HEAD
     [JsonPropertyName("returnCodeActionAndRenamePathsWithPrefixedSlash")]
     public required bool ReturnCodeActionAndRenamePathsWithPrefixedSlash { get; set; }
-=======
-    [DataMember(Order = 5)]
-    internal required bool ReturnCodeActionAndRenamePathsWithPrefixedSlash;
 
-    [DataMember(Order = 6)]
-    internal required bool ForceRuntimeCodeGeneration;
->>>>>>> 4bf2470b
+    [JsonPropertyName("forceRuntimeCodeGeneration")]
+    public required bool ForceRuntimeCodeGeneration { get; set; }
 }