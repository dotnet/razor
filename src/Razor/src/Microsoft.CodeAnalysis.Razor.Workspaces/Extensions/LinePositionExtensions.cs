﻿// Copyright (c) .NET Foundation. All rights reserved.
// Licensed under the MIT license. See License.txt in the project root for license information.

using System;

namespace Microsoft.CodeAnalysis.Text;

internal static class LinePositionExtensions
{
    public static void Deconstruct(this LinePosition linePosition, out int line, out int character)
        => (line, character) = (linePosition.Line, linePosition.Character);

    public static LinePositionSpan ToZeroWidthSpan(this LinePosition linePosition)
        => new(linePosition, linePosition);

<<<<<<< HEAD
    public static int ToAbsolutePosition(this LinePosition linePosition, SourceText text)
        => text.Lines[linePosition.Line - 1].Start + linePosition.Character;
=======
    public static LinePosition WithLine(this LinePosition linePosition, int newLine)
        => new(newLine, linePosition.Character);

    public static LinePosition WithLine(this LinePosition linePosition, Func<int, int> computeNewLine)
        => new(computeNewLine(linePosition.Line), linePosition.Character);

    public static LinePosition WithCharacter(this LinePosition linePosition, int newCharacter)
        => new(linePosition.Line, newCharacter);

    public static LinePosition WithCharacter(this LinePosition linePosition, Func<int, int> computeNewCharacter)
        => new(linePosition.Line, computeNewCharacter(linePosition.Character));
>>>>>>> 51c7d563
}<|MERGE_RESOLUTION|>--- conflicted
+++ resolved
@@ -13,10 +13,6 @@
     public static LinePositionSpan ToZeroWidthSpan(this LinePosition linePosition)
         => new(linePosition, linePosition);
 
-<<<<<<< HEAD
-    public static int ToAbsolutePosition(this LinePosition linePosition, SourceText text)
-        => text.Lines[linePosition.Line - 1].Start + linePosition.Character;
-=======
     public static LinePosition WithLine(this LinePosition linePosition, int newLine)
         => new(newLine, linePosition.Character);
 
@@ -28,5 +24,7 @@
 
     public static LinePosition WithCharacter(this LinePosition linePosition, Func<int, int> computeNewCharacter)
         => new(linePosition.Line, computeNewCharacter(linePosition.Character));
->>>>>>> 51c7d563
+
+    public static int ToAbsolutePosition(this LinePosition linePosition, SourceText text)
+        => text.Lines[linePosition.Line - 1].Start + linePosition.Character;
 }