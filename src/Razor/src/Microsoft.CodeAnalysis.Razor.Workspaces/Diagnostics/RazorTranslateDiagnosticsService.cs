﻿// Copyright (c) .NET Foundation. All rights reserved.
// Licensed under the MIT license. See License.txt in the project root for license information.

using System;
using System.Collections.Frozen;
using System.Collections.Generic;
using System.Diagnostics.CodeAnalysis;
using System.Linq;
using System.Threading;
using System.Threading.Tasks;
using Microsoft.AspNetCore.Razor.Language;
using Microsoft.AspNetCore.Razor.Language.Syntax;
using Microsoft.AspNetCore.Razor.PooledObjects;
using Microsoft.AspNetCore.Razor.ProjectSystem;
using Microsoft.CodeAnalysis;
using Microsoft.CodeAnalysis.Razor.DocumentMapping;
using Microsoft.CodeAnalysis.Razor.Logging;
using Microsoft.CodeAnalysis.Razor.Protocol;
using Microsoft.CodeAnalysis.Text;

namespace Microsoft.CodeAnalysis.Razor.Diagnostics;

using RazorDiagnosticFactory = AspNetCore.Razor.Language.RazorDiagnosticFactory;
using SyntaxNode = AspNetCore.Razor.Language.Syntax.SyntaxNode;

/// <summary>
/// Contains several methods for mapping and filtering Razor and C# diagnostics. It allows for
/// translating code diagnostics from one representation into another, such as from C# to Razor.
/// </summary>
/// <param name="documentMappingService">The <see cref="IDocumentMappingService"/>.</param>
/// <param name="loggerFactory">The <see cref="ILoggerFactory"/>.</param>
/// <exception cref="ArgumentNullException"/>
internal class RazorTranslateDiagnosticsService(IDocumentMappingService documentMappingService, ILoggerFactory loggerFactory)
{
    private readonly ILogger _logger = loggerFactory.GetOrCreateLogger<RazorTranslateDiagnosticsService>();
    private readonly IDocumentMappingService _documentMappingService = documentMappingService;

    private static readonly FrozenSet<string> s_cSharpDiagnosticsToIgnore = new HashSet<string>(
    [
        "RemoveUnnecessaryImportsFixable",
        "IDE0005_gen", // Using directive is unnecessary
    ]).ToFrozenSet();

    /// <summary>
    ///  Translates code diagnostics from one representation into another.
    /// </summary>
    /// <param name="diagnosticKind">
    ///  The <see cref="RazorLanguageKind"/> of the <see cref="Diagnostic"/> objects
    ///  included in <paramref name="diagnostics"/>.
    /// </param>
    /// <param name="diagnostics">
    ///  An array of <see cref="Diagnostic"/> objects to translate.
    /// </param>
    /// <param name="documentSnapshot">
    ///  The <see cref="IDocumentSnapshot"/> for the code document associated with the diagnostics.
    /// </param>
    /// <param name="cancellationToken">A token that can be checked to cancel work.</param>
    /// <returns>An array of translated diagnostics</returns>
    internal async Task<LspDiagnostic[]> TranslateAsync(
        RazorLanguageKind diagnosticKind,
        LspDiagnostic[] diagnostics,
        IDocumentSnapshot documentSnapshot,
        CancellationToken cancellationToken)
    {
        var codeDocument = await documentSnapshot.GetGeneratedOutputAsync(cancellationToken).ConfigureAwait(false);
        if (codeDocument.IsUnsupported() != false)
        {
            _logger.LogInformation($"Unsupported code document.");
            return [];
        }

        var filteredDiagnostics = diagnosticKind == RazorLanguageKind.CSharp
            ? FilterCSharpDiagnostics(diagnostics, codeDocument)
            : FilterHTMLDiagnostics(diagnostics, codeDocument);
        if (filteredDiagnostics.Length == 0)
        {
            _logger.LogDebug($"No diagnostics remaining after filtering.");
            return [];
        }

        _logger.LogDebug($"{filteredDiagnostics.Length}/{diagnostics.Length} diagnostics remain after filtering {diagnosticKind}.");

        var mappedDiagnostics = MapDiagnostics(
            diagnosticKind,
            filteredDiagnostics,
            documentSnapshot,
            codeDocument);

        return mappedDiagnostics;
    }

    private LspDiagnostic[] FilterCSharpDiagnostics(LspDiagnostic[] unmappedDiagnostics, RazorCodeDocument codeDocument)
    {
        return unmappedDiagnostics.Where(d =>
            !ShouldFilterCSharpDiagnosticBasedOnErrorCode(d, codeDocument)).ToArray();
    }

    private static LspDiagnostic[] FilterHTMLDiagnostics(
        LspDiagnostic[] unmappedDiagnostics,
        RazorCodeDocument codeDocument)
    {
        var syntaxTree = codeDocument.GetSyntaxTree();
        var sourceText = codeDocument.Source.Text;

        var processedAttributes = new Dictionary<TextSpan, bool>();

        var filteredDiagnostics = unmappedDiagnostics
            .Where(d =>
                !InCSharpLiteral(d, sourceText, syntaxTree) &&
                !InAttributeContainingCSharp(d, sourceText, syntaxTree, processedAttributes) &&
                !AppliesToTagHelperTagName(d, sourceText, syntaxTree) &&
                !ShouldFilterHtmlDiagnosticBasedOnErrorCode(d, sourceText, syntaxTree))
            .ToArray();

        return filteredDiagnostics;
    }

    private LspDiagnostic[] MapDiagnostics(
        RazorLanguageKind languageKind,
        LspDiagnostic[] diagnostics,
        IDocumentSnapshot documentSnapshot,
        RazorCodeDocument codeDocument)
    {
        var projects = RazorDiagnosticConverter.GetProjectInformation(documentSnapshot);
        using var mappedDiagnostics = new PooledArrayBuilder<LspDiagnostic>();

        foreach (var diagnostic in diagnostics)
        {
            // C# requests don't map directly to where they are in the document.
            if (languageKind == RazorLanguageKind.CSharp)
            {
                if (!TryGetOriginalDiagnosticRange(diagnostic, codeDocument, out var originalRange))
                {
                    continue;
                }

                diagnostic.Range = originalRange;
            }

            if (diagnostic is VSDiagnostic vsDiagnostic)
            {
                // We're the ones reporting the diagnostic, and it shows up as coming from our filename (not the generated one), so
                // the project info should be consistent too
                vsDiagnostic.Projects = projects;
            }

            mappedDiagnostics.Add(diagnostic);
        }

        return mappedDiagnostics.ToArray();
    }

    private static bool InCSharpLiteral(
        LspDiagnostic d,
        SourceText sourceText,
        RazorSyntaxTree syntaxTree)
    {
        if (d.Range is null)
        {
            return false;
        }

        var owner = syntaxTree.Root.FindNode(sourceText.GetTextSpan(d.Range), getInnermostNodeForTie: true);
        if (IsCsharpKind(owner))
        {
            return true;
        }

        if (owner is CSharpImplicitExpressionSyntax implicitExpressionSyntax &&
            implicitExpressionSyntax.Body is CSharpImplicitExpressionBodySyntax bodySyntax &&
            bodySyntax.CSharpCode is CSharpCodeBlockSyntax codeBlock)
        {
            return codeBlock.Children.Count == 1
                && IsCsharpKind(codeBlock.Children[0]);
        }

        return false;

        static bool IsCsharpKind([NotNullWhen(true)] SyntaxNode? node)
            => node?.Kind is SyntaxKind.CSharpExpressionLiteral
                or SyntaxKind.CSharpStatementLiteral
                or SyntaxKind.CSharpEphemeralTextLiteral;
    }

    private static bool AppliesToTagHelperTagName(LspDiagnostic diagnostic, SourceText sourceText, RazorSyntaxTree syntaxTree)
    {
        // Goal of this method is to filter diagnostics that touch TagHelper tag names. Reason being is TagHelpers can output anything. Meaning
        // If you have a TagHelper like:
        //
        // <Input>
        // </Input>
        //
        // HTML would see this as an error because the input element can't have a body; however, a TagHelper could respect this in a totally valid
        // way.

        if (diagnostic.Range is null)
        {
            return false;
        }

        var owner = syntaxTree.FindInnermostNode(sourceText, diagnostic.Range.End);

        var startOrEndTag = owner?.FirstAncestorOrSelf<RazorSyntaxNode>(static n => n is MarkupTagHelperStartTagSyntax || n is MarkupTagHelperEndTagSyntax);
        if (startOrEndTag is null)
        {
            return false;
        }

        var tagName = startOrEndTag is MarkupTagHelperStartTagSyntax startTag ? startTag.Name : ((MarkupTagHelperEndTagSyntax)startOrEndTag).Name;
        var tagNameRange = tagName.GetRange(syntaxTree.Source);

        if (!tagNameRange.IntersectsOrTouches(diagnostic.Range))
        {
            // The diagnostic doesn't touch the tag name
            return false;
        }

        // Diagnostic is touching the start or end tag name range
        return true;
    }

    private static bool ShouldFilterHtmlDiagnosticBasedOnErrorCode(LspDiagnostic diagnostic, SourceText sourceText, RazorSyntaxTree syntaxTree)
    {
        if (!diagnostic.Code.HasValue)
        {
            return false;
        }

        diagnostic.Code.Value.TryGetSecond(out var str);

        return str switch
        {
            CSSErrorCodes.UnrecognizedBlockType => IsEscapedAtSign(diagnostic, sourceText),
            CSSErrorCodes.MissingOpeningBrace => IsCSharpInStyleBlock(diagnostic, sourceText, syntaxTree),
            CSSErrorCodes.MissingSelectorAfterCombinator => IsCSharpInStyleBlock(diagnostic, sourceText, syntaxTree),
            CSSErrorCodes.MissingSelectorBeforeCombinatorCode => IsCSharpInStyleBlock(diagnostic, sourceText, syntaxTree),
            HtmlErrorCodes.UnexpectedEndTagErrorCode => IsHtmlWithBangAndMatchingTags(diagnostic, sourceText, syntaxTree),
            HtmlErrorCodes.InvalidNestingErrorCode => IsAnyFilteredInvalidNestingError(diagnostic, sourceText, syntaxTree),
            HtmlErrorCodes.MissingEndTagErrorCode => FileKinds.IsComponent(syntaxTree.Options.FileKind), // Redundant with RZ9980 in Components
            HtmlErrorCodes.TooFewElementsErrorCode => IsAnyFilteredTooFewElementsError(diagnostic, sourceText, syntaxTree),
            _ => false,
        };

        static bool IsEscapedAtSign(LspDiagnostic diagnostic, SourceText sourceText)
        {
            // Filters out "Unrecognized block type" errors in CSS, which occur with something like this:
            //
            // <style>
            //     @@font - face
            //     {
            //         // contents
            //     }
            // </style>
            //
            // The "@@" tells Razor that the user wants an "@" in the final Html, but the design time document
            // for the Html has to line up with the source Razor file, so that doesn't happen in the IDE. When
            // CSS gets the two "@"s, it raises the "Unrecognized block type" error.

            if (!sourceText.TryGetAbsoluteIndex(diagnostic.Range.Start, out var absoluteIndex))
            {
                return false;
            }

            // It's much easier to just check the source text directly, rather than try to understand all of the
            // possible shapes of the syntax tree here. We assume that since the diagnostics we're filtering out
            // came from the CSS server, it's a CSS block.
            return absoluteIndex > 0 &&
                sourceText[absoluteIndex] == '@' &&
                sourceText[absoluteIndex - 1] == '@';
        }

        static bool IsCSharpInStyleBlock(LspDiagnostic diagnostic, SourceText sourceText, RazorSyntaxTree syntaxTree)
        {
            // C# in a style block causes diagnostics because the HTML background document replaces C# with "~"
            var owner = syntaxTree.FindInnermostNode(sourceText, diagnostic.Range.Start);
            if (owner is null)
            {
                return false;
            }

            var element = owner.FirstAncestorOrSelf<MarkupElementSyntax>(static n => n.StartTag?.Name.Content == "style");
            var csharp = owner.FirstAncestorOrSelf<CSharpCodeBlockSyntax>();

            return csharp is not null ||
                (element?.Body.Any(static c => c is CSharpCodeBlockSyntax) ?? false);
        }

        // Ideally this would be solved instead by not emitting the "!" at the HTML backing file,
        // but we don't currently have a system to accomplish that
        static bool IsAnyFilteredTooFewElementsError(LspDiagnostic diagnostic, SourceText sourceText, RazorSyntaxTree syntaxTree)
        {
            var owner = syntaxTree.FindInnermostNode(sourceText, diagnostic.Range.Start);
            if (owner is null)
            {
                return false;
            }

            var element = owner.FirstAncestorOrSelf<MarkupElementSyntax>();
            if (element is null)
            {
                return false;
            }

            if (element.StartTag?.Name.Content != "html")
            {
                return false;
            }

            var bodyElement = element
                .ChildNodes()
                .SingleOrDefault(static c => c is MarkupElementSyntax tag && tag.StartTag?.Name.Content == "body") as MarkupElementSyntax;

            return bodyElement is not null &&
                   bodyElement.StartTag?.Bang is not null;
        }

        // Ideally this would be solved instead by not emitting the "!" at the HTML backing file,
        // but we don't currently have a system to accomplish that
        static bool IsHtmlWithBangAndMatchingTags(LspDiagnostic diagnostic, SourceText sourceText, RazorSyntaxTree syntaxTree)
        {
            var owner = syntaxTree.FindInnermostNode(sourceText, diagnostic.Range.Start);
            if (owner is null)
            {
                return false;
            }

            var element = owner.FirstAncestorOrSelf<MarkupElementSyntax>();
            var startNode = element?.StartTag;
            var endNode = element?.EndTag;

            if (startNode is null || endNode is null)
            {
                // We only care about tags with a start and an end because we want to exclude diagnostics from their children
                return false;
            }

            var haveBang = startNode.Bang is not null && endNode.Bang is not null;
            var namesEquivalent = startNode.Name.Content == endNode.Name.Content;

            return haveBang && namesEquivalent;
        }

        static bool IsAnyFilteredInvalidNestingError(LspDiagnostic diagnostic, SourceText sourceText, RazorSyntaxTree syntaxTree)
            => IsInvalidNestingWarningWithinComponent(diagnostic, sourceText, syntaxTree) ||
               IsInvalidNestingFromBody(diagnostic, sourceText, syntaxTree);

        static bool IsInvalidNestingWarningWithinComponent(LspDiagnostic diagnostic, SourceText sourceText, RazorSyntaxTree syntaxTree)
        {
            var owner = syntaxTree.FindInnermostNode(sourceText, diagnostic.Range.Start);
            if (owner is null)
            {
                return false;
            }

            var taghelperNode = owner.FirstAncestorOrSelf<MarkupTagHelperElementSyntax>();

            return taghelperNode is not null;
        }

        // Ideally this would be solved instead by not emitting the "!" at the HTML backing file,
        // but we don't currently have a system to accomplish that
        static bool IsInvalidNestingFromBody(LspDiagnostic diagnostic, SourceText sourceText, RazorSyntaxTree syntaxTree)
        {
            var owner = syntaxTree.FindInnermostNode(sourceText, diagnostic.Range.Start);
            if (owner is null)
            {
                return false;
            }

            var body = owner.FirstAncestorOrSelf<MarkupElementSyntax>(static n => n.StartTag?.Name.Content.Equals("body", StringComparison.Ordinal) == true);

            if (ReferenceEquals(body, owner))
            {
                return false;
            }

            if (diagnostic.Message is null)
            {
                return false;
            }

            return diagnostic.Message.EndsWith("cannot be nested inside element 'html'.") && body?.StartTag?.Bang is not null;
        }
    }

    private static bool InAttributeContainingCSharp(
        LspDiagnostic diagnostic,
        SourceText sourceText,
        RazorSyntaxTree syntaxTree,
        Dictionary<TextSpan, bool> processedAttributes)
    {
        // Examine the _end_ of the diagnostic to see if we're at the
        // start of an (im/ex)plicit expression. Looking at the start
        // of the diagnostic isn't sufficient.
        if (diagnostic.Range is null)
        {
            return false;
        }

        var owner = syntaxTree.FindInnermostNode(sourceText, diagnostic.Range.End);
        if (owner is null)
        {
            return false;
        }

        var markupAttributeNode = owner.FirstAncestorOrSelf<RazorSyntaxNode>(static n =>
            n is MarkupAttributeBlockSyntax ||
            n is MarkupTagHelperAttributeSyntax ||
            n is MarkupMiscAttributeContentSyntax);

        if (markupAttributeNode is not null)
        {
            if (!processedAttributes.TryGetValue(markupAttributeNode.FullSpan, out var doesAttributeContainNonMarkup))
            {
                doesAttributeContainNonMarkup = CheckIfAttributeContainsNonMarkupNodes(markupAttributeNode);
                processedAttributes.Add(markupAttributeNode.FullSpan, doesAttributeContainNonMarkup);
            }

            return doesAttributeContainNonMarkup;
        }

        return false;

        static bool CheckIfAttributeContainsNonMarkupNodes(RazorSyntaxNode attributeNode)
        {
            // Only allow markup, generic & (non-razor comment) token nodes
            var containsNonMarkupNodes = attributeNode.DescendantNodes()
                .Any(static n => !(n is MarkupBlockSyntax ||
                    n is MarkupSyntaxNode ||
                    n is GenericBlockSyntax ||
                    (n is SyntaxNode sn && sn.IsToken && sn.Kind != SyntaxKind.RazorCommentTransition)));

            return containsNonMarkupNodes;
        }
    }

    private bool ShouldFilterCSharpDiagnosticBasedOnErrorCode(LspDiagnostic diagnostic, RazorCodeDocument codeDocument)
    {
        if (diagnostic.Code is not { } code ||
            !code.TryGetSecond(out var str) ||
            str is null)
        {
            return false;
        }

        return str switch
        {
            "CS1525" => ShouldIgnoreCS1525(diagnostic, codeDocument),
            _ => s_cSharpDiagnosticsToIgnore.Contains(str) &&
                diagnostic.Severity != LspDiagnosticSeverity.Error
        };

        bool ShouldIgnoreCS1525(LspDiagnostic diagnostic, RazorCodeDocument codeDocument)
        {
            if (CheckIfDocumentHasRazorDiagnostic(codeDocument, RazorDiagnosticFactory.TagHelper_EmptyBoundAttribute.Id) &&
                TryGetOriginalDiagnosticRange(diagnostic, codeDocument, out var originalRange) &&
                originalRange.IsUndefined())
            {
                // Empty attribute values will take the following form in the generated C# document:
                // __o = Microsoft.AspNetCore.Components.EventCallback.Factory.Create<Microsoft.AspNetCore.Components.Web.ProgressEventArgs>(this, );
                // The trailing `)` with no value preceding it, will lead to a C# error which doesn't make sense within the razor file.
                // The empty attribute value is not directly mappable to Razor, hence we check if the diagnostic has an undefined range.
                // Note; Error RZ2008 informs the user that the empty attribute value is not allowed.
                // https://github.com/dotnet/aspnetcore/issues/30480
                return true;
            }

            return false;
        }
    }

    private static bool CheckIfDocumentHasRazorDiagnostic(RazorCodeDocument codeDocument, string razorDiagnosticCode)
    {
        return codeDocument.GetSyntaxTree().Diagnostics.Any(razorDiagnosticCode, static (d, code) => d.Id == code);
    }

    private bool TryGetOriginalDiagnosticRange(LspDiagnostic diagnostic, RazorCodeDocument codeDocument, [NotNullWhen(true)] out LspRange? originalRange)
    {
        if (IsRudeEditDiagnostic(diagnostic))
        {
            if (TryRemapRudeEditRange(diagnostic.Range, codeDocument, out originalRange))
            {
                return true;
            }

            return false;
        }

        if (!_documentMappingService.TryMapToHostDocumentRange(
            codeDocument.GetCSharpDocument(),
            diagnostic.Range,
            MappingBehavior.Inferred,
            out originalRange))
        {
            // Couldn't remap the range correctly.
            // If this is error it's worth at least logging so we know if there's an issue
            // for mapping when a user reports not seeing an error they thought they should
            if (diagnostic.Severity == LspDiagnosticSeverity.Error)
            {
                this._logger.LogWarning($"Dropping diagnostic {diagnostic.Code}:{diagnostic.Message} at csharp range {diagnostic.Range}");
            }

<<<<<<< HEAD
            // For `Error` Severity diagnostics we still show the diagnostics to
            // the user, however we set the range to an undefined range to ensure
            // clicking on the diagnostic doesn't cause errors.
            originalRange = LspFactory.UndefinedRange;
=======
            return false;
>>>>>>> 0fc11a90
        }

        return true;
    }

    private static bool IsRudeEditDiagnostic(LspDiagnostic diagnostic)
    {
        return diagnostic.Code.HasValue &&
            diagnostic.Code.Value.TryGetSecond(out var str) &&
            str.StartsWith("ENC");
    }

    private bool TryRemapRudeEditRange(LspRange diagnosticRange, RazorCodeDocument codeDocument, [NotNullWhen(true)] out LspRange? remappedRange)
    {
        // This is a rude edit diagnostic that has already been mapped to the Razor document. The mapping isn't absolutely correct though,
        // it's based on the runtime code generation of the Razor document therefore we need to re-map the already mapped diagnostic in a
        // semi-intelligent way.

        var syntaxTree = codeDocument.GetSyntaxTree();
        var sourceText = codeDocument.Source.Text;
        var span = sourceText.GetTextSpan(diagnosticRange);
        var owner = syntaxTree.Root.FindNode(span, getInnermostNodeForTie: true);

        switch (owner?.Kind)
        {
            case SyntaxKind.CSharpStatementLiteral: // Simple C# in @code block, @{ ... } etc.
            case SyntaxKind.CSharpExpressionLiteral: // Referenced simple C# in an implicit expression @Foo((abc) => {....})
                // Good as is, we were able to find a known leaf-node that fully contains the diagnostic range. Therefore we can
                // return the diagnostic range as is.
                remappedRange = diagnosticRange;
                return true;

            default:
                // Unsupported owner of rude diagnostic, lets map to the entirety of the diagnostic range to be sure the diagnostic can be presented

                _logger.LogInformation($"Failed to remap rude edit for SyntaxTree owner '{owner?.Kind}'.");

                var startLineIndex = diagnosticRange.Start.Line;
                if (startLineIndex >= sourceText.Lines.Count)
                {
                    // Documents aren't sync'd we can't remap the ranges correctly, drop the diagnostic.
                    remappedRange = null;
                    return false;
                }

                var startLine = sourceText.Lines[startLineIndex];

                // Look for the first non-whitespace character so we're not squiggling random whitespace at the start of the diagnostic
                var diagnosticStartCharacter = sourceText.TryGetFirstNonWhitespaceOffset(startLine.Span, out var firstNonWhitespaceOffset)
                    ? firstNonWhitespaceOffset
                    : 0;
                var startLinePosition = (startLineIndex, diagnosticStartCharacter);

                var endLineIndex = diagnosticRange.End.Line;
                if (endLineIndex >= sourceText.Lines.Count)
                {
                    // Documents aren't sync'd we can't remap the ranges correctly, drop the diagnostic.
                    remappedRange = null;
                    return false;
                }

                var endLine = sourceText.Lines[endLineIndex];

                // Look for the last non-whitespace character so we're not squiggling random whitespace at the end of the diagnostic
                var diagnosticEndCharacter = sourceText.TryGetLastNonWhitespaceOffset(endLine.Span, out var lastNonWhitespaceOffset)
                    ? lastNonWhitespaceOffset
                    : 0;
                var diagnosticEndWhitespaceOffset = diagnosticEndCharacter + 1;
                var endLinePosition = (endLineIndex, diagnosticEndWhitespaceOffset);

                remappedRange = LspFactory.CreateRange(startLinePosition, endLinePosition);
                return true;
        }
    }
}<|MERGE_RESOLUTION|>--- conflicted
+++ resolved
@@ -500,14 +500,7 @@
                 this._logger.LogWarning($"Dropping diagnostic {diagnostic.Code}:{diagnostic.Message} at csharp range {diagnostic.Range}");
             }
 
-<<<<<<< HEAD
-            // For `Error` Severity diagnostics we still show the diagnostics to
-            // the user, however we set the range to an undefined range to ensure
-            // clicking on the diagnostic doesn't cause errors.
-            originalRange = LspFactory.UndefinedRange;
-=======
-            return false;
->>>>>>> 0fc11a90
+            return false;
         }
 
         return true;
