--- conflicted
+++ resolved
@@ -47,20 +47,8 @@
 
         await editMappingService.MapWorkspaceEditAsync(documentSnapshot, codeAction.Edit, cancellationToken).ConfigureAwait(false);
 
-<<<<<<< HEAD
-        if (codeAction.Edit.TryGetTextDocumentEdits(out var documentEdits))
-        {
-            var codeDocument = await documentSnapshot.GetGeneratedOutputAsync(cancellationToken).ConfigureAwait(false);
-            var htmlSourceText = codeDocument.GetHtmlSourceText(cancellationToken);
-
-            foreach (var edit in documentEdits)
-            {
-                edit.Edits = FormattingUtilities.FixHtmlTextEdits(htmlSourceText, edit.Edits);
-            }
-=======
         var codeDocument = await documentSnapshot.GetGeneratedOutputAsync(cancellationToken).ConfigureAwait(false);
-        var htmlSourceText = codeDocument.GetHtmlSourceText();
->>>>>>> acc88b9b
+        var htmlSourceText = codeDocument.GetHtmlSourceText(cancellationToken);
 
         // NOTE: We iterate over just the TextDocumentEdit objects and modify them in place.
         // We intentionally do NOT create a new WorkspaceEdit here to avoid losing any
