﻿// Copyright (c) .NET Foundation. All rights reserved.
// Licensed under the MIT license. See License.txt in the project root for license information.

using System;
using System.Text.Json.Serialization;

namespace Microsoft.CodeAnalysis.Razor.Workspaces.Protocol.SemanticTokens;

internal class ProvideSemanticTokensRangesParams : SemanticTokensParams
{
    [JsonPropertyName("requiredHostDocumentVersion")]
    public int RequiredHostDocumentVersion { get; }

    [JsonPropertyName("ranges")]
    public LspRange[] Ranges { get; }

    [JsonPropertyName("correlationId")]
    public Guid CorrelationId { get; }

<<<<<<< HEAD
    public ProvideSemanticTokensRangesParams(TextDocumentIdentifier textDocument, long requiredHostDocumentVersion, LspRange[] ranges, Guid correlationId)
=======
    public ProvideSemanticTokensRangesParams(TextDocumentIdentifier textDocument, int requiredHostDocumentVersion, Range[] ranges, Guid correlationId)
>>>>>>> c38fc3b9
    {
        TextDocument = textDocument;
        RequiredHostDocumentVersion = requiredHostDocumentVersion;
        Ranges = ranges;
        CorrelationId = correlationId;
    }
}<|MERGE_RESOLUTION|>--- conflicted
+++ resolved
@@ -17,11 +17,7 @@
     [JsonPropertyName("correlationId")]
     public Guid CorrelationId { get; }
 
-<<<<<<< HEAD
-    public ProvideSemanticTokensRangesParams(TextDocumentIdentifier textDocument, long requiredHostDocumentVersion, LspRange[] ranges, Guid correlationId)
-=======
-    public ProvideSemanticTokensRangesParams(TextDocumentIdentifier textDocument, int requiredHostDocumentVersion, Range[] ranges, Guid correlationId)
->>>>>>> c38fc3b9
+    public ProvideSemanticTokensRangesParams(TextDocumentIdentifier textDocument, int requiredHostDocumentVersion, LspRange[] ranges, Guid correlationId)
     {
         TextDocument = textDocument;
         RequiredHostDocumentVersion = requiredHostDocumentVersion;
