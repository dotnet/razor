--- conflicted
+++ resolved
@@ -1,12 +1,6 @@
 ﻿// Copyright (c) .NET Foundation. All rights reserved.
 // Licensed under the MIT license. See License.txt in the project root for license information.
 
-<<<<<<< HEAD
-#nullable disable
-
-using System;
-=======
->>>>>>> f1a492f7
 using System.Composition;
 using Microsoft.AspNetCore.Razor.Common.Telemetry;
 using Microsoft.CodeAnalysis.Host;
