--- conflicted
+++ resolved
@@ -19,20 +19,16 @@
 {
     private readonly ITelemetryReporter? _telemetryReporter;
 
-    public TagHelperResolver(ITelemetryReporter? telemetryReporter = null)
+    public TagHelperResolver(ITelemetryReporter? telemetryReporter)
     {
         _telemetryReporter = telemetryReporter;
     }
 
     public abstract Task<TagHelperResolutionResult> GetTagHelpersAsync(Project workspaceProject, ProjectSnapshot projectSnapshot, CancellationToken cancellationToken = default);
 
-<<<<<<< HEAD
-        public TagHelperResolver(ITelemetryReporter? telemetryReporter)
-=======
     protected async Task<TagHelperResolutionResult> GetTagHelpersAsync(Project workspaceProject, RazorProjectEngine engine, CancellationToken cancellationToken)
     {
         if (workspaceProject is null)
->>>>>>> 7673e4f1
         {
             throw new ArgumentNullException(nameof(workspaceProject));
         }
