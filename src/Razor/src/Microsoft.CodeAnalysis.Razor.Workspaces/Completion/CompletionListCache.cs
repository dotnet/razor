﻿// Copyright (c) .NET Foundation. All rights reserved.
// Licensed under the MIT license. See License.txt in the project root for license information.

<<<<<<< HEAD
using System;
=======
using System.Diagnostics.CodeAnalysis;
using Microsoft.VisualStudio.LanguageServer.Protocol;
>>>>>>> 6926f636

namespace Microsoft.CodeAnalysis.Razor.Completion;

internal class CompletionListCache
{
    private record struct Slot(int Id, VSInternalCompletionList CompletionList, ICompletionResolveContext Context);

    // Internal for testing
    internal const int MaxCacheSize = 10;

    private readonly object _accessLock = new();

    // This is used as a circular buffer.
    private readonly Slot[] _items = new Slot[MaxCacheSize];

    private int _nextIndex;
    private int _nextId;

    public int Add(VSInternalCompletionList completionList, ICompletionResolveContext context)
    {
        lock (_accessLock)
        {
            var index = _nextIndex++;
            var id = _nextId++;

            _items[index] = new Slot(id, completionList, context);

            // _nextIndex should always point to the index where we'll access the next element
            // in the circular buffer. Here, we check to see if it is after the last index.
            // If it is, we change it to the first index to properly "wrap around" the array.
            if (_nextIndex == MaxCacheSize)
            {
                _nextIndex = 0;
            }

            // Return generated id so the completion list can be retrieved later.
            return id;
        }
    }

    public bool TryGet(int id, [NotNullWhen(true)] out VSInternalCompletionList? completionList, [NotNullWhen(true)] out ICompletionResolveContext? context)
    {
        lock (_accessLock)
        {
            var index = _nextIndex;
            var count = MaxCacheSize;

            // Search back to front because the items in the back are the most recently added
            // which are most frequently accessed.
            while (count > 0)
            {
                index--;

                // If we're before the first index in the array, switch to the last index to
                // "wrap around" the array.
                if (index < 0)
                {
                    index = MaxCacheSize - 1;
                }

                var slot = _items[index];

                // CompletionList is annotated as non-nullable, but we are allocating an array of 10 items for our cache, so initially
                // those array entries will be default. By checking for null here, we detect if we're hitting an unused part of the array
                // so stop looping.
                if (slot.CompletionList is null)
                {
                    break;
                }

                if (slot.Id == id)
                {
                    completionList = slot.CompletionList;
                    context = slot.Context;
                    return true;
                }

                count--;
            }

            // A cache entry associated with the given id was not found.
            completionList = null;
            context = null;
            return false;
        }
    }
}<|MERGE_RESOLUTION|>--- conflicted
+++ resolved
@@ -1,12 +1,7 @@
 ﻿// Copyright (c) .NET Foundation. All rights reserved.
 // Licensed under the MIT license. See License.txt in the project root for license information.
 
-<<<<<<< HEAD
-using System;
-=======
 using System.Diagnostics.CodeAnalysis;
-using Microsoft.VisualStudio.LanguageServer.Protocol;
->>>>>>> 6926f636
 
 namespace Microsoft.CodeAnalysis.Razor.Completion;
 
