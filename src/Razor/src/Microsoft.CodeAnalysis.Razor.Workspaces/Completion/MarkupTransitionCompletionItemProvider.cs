--- conflicted
+++ resolved
@@ -67,11 +67,7 @@
 
         // Also helps filter out edge cases like `< te` and `< te=""`
         // (see comment in AtMarkupTransitionCompletionPoint)
-<<<<<<< HEAD
-        if (!HtmlFactsService.TryGetElementInfo(owner, out var containingTagNameToken, out _, closingForwardSlashOrCloseAngleToken: out _) ||
-=======
         if (!HtmlFacts.TryGetElementInfo(owner, out var containingTagNameToken, out _, closingForwardSlashOrCloseAngleToken: out _) ||
->>>>>>> ca35564a
             !containingTagNameToken.Span.IntersectsWith(context.AbsoluteIndex))
         {
             return ImmutableArray<RazorCompletionItem>.Empty;
