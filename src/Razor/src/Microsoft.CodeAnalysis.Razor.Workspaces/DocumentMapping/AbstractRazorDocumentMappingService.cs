﻿// Copyright (c) .NET Foundation. All rights reserved.
// Licensed under the MIT license. See License.txt in the project root for license information.

using System;
using System.Collections.Generic;
using System.Collections.Immutable;
using System.Diagnostics;
using System.Linq;
using System.Threading;
using System.Threading.Tasks;
using Microsoft.AspNetCore.Razor;
using Microsoft.AspNetCore.Razor.Language;
using Microsoft.AspNetCore.Razor.Language.Legacy;
using Microsoft.AspNetCore.Razor.PooledObjects;
using Microsoft.CodeAnalysis;
using Microsoft.CodeAnalysis.Razor.Logging;
using Microsoft.CodeAnalysis.Razor.ProjectSystem;
using Microsoft.CodeAnalysis.Razor.Protocol;
using Microsoft.CodeAnalysis.Razor.Workspaces;
using Microsoft.CodeAnalysis.Text;

namespace Microsoft.CodeAnalysis.Razor.DocumentMapping;

internal abstract class AbstractRazorDocumentMappingService(
    IFilePathService filePathService,
    IDocumentContextFactory documentContextFactory,
    ILogger logger)
    : IRazorDocumentMappingService
{
    private readonly IFilePathService _documentFilePathService = filePathService ?? throw new ArgumentNullException(nameof(filePathService));
    private readonly IDocumentContextFactory _documentContextFactory = documentContextFactory ?? throw new ArgumentNullException(nameof(documentContextFactory));
    private readonly ILogger _logger = logger;

    public IEnumerable<TextChange> GetHostDocumentEdits(IRazorGeneratedDocument generatedDocument, IEnumerable<TextChange> generatedDocumentChanges)
    {
        var generatedDocumentSourceText = generatedDocument.GetGeneratedSourceText();
        var lastNewLineAddedToLine = 0;

        foreach (var change in generatedDocumentChanges)
        {
            var span = change.Span;
            // Deliberately doing a naive check to avoid telemetry for truly bad data
            if (span.Start <= 0 || span.Start >= generatedDocumentSourceText.Length || span.End <= 0 || span.End >= generatedDocumentSourceText.Length)
            {
                continue;
            }

            var (startLine, startChar) = generatedDocumentSourceText.GetLinePosition(span.Start);
            var (endLine, _) = generatedDocumentSourceText.GetLinePosition(span.End);

            var mappedStart = this.TryMapToHostDocumentPosition(generatedDocument, span.Start, out var hostDocumentStart, out var hostStartIndex);
            var mappedEnd = this.TryMapToHostDocumentPosition(generatedDocument, span.End, out var hostDocumentEnd, out var hostEndIndex);

            // Ideal case, both start and end can be mapped so just return the edit
            if (mappedStart && mappedEnd)
            {
                // If the previous edit was on the same line, and added a newline, then we need to add a space
                // between this edit and the previous one, because the normalization will have swallowed it. See
                // below for a more info.
<<<<<<< HEAD
                var newText = (lastNewLineAddedToLine == range.Start.Line ? " " : "") + edit.NewText;
                hostDocumentEdits.Add(LspFactory.CreateTextEdit(hostDocumentStart!, hostDocumentEnd!, newText));
=======
                var newText = (lastNewLineAddedToLine == startLine ? " " : "") + change.NewText;
                yield return new TextChange(TextSpan.FromBounds(hostStartIndex, hostEndIndex), newText);
>>>>>>> c78f5f24
                continue;
            }

            // For the first line of a code block the C# formatter will often return an edit that starts
            // before our mapping, but ends within. In those cases, when the edit spans multiple lines
            // we just take the last line and try to use that.
            //
            // eg in the C# document you might see:
            //
            //      protected override void BuildRenderTree(Microsoft.AspNetCore.Components.Rendering.RenderTreeBuilder __builder)
            //      {
            // #nullable restore
            // #line 1 "/path/to/Document.component"
            //
            //          var x = DateTime.Now;
            //
            // To indent the 'var x' line the formatter will return an edit that starts the line before,
            // with a NewText of '\n            '. The start of that edit is outside our mapping, but we
            // still want to know how to format the 'var x' line, so we have to break up the edit.
            if (!mappedStart && mappedEnd && startLine != endLine)
            {
                // Construct a theoretical edit that is just for the last line of the edit that the C# formatter
                // gave us, and see if we can map that.
                // The +1 here skips the newline character that is found, but also protects from Substring throwing
                // if there are no newlines (which should be impossible anyway)
                var lastNewLine = change.NewText.AssumeNotNull().LastIndexOfAny(['\n', '\r']) + 1;

                // Strictly speaking we could be dropping more lines than we need to, because our mapping point could be anywhere within the edit
                // but we know that the C# formatter will only be returning blank lines up until the first bit of content that needs to be indented
                // so we can ignore all but the last line. This assert ensures that is true, just in case something changes in Roslyn
                Debug.Assert(lastNewLine == 0 || change.NewText[..(lastNewLine - 1)].All(c => c == '\r' || c == '\n'), "We are throwing away part of an edit that has more than just empty lines!");

<<<<<<< HEAD
                var proposedRange = LspFactory.CreateSingleLineRange(range.End.Line, character: 0, length: range.End.Character);
                startSync = generatedDocumentSourceText.TryGetAbsoluteIndex(proposedRange.Start, out startIndex);
                endSync = generatedDocumentSourceText.TryGetAbsoluteIndex(proposedRange.End, out endIndex);
                if (startSync is false || endSync is false)
=======
                var startSync = generatedDocumentSourceText.TryGetAbsoluteIndex((endLine, 0), out var startIndex);
                if (startSync is false)
>>>>>>> c78f5f24
                {
                    break;
                }

                mappedStart = this.TryMapToHostDocumentPosition(generatedDocument, startIndex, out _, out hostStartIndex);

                if (mappedStart && mappedEnd)
                {
<<<<<<< HEAD
                    hostDocumentEdits.Add(LspFactory.CreateTextEdit(hostDocumentStart!, hostDocumentEnd!, edit.NewText[lastNewLine..]));
=======
                    yield return new TextChange(TextSpan.FromBounds(hostStartIndex, hostEndIndex), change.NewText[lastNewLine..]);
>>>>>>> c78f5f24
                    continue;
                }
            }

            // If we couldn't map either the start or the end then we still might want to do something tricky.
            // When we have a block like this:
            //
            // @functions {
            //    class Goo
            //    {
            //    }
            // }
            //
            // The source mapping starts at char 13 on the "@functions" line (after the open brace). Unfortunately
            // and code that is needed on that line, say an attribute that the code action wants to insert, will
            // start at char 8 because of the desired indentation of that new code. This means it starts outside of the
            // mapping, so is thrown away, which results in data loss.
            //
            // To fix this we check and if the mapping would have been successful at the end of the line (char 13 above)
            // then we insert a newline, and enough indentation to get us back out to where the new code wanted to start (char 8)
            // and then we're good - we've left the @functions bit alone which razor needs, but we're still able to insert
            // new code above where the C# code is in the generated document.
            //
            // One last hurdle is that sometimes these edits come in as separate edits. So for example replacing "class Goo" above
            // with "public class Goo" would come in as one edit for "public", one for "class" and one for "Goo", all on the same line.
            // When we map the edit for "public" we will push everything down a line, so we don't want to do it for other edits
            // on that line.
            if (!mappedStart && !mappedEnd && startLine == endLine)
            {
                // If the new text doesn't have any content we don't care - throwing away invisible whitespace is fine
                if (string.IsNullOrWhiteSpace(change.NewText))
                {
                    continue;
                }

                var line = generatedDocumentSourceText.Lines[startLine];

                // If the line isn't blank, then this isn't a functions directive
                if (line.GetFirstNonWhitespaceOffset() is not null)
                {
                    continue;
                }

                // Only do anything if the end of the line in question is a valid mapping point (ie, a transition)
                if (this.TryMapToHostDocumentPosition(generatedDocument, line.Span.End, out _, out hostEndIndex))
                {
                    if (startLine == lastNewLineAddedToLine)
                    {
                        // If we already added a newline to this line, then we don't want to add another one, but
                        // we do need to add a space between this edit and the previous one, because the normalization
                        // will have swallowed it.
<<<<<<< HEAD
                        hostDocumentEdits.Add(LspFactory.CreateTextEdit(hostDocumentIndex, " " + edit.NewText));
=======
                        yield return new TextChange(new TextSpan(hostEndIndex, 0), " " + change.NewText);
>>>>>>> c78f5f24
                    }
                    else
                    {
                        // Otherwise, add a newline and the real content, and remember where we added it
<<<<<<< HEAD
                        lastNewLineAddedToLine = range.Start.Line;
                        hostDocumentEdits.Add(LspFactory.CreateTextEdit(
                            hostDocumentIndex,
                            Environment.NewLine + new string(' ', range.Start.Character) + edit.NewText));
=======
                        lastNewLineAddedToLine = startLine;
                        yield return new TextChange(new TextSpan(hostEndIndex, 0), " " + Environment.NewLine + new string(' ', startChar) + change.NewText);
>>>>>>> c78f5f24
                    }

                    continue;
                }
            }
        }
    }

    public bool TryMapToHostDocumentRange(IRazorGeneratedDocument generatedDocument, LinePositionSpan generatedDocumentRange, MappingBehavior mappingBehavior, out LinePositionSpan hostDocumentRange)
    {
        if (mappingBehavior == MappingBehavior.Strict)
        {
            return TryMapToHostDocumentRangeStrict(generatedDocument, generatedDocumentRange, out hostDocumentRange);
        }
        else if (mappingBehavior == MappingBehavior.Inclusive)
        {
            return TryMapToHostDocumentRangeInclusive(generatedDocument, generatedDocumentRange, out hostDocumentRange);
        }
        else if (mappingBehavior == MappingBehavior.Inferred)
        {
            return TryMapToHostDocumentRangeInferred(generatedDocument, generatedDocumentRange, out hostDocumentRange);
        }
        else
        {
            throw new InvalidOperationException(SR.Unknown_mapping_behavior);
        }
    }

    public bool TryMapToGeneratedDocumentRange(IRazorGeneratedDocument generatedDocument, LinePositionSpan hostDocumentRange, out LinePositionSpan generatedDocumentRange)
    {
        if (generatedDocument.CodeDocument is not { } codeDocument)
        {
            throw new InvalidOperationException("Cannot use document mapping service on a generated document that has a null CodeDocument.");
        }

        generatedDocumentRange = default;

        if (hostDocumentRange.End.Line < hostDocumentRange.Start.Line ||
            (hostDocumentRange.End.Line == hostDocumentRange.Start.Line &&
             hostDocumentRange.End.Character < hostDocumentRange.Start.Character))
        {
            _logger.LogWarning($"RazorDocumentMappingService:TryMapToGeneratedDocumentRange original range end < start '{hostDocumentRange}'");
            Debug.Fail($"RazorDocumentMappingService:TryMapToGeneratedDocumentRange original range end < start '{hostDocumentRange}'");
            return false;
        }

        var sourceText = codeDocument.Source.Text;
        var range = hostDocumentRange;
        if (!IsRangeWithinDocument(range, sourceText))
        {
            return false;
        }

        if (!sourceText.TryGetAbsoluteIndex(range.Start, out var startIndex) ||
            !TryMapToGeneratedDocumentPosition(generatedDocument, startIndex, out var generatedRangeStart, out var _))
        {
            return false;
        }

        if (!sourceText.TryGetAbsoluteIndex(range.End, out var endIndex) ||
            !TryMapToGeneratedDocumentPosition(generatedDocument, endIndex, out var generatedRangeEnd, out var _))
        {
            return false;
        }

        // Ensures a valid range is returned.
        // As we're doing two separate TryMapToGeneratedDocumentPosition calls,
        // it's possible the generatedRangeStart and generatedRangeEnd positions are in completely
        // different places in the document, including the possibility that the
        // generatedRangeEnd position occurs before the generatedRangeStart position.
        // We explicitly disallow such ranges where the end < start.
        if (generatedRangeEnd < generatedRangeStart)
        {
            return false;
        }

        generatedDocumentRange = new LinePositionSpan(generatedRangeStart, generatedRangeEnd);

        return true;
    }

    public bool TryMapToHostDocumentPosition(IRazorGeneratedDocument generatedDocument, int generatedDocumentIndex, out LinePosition hostDocumentPosition, out int hostDocumentIndex)
    {
        if (generatedDocument.CodeDocument is not { } codeDocument)
        {
            throw new InvalidOperationException("Cannot use document mapping service on a generated document that has a null CodeDocument.");
        }

        var sourceMappings = generatedDocument.SourceMappings;

        // We expect source mappings to be ordered by their generated document absolute index, because that is how the compiler creates them: As it
        // outputs the generated file to the text write.
        Debug.Assert(sourceMappings.SequenceEqual(sourceMappings.OrderBy(s => s.GeneratedSpan.AbsoluteIndex)));

        var index = sourceMappings.BinarySearchBy(generatedDocumentIndex, static (mapping, generatedDocumentIndex) =>
        {
            var generatedSpan = mapping.GeneratedSpan;
            var generatedAbsoluteIndex = generatedSpan.AbsoluteIndex;
            if (generatedAbsoluteIndex <= generatedDocumentIndex)
            {
                var distanceIntoGeneratedSpan = generatedDocumentIndex - generatedAbsoluteIndex;
                if (distanceIntoGeneratedSpan <= generatedSpan.Length)
                {
                    return 0;
                }

                return -1;
            }

            return 1;
        });

        if (index >= 0)
        {
            var mapping = sourceMappings[index];

            var generatedAbsoluteIndex = mapping.GeneratedSpan.AbsoluteIndex;
            var distanceIntoGeneratedSpan = generatedDocumentIndex - generatedAbsoluteIndex;

            hostDocumentIndex = mapping.OriginalSpan.AbsoluteIndex + distanceIntoGeneratedSpan;
            hostDocumentPosition = codeDocument.Source.Text.GetLinePosition(hostDocumentIndex);
            return true;
        }

        hostDocumentPosition = default;
        hostDocumentIndex = default;
        return false;
    }

    public bool TryMapToGeneratedDocumentOrNextCSharpPosition(IRazorGeneratedDocument generatedDocument, int hostDocumentIndex, out LinePosition generatedPosition, out int generatedIndex)
        => TryMapToGeneratedDocumentPositionInternal(generatedDocument, hostDocumentIndex, nextCSharpPositionOnFailure: true, out generatedPosition, out generatedIndex);

    public bool TryMapToGeneratedDocumentPosition(IRazorGeneratedDocument generatedDocument, int hostDocumentIndex, out LinePosition generatedPosition, out int generatedIndex)
        => TryMapToGeneratedDocumentPositionInternal(generatedDocument, hostDocumentIndex, nextCSharpPositionOnFailure: false, out generatedPosition, out generatedIndex);

    private static bool TryMapToGeneratedDocumentPositionInternal(IRazorGeneratedDocument generatedDocument, int hostDocumentIndex, bool nextCSharpPositionOnFailure, out LinePosition generatedPosition, out int generatedIndex)
    {
        if (generatedDocument.CodeDocument is not { } codeDocument)
        {
            throw new InvalidOperationException("Cannot use document mapping service on a generated document that has a null CodeDocument.");
        }

        foreach (var mapping in generatedDocument.SourceMappings)
        {
            var originalSpan = mapping.OriginalSpan;
            var originalAbsoluteIndex = originalSpan.AbsoluteIndex;
            if (originalAbsoluteIndex <= hostDocumentIndex)
            {
                // Treat the mapping as owning the edge at its end (hence <= originalSpan.Length),
                // otherwise we wouldn't handle the cursor being right after the final C# char
                var distanceIntoOriginalSpan = hostDocumentIndex - originalAbsoluteIndex;
                if (distanceIntoOriginalSpan <= originalSpan.Length)
                {
                    generatedIndex = mapping.GeneratedSpan.AbsoluteIndex + distanceIntoOriginalSpan;
                    generatedPosition = GetGeneratedPosition(generatedDocument, generatedIndex);
                    return true;
                }
            }
            else if (nextCSharpPositionOnFailure)
            {
                Debug.Assert(generatedDocument is RazorCSharpDocument);

                // The "next" C# location is only valid if it is on the same line in the source document
                // as the requested position.
                var hostDocumentLinePosition = codeDocument.Source.Text.GetLinePosition(hostDocumentIndex);

                if (mapping.OriginalSpan.LineIndex == hostDocumentLinePosition.Line)
                {
                    generatedIndex = mapping.GeneratedSpan.AbsoluteIndex;
                    generatedPosition = GetGeneratedPosition(generatedDocument, generatedIndex);
                    return true;
                }

                break;
            }
        }

        generatedPosition = default;
        generatedIndex = default;
        return false;

        static LinePosition GetGeneratedPosition(IRazorGeneratedDocument generatedDocument, int generatedIndex)
        {
            var generatedSource = generatedDocument.GetGeneratedSourceText();
            return generatedSource.GetLinePosition(generatedIndex);
        }
    }

    public RazorLanguageKind GetLanguageKind(RazorCodeDocument codeDocument, int hostDocumentIndex, bool rightAssociative)
    {
        var classifiedSpans = GetClassifiedSpans(codeDocument);
        var tagHelperSpans = GetTagHelperSpans(codeDocument);
        var documentLength = codeDocument.Source.Text.Length;
        var languageKind = GetLanguageKindCore(classifiedSpans, tagHelperSpans, hostDocumentIndex, documentLength, rightAssociative);

        return languageKind;
    }

    public async Task<WorkspaceEdit> RemapWorkspaceEditAsync(WorkspaceEdit workspaceEdit, CancellationToken cancellationToken)
    {
        if (workspaceEdit.TryGetDocumentChanges(out var documentChanges))
        {
            // The LSP spec says, we should prefer `DocumentChanges` property over `Changes` if available.
            var remappedEdits = await RemapVersionedDocumentEditsAsync(documentChanges, cancellationToken).ConfigureAwait(false);
            return new WorkspaceEdit()
            {
                DocumentChanges = remappedEdits
            };
        }
        else if (workspaceEdit.Changes != null)
        {
            var remappedEdits = await RemapDocumentEditsAsync(workspaceEdit.Changes, cancellationToken).ConfigureAwait(false);
            return new WorkspaceEdit()
            {
                Changes = remappedEdits
            };
        }

        return workspaceEdit;
    }

    public async Task<(Uri MappedDocumentUri, LinePositionSpan MappedRange)> MapToHostDocumentUriAndRangeAsync(Uri generatedDocumentUri, LinePositionSpan generatedDocumentRange, CancellationToken cancellationToken)
    {
        var razorDocumentUri = _documentFilePathService.GetRazorDocumentUri(generatedDocumentUri);

        // For Html we just map the Uri, the range will be the same
        if (_documentFilePathService.IsVirtualHtmlFile(generatedDocumentUri))
        {
            return (razorDocumentUri, generatedDocumentRange);
        }

        // We only map from C# files
        if (!_documentFilePathService.IsVirtualCSharpFile(generatedDocumentUri))
        {
            return (generatedDocumentUri, generatedDocumentRange);
        }

        if (!_documentContextFactory.TryCreate(razorDocumentUri, out var documentContext))
        {
            return (generatedDocumentUri, generatedDocumentRange);
        }

        var codeDocument = await documentContext.GetCodeDocumentAsync(cancellationToken).ConfigureAwait(false);
        var generatedDocument = GetGeneratedDocumentFromGeneratedDocumentUri(generatedDocumentUri, codeDocument);

        // We already checked that the uri was for a generated document, above
        Assumes.NotNull(generatedDocument);

        if (TryMapToHostDocumentRange(generatedDocument, generatedDocumentRange, MappingBehavior.Strict, out var mappedRange))
        {
            return (razorDocumentUri, mappedRange);
        }

        return (generatedDocumentUri, generatedDocumentRange);
    }

    // Internal for testing
    internal static RazorLanguageKind GetLanguageKindCore(
        ImmutableArray<ClassifiedSpanInternal> classifiedSpans,
        ImmutableArray<TagHelperSpanInternal> tagHelperSpans,
        int hostDocumentIndex,
        int hostDocumentLength,
        bool rightAssociative)
    {
        var length = classifiedSpans.Length;
        for (var i = 0; i < length; i++)
        {
            var classifiedSpan = classifiedSpans[i];
            var span = classifiedSpan.Span;

            if (span.AbsoluteIndex <= hostDocumentIndex)
            {
                var end = span.AbsoluteIndex + span.Length;
                if (end >= hostDocumentIndex)
                {
                    if (end == hostDocumentIndex)
                    {
                        // We're at an edge.

                        if (classifiedSpan.SpanKind is SpanKindInternal.MetaCode or SpanKindInternal.Transition)
                        {
                            // If we're on an edge of a transition of some kind (MetaCode representing an open or closing piece of syntax such as <|,
                            // and Transition representing an explicit transition to/from razor syntax, such as @|), prefer to classify to the span
                            // to the right to better represent where the user clicks
                            continue;
                        }

                        // If we're right associative, then we don't want to use the classification that we're at the end
                        // of, if we're also at the start of the next one
                        if (rightAssociative)
                        {
                            if (i < classifiedSpans.Length - 1 && classifiedSpans[i + 1].Span.AbsoluteIndex == hostDocumentIndex)
                            {
                                // If we're at the start of the next span, then use that span
                                return GetLanguageFromClassifiedSpan(classifiedSpans[i + 1]);
                            }

                            // Otherwise, we did not find a match using right associativity, so check for tag helpers
                            break;
                        }
                    }

                    return GetLanguageFromClassifiedSpan(classifiedSpan);
                }
            }
        }

        foreach (var tagHelperSpan in tagHelperSpans)
        {
            var span = tagHelperSpan.Span;

            if (span.AbsoluteIndex <= hostDocumentIndex)
            {
                var end = span.AbsoluteIndex + span.Length;
                if (end >= hostDocumentIndex)
                {
                    if (end == hostDocumentIndex)
                    {
                        // We're at an edge. TagHelper spans never own their edge and aren't represented by marker spans
                        continue;
                    }

                    // Found intersection
                    return RazorLanguageKind.Html;
                }
            }
        }

        // Use the language of the last classified span if we're at the end
        // of the document.
        if (classifiedSpans.Length != 0 && hostDocumentIndex == hostDocumentLength)
        {
            var lastClassifiedSpan = classifiedSpans.Last();
            return GetLanguageFromClassifiedSpan(lastClassifiedSpan);
        }

        // Default to Razor
        return RazorLanguageKind.Razor;

        static RazorLanguageKind GetLanguageFromClassifiedSpan(ClassifiedSpanInternal classifiedSpan)
        {
            // Overlaps with request
            return classifiedSpan.SpanKind switch
            {
                SpanKindInternal.Markup => RazorLanguageKind.Html,
                SpanKindInternal.Code => RazorLanguageKind.CSharp,

                // Content type was non-C# or Html or we couldn't find a classified span overlapping the request position.
                // All other classified span kinds default back to Razor
                _ => RazorLanguageKind.Razor,
            };
        }
    }

    private bool TryMapToHostDocumentRangeStrict(IRazorGeneratedDocument generatedDocument, LinePositionSpan generatedDocumentRange, out LinePositionSpan hostDocumentRange)
    {
        hostDocumentRange = default;

        var generatedSourceText = generatedDocument.GetGeneratedSourceText();
        var range = generatedDocumentRange;
        if (!IsRangeWithinDocument(range, generatedSourceText))
        {
            return false;
        }

        if (!generatedSourceText.TryGetAbsoluteIndex(range.Start, out var startIndex) ||
            !TryMapToHostDocumentPosition(generatedDocument, startIndex, out var hostDocumentStart, out _))
        {
            return false;
        }

        if (!generatedSourceText.TryGetAbsoluteIndex(range.End, out var endIndex) ||
            !TryMapToHostDocumentPosition(generatedDocument, endIndex, out var hostDocumentEnd, out _))
        {
            return false;
        }

        // Ensures a valid range is returned, as we're doing two separate TryMapToGeneratedDocumentPosition calls.
        if (hostDocumentEnd < hostDocumentStart)
        {
            return false;
        }

        hostDocumentRange = new LinePositionSpan(hostDocumentStart, hostDocumentEnd);

        return true;
    }

    private bool TryMapToHostDocumentRangeInclusive(IRazorGeneratedDocument generatedDocument, LinePositionSpan generatedDocumentRange, out LinePositionSpan hostDocumentRange)
    {
        if (generatedDocument.CodeDocument is not { } codeDocument)
        {
            throw new InvalidOperationException("Cannot use document mapping service on a generated document that has a null CodeDocument.");
        }

        hostDocumentRange = default;

        var generatedSourceText = generatedDocument.GetGeneratedSourceText();

        if (!IsRangeWithinDocument(generatedDocumentRange, generatedSourceText))
        {
            return false;
        }

        var startIndex = generatedSourceText.GetRequiredAbsoluteIndex(generatedDocumentRange.Start);
        var startMappedDirectly = TryMapToHostDocumentPosition(generatedDocument, startIndex, out var hostDocumentStart, out _);

        var endIndex = generatedSourceText.GetRequiredAbsoluteIndex(generatedDocumentRange.End);
        var endMappedDirectly = TryMapToHostDocumentPosition(generatedDocument, endIndex, out var hostDocumentEnd, out _);

        if (startMappedDirectly && endMappedDirectly && hostDocumentStart <= hostDocumentEnd)
        {
            // We strictly mapped the start/end of the generated range.
            hostDocumentRange = new LinePositionSpan(hostDocumentStart, hostDocumentEnd);
            return true;
        }

        using var _1 = ListPool<SourceMapping>.GetPooledObject(out var candidateMappings);
        if (startMappedDirectly)
        {
            // Start of generated range intersects with a mapping
            candidateMappings.AddRange(
                generatedDocument.SourceMappings.Where(mapping => IntersectsWith(startIndex, mapping.GeneratedSpan)));
        }
        else if (endMappedDirectly)
        {
            // End of generated range intersects with a mapping
            candidateMappings.AddRange(
                generatedDocument.SourceMappings.Where(mapping => IntersectsWith(endIndex, mapping.GeneratedSpan)));
        }
        else
        {
            // Our range does not intersect with any mapping; we should see if it overlaps generated locations
            candidateMappings.AddRange(
                generatedDocument.SourceMappings
                    .Where(mapping => Overlaps(generatedSourceText.GetTextSpan(generatedDocumentRange), mapping.GeneratedSpan)));
        }

        if (candidateMappings.Count == 1)
        {
            // We're intersecting or overlapping a single mapping, lets choose that.

            var mapping = candidateMappings[0];
            hostDocumentRange = codeDocument.Source.Text.GetLinePositionSpan(mapping.OriginalSpan);
            return true;
        }
        else
        {
            // More then 1 or exactly 0 intersecting/overlapping mappings
            return false;
        }

        bool Overlaps(TextSpan generatedRangeAsSpan, SourceSpan span)
        {
            var overlapStart = Math.Max(generatedRangeAsSpan.Start, span.AbsoluteIndex);
            var overlapEnd = Math.Min(generatedRangeAsSpan.End, span.AbsoluteIndex + span.Length);

            return overlapStart < overlapEnd;
        }

        bool IntersectsWith(int position, SourceSpan span)
        {
            return unchecked((uint)(position - span.AbsoluteIndex) <= (uint)span.Length);
        }
    }

    private bool TryMapToHostDocumentRangeInferred(IRazorGeneratedDocument generatedDocument, LinePositionSpan generatedDocumentRange, out LinePositionSpan hostDocumentRange)
    {
        if (generatedDocument.CodeDocument is not { } codeDocument)
        {
            throw new InvalidOperationException("Cannot use document mapping service on a generated document that has a null CodeDocument.");
        }

        // Inferred mapping behavior is a superset of inclusive mapping behavior so if the range is "inclusive" lets use that mapping.
        if (TryMapToHostDocumentRangeInclusive(generatedDocument, generatedDocumentRange, out hostDocumentRange))
        {
            return true;
        }

        // Doesn't map so lets try and infer some mappings

        hostDocumentRange = default;
        var generatedSourceText = generatedDocument.GetGeneratedSourceText();

        if (!IsRangeWithinDocument(generatedDocumentRange, generatedSourceText))
        {
            return false;
        }

        var generatedRangeAsSpan = generatedSourceText.GetTextSpan(generatedDocumentRange);
        SourceMapping? mappingBeforeGeneratedRange = null;
        SourceMapping? mappingAfterGeneratedRange = null;

        for (var i = generatedDocument.SourceMappings.Length - 1; i >= 0; i--)
        {
            var sourceMapping = generatedDocument.SourceMappings[i];
            var sourceMappingEnd = sourceMapping.GeneratedSpan.AbsoluteIndex + sourceMapping.GeneratedSpan.Length;
            if (generatedRangeAsSpan.Start >= sourceMappingEnd)
            {
                // This is the source mapping that's before us!
                mappingBeforeGeneratedRange = sourceMapping;

                if (i + 1 < generatedDocument.SourceMappings.Length)
                {
                    // We're not at the end of the document there's another source mapping after us
                    mappingAfterGeneratedRange = generatedDocument.SourceMappings[i + 1];
                }

                break;
            }
        }

        if (mappingBeforeGeneratedRange == null)
        {
            // Could not find a mapping before
            return false;
        }

        var sourceDocument = codeDocument.Source;
        var originalSpanBeforeGeneratedRange = mappingBeforeGeneratedRange.OriginalSpan;
        var originalEndBeforeGeneratedRange = originalSpanBeforeGeneratedRange.AbsoluteIndex + originalSpanBeforeGeneratedRange.Length;
        var inferredStartPosition = sourceDocument.Text.GetLinePosition(originalEndBeforeGeneratedRange);

        if (mappingAfterGeneratedRange != null)
        {
            // There's a mapping after the "generated range" lets use its start position as our inferred end position.

            var originalSpanAfterGeneratedRange = mappingAfterGeneratedRange.OriginalSpan;
            var originalStartPositionAfterGeneratedRange = sourceDocument.Text.GetLinePosition(originalSpanAfterGeneratedRange.AbsoluteIndex);

            // The mapping in the generated file is after the start, but when mapped back to the host file that may not be true
            if (originalStartPositionAfterGeneratedRange >= inferredStartPosition)
            {
                hostDocumentRange = new LinePositionSpan(inferredStartPosition, originalStartPositionAfterGeneratedRange);
                return true;
            }
        }

        // There was no projection after the "generated range". Therefore, lets fallback to the end-document location.

        Debug.Assert(sourceDocument.Text.Length > 0, "Source document length should be greater than 0 here because there's a mapping before us");

        var endOfDocumentPosition = sourceDocument.Text.GetLinePosition(sourceDocument.Text.Length);

        Debug.Assert(endOfDocumentPosition >= inferredStartPosition, "Some how we found a start position that is after the end of the document?");

        hostDocumentRange = new LinePositionSpan(inferredStartPosition, endOfDocumentPosition);
        return true;
    }

    private static bool s_haveAsserted = false;

    private bool IsRangeWithinDocument(LinePositionSpan range, SourceText sourceText)
    {
        // This might happen when the document that ranges were created against was not the same as the document we're consulting.
        var result = IsPositionWithinDocument(range.Start, sourceText) && IsPositionWithinDocument(range.End, sourceText);

        if (!s_haveAsserted && !result)
        {
            s_haveAsserted = true;
            var sourceTextLinesCount = sourceText.Lines.Count;
            _logger.LogWarning($"Attempted to map a range ({range.Start.Line},{range.Start.Character})-({range.End.Line},{range.End.Character}) outside of the Source (line count {sourceTextLinesCount}.) This could happen if the Roslyn and Razor LSP servers are not in sync.");
        }

        return result;

        static bool IsPositionWithinDocument(LinePosition linePosition, SourceText sourceText)
        {
            return sourceText.TryGetAbsoluteIndex(linePosition, out _);
        }
    }

    private async Task<TextDocumentEdit[]> RemapVersionedDocumentEditsAsync(TextDocumentEdit[] documentEdits, CancellationToken cancellationToken)
    {
        using var _ = ListPool<TextDocumentEdit>.GetPooledObject(out var remappedDocumentEdits);
        foreach (var entry in documentEdits)
        {
            var generatedDocumentUri = entry.TextDocument.Uri;

            // Check if the edit is actually for a generated document, because if not we don't need to do anything
            if (!_documentFilePathService.IsVirtualDocumentUri(generatedDocumentUri))
            {
                // This location doesn't point to a background razor file. No need to remap.
                remappedDocumentEdits.Add(entry);
                continue;
            }

            var razorDocumentUri = _documentFilePathService.GetRazorDocumentUri(generatedDocumentUri);

            if (!_documentContextFactory.TryCreateForOpenDocument(razorDocumentUri, entry.TextDocument.GetProjectContext(), out var documentContext))
            {
                continue;
            }

            var codeDocument = await documentContext.GetCodeDocumentAsync(cancellationToken).ConfigureAwait(false);

            var remappedEdits = RemapTextEditsCore(generatedDocumentUri, codeDocument, entry.Edits);
            if (remappedEdits.Length == 0)
            {
                // Nothing to do.
                continue;
            }

            remappedDocumentEdits.Add(new TextDocumentEdit()
            {
                TextDocument = new OptionalVersionedTextDocumentIdentifier()
                {
                    Uri = razorDocumentUri,
                    Version = documentContext.Version
                },
                Edits = remappedEdits
            });
        }

        return [.. remappedDocumentEdits];
    }

    private async Task<Dictionary<string, TextEdit[]>> RemapDocumentEditsAsync(Dictionary<string, TextEdit[]> changes, CancellationToken cancellationToken)
    {
        var remappedChanges = new Dictionary<string, TextEdit[]>();
        foreach (var entry in changes)
        {
            var uri = new Uri(entry.Key);
            var edits = entry.Value;

            // Check if the edit is actually for a generated document, because if not we don't need to do anything
            if (!_documentFilePathService.IsVirtualDocumentUri(uri))
            {
                remappedChanges[entry.Key] = entry.Value;
                continue;
            }

            if (!_documentContextFactory.TryCreate(uri, out var documentContext))
            {
                continue;
            }

            var codeDocument = await documentContext.GetCodeDocumentAsync(cancellationToken).ConfigureAwait(false);
            var remappedEdits = RemapTextEditsCore(uri, codeDocument, edits);
            if (remappedEdits.Length == 0)
            {
                // Nothing to do.
                continue;
            }

            var razorDocumentUri = _documentFilePathService.GetRazorDocumentUri(uri);
            remappedChanges[razorDocumentUri.AbsoluteUri] = remappedEdits;
        }

        return remappedChanges;
    }

    private TextEdit[] RemapTextEditsCore(Uri generatedDocumentUri, RazorCodeDocument codeDocument, TextEdit[] edits)
    {
        var generatedDocument = GetGeneratedDocumentFromGeneratedDocumentUri(generatedDocumentUri, codeDocument);
        if (generatedDocument is null)
        {
            return edits;
        }

        using var _ = ListPool<TextEdit>.GetPooledObject(out var remappedEdits);
        for (var i = 0; i < edits.Length; i++)
        {
            var generatedRange = edits[i].Range;
            if (!this.TryMapToHostDocumentRange(generatedDocument, generatedRange, MappingBehavior.Strict, out var originalRange))
            {
                // Can't map range. Discard this edit.
                continue;
            }

            var edit = LspFactory.CreateTextEdit(originalRange, edits[i].NewText);
            remappedEdits.Add(edit);
        }

        return [.. remappedEdits];
    }

    private IRazorGeneratedDocument? GetGeneratedDocumentFromGeneratedDocumentUri(Uri generatedDocumentUri, RazorCodeDocument codeDocument)
    {
        if (_documentFilePathService.IsVirtualCSharpFile(generatedDocumentUri))
        {
            return codeDocument.GetCSharpDocument();
        }
        else if (_documentFilePathService.IsVirtualHtmlFile(generatedDocumentUri))
        {
            return codeDocument.GetHtmlDocument();
        }
        else
        {
            return null;
        }
    }

    private static ImmutableArray<ClassifiedSpanInternal> GetClassifiedSpans(RazorCodeDocument document)
    {
        // Since this service is called so often, we get a good performance improvement by caching these values
        // for this code document. If the document changes, as the user types, then the document instance will be
        // different, so we don't need to worry about invalidating the cache.
        if (!document.Items.TryGetValue(typeof(ClassifiedSpanInternal), out ImmutableArray<ClassifiedSpanInternal> classifiedSpans))
        {
            var syntaxTree = document.GetSyntaxTree();
            classifiedSpans = ClassifiedSpanVisitor.VisitRoot(syntaxTree);

            document.Items[typeof(ClassifiedSpanInternal)] = classifiedSpans;
        }

        return classifiedSpans;
    }

    private static ImmutableArray<TagHelperSpanInternal> GetTagHelperSpans(RazorCodeDocument document)
    {
        // Since this service is called so often, we get a good performance improvement by caching these values
        // for this code document. If the document changes, as the user types, then the document instance will be
        // different, so we don't need to worry about invalidating the cache.
        if (!document.Items.TryGetValue(typeof(TagHelperSpanInternal), out ImmutableArray<TagHelperSpanInternal> tagHelperSpans))
        {
            var syntaxTree = document.GetSyntaxTree();
            tagHelperSpans = TagHelperSpanVisitor.VisitRoot(syntaxTree);

            document.Items[typeof(TagHelperSpanInternal)] = tagHelperSpans;
        }

        return tagHelperSpans;
    }
}<|MERGE_RESOLUTION|>--- conflicted
+++ resolved
@@ -57,13 +57,8 @@
                 // If the previous edit was on the same line, and added a newline, then we need to add a space
                 // between this edit and the previous one, because the normalization will have swallowed it. See
                 // below for a more info.
-<<<<<<< HEAD
-                var newText = (lastNewLineAddedToLine == range.Start.Line ? " " : "") + edit.NewText;
-                hostDocumentEdits.Add(LspFactory.CreateTextEdit(hostDocumentStart!, hostDocumentEnd!, newText));
-=======
                 var newText = (lastNewLineAddedToLine == startLine ? " " : "") + change.NewText;
                 yield return new TextChange(TextSpan.FromBounds(hostStartIndex, hostEndIndex), newText);
->>>>>>> c78f5f24
                 continue;
             }
 
@@ -96,15 +91,8 @@
                 // so we can ignore all but the last line. This assert ensures that is true, just in case something changes in Roslyn
                 Debug.Assert(lastNewLine == 0 || change.NewText[..(lastNewLine - 1)].All(c => c == '\r' || c == '\n'), "We are throwing away part of an edit that has more than just empty lines!");
 
-<<<<<<< HEAD
-                var proposedRange = LspFactory.CreateSingleLineRange(range.End.Line, character: 0, length: range.End.Character);
-                startSync = generatedDocumentSourceText.TryGetAbsoluteIndex(proposedRange.Start, out startIndex);
-                endSync = generatedDocumentSourceText.TryGetAbsoluteIndex(proposedRange.End, out endIndex);
-                if (startSync is false || endSync is false)
-=======
                 var startSync = generatedDocumentSourceText.TryGetAbsoluteIndex((endLine, 0), out var startIndex);
                 if (startSync is false)
->>>>>>> c78f5f24
                 {
                     break;
                 }
@@ -113,11 +101,7 @@
 
                 if (mappedStart && mappedEnd)
                 {
-<<<<<<< HEAD
-                    hostDocumentEdits.Add(LspFactory.CreateTextEdit(hostDocumentStart!, hostDocumentEnd!, edit.NewText[lastNewLine..]));
-=======
                     yield return new TextChange(TextSpan.FromBounds(hostStartIndex, hostEndIndex), change.NewText[lastNewLine..]);
->>>>>>> c78f5f24
                     continue;
                 }
             }
@@ -169,24 +153,13 @@
                         // If we already added a newline to this line, then we don't want to add another one, but
                         // we do need to add a space between this edit and the previous one, because the normalization
                         // will have swallowed it.
-<<<<<<< HEAD
-                        hostDocumentEdits.Add(LspFactory.CreateTextEdit(hostDocumentIndex, " " + edit.NewText));
-=======
                         yield return new TextChange(new TextSpan(hostEndIndex, 0), " " + change.NewText);
->>>>>>> c78f5f24
                     }
                     else
                     {
                         // Otherwise, add a newline and the real content, and remember where we added it
-<<<<<<< HEAD
-                        lastNewLineAddedToLine = range.Start.Line;
-                        hostDocumentEdits.Add(LspFactory.CreateTextEdit(
-                            hostDocumentIndex,
-                            Environment.NewLine + new string(' ', range.Start.Character) + edit.NewText));
-=======
                         lastNewLineAddedToLine = startLine;
                         yield return new TextChange(new TextSpan(hostEndIndex, 0), " " + Environment.NewLine + new string(' ', startChar) + change.NewText);
->>>>>>> c78f5f24
                     }
 
                     continue;
