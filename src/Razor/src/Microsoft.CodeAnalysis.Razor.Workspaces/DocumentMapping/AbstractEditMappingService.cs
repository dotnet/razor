--- conflicted
+++ resolved
@@ -54,11 +54,6 @@
         foreach (var (uriString, edits) in changes)
         {
             var generatedDocumentUri = new Uri(uriString);
-<<<<<<< HEAD
-
-            // Check if the edit is actually for a generated document, because if not we don't need to do anything
-            if (!_filePathService.IsVirtualDocumentUri(generatedDocumentUri))
-=======
 
             // For Html we just map the Uri, the range will be the same
             if (_filePathService.IsVirtualHtmlFile(generatedDocumentUri))
@@ -69,21 +64,16 @@
 
             // Check if the edit is actually for a generated document, because if not we don't need to do anything
             if (!_filePathService.IsVirtualCSharpFile(generatedDocumentUri))
->>>>>>> b8752a0e
             {
                 remappedChanges[uriString] = edits;
                 continue;
             }
 
-<<<<<<< HEAD
             var razorDocumentUri = await GetRazorDocumentUriAsync(contextDocumentSnapshot, generatedDocumentUri, cancellationToken).ConfigureAwait(false);
             if (razorDocumentUri is null)
             {
                 continue;
             }
-=======
-            var razorDocumentUri = _filePathService.GetRazorDocumentUri(generatedDocumentUri);
->>>>>>> b8752a0e
 
             if (!TryGetDocumentContext(contextDocumentSnapshot, razorDocumentUri, projectContext: null, out var documentContext))
             {
@@ -91,11 +81,7 @@
             }
 
             var codeDocument = await documentContext.GetCodeDocumentAsync(cancellationToken).ConfigureAwait(false);
-<<<<<<< HEAD
-            var remappedEdits = RemapTextEditsCore(generatedDocumentUri, codeDocument, edits);
-=======
             var remappedEdits = RemapTextEditsCore(codeDocument.GetRequiredCSharpDocument(), edits);
->>>>>>> b8752a0e
             if (remappedEdits.Length == 0)
             {
                 // Nothing to do.
