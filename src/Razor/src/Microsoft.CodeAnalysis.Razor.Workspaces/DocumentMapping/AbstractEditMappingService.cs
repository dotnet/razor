--- conflicted
+++ resolved
@@ -9,7 +9,6 @@
 using System.Threading.Tasks;
 using Microsoft.AspNetCore.Razor;
 using Microsoft.AspNetCore.Razor.Language;
-using Microsoft.AspNetCore.Razor.PooledObjects;
 using Microsoft.CodeAnalysis.Razor.ProjectSystem;
 using Microsoft.CodeAnalysis.Razor.Protocol;
 using Microsoft.CodeAnalysis.Razor.Telemetry;
@@ -81,7 +80,7 @@
         var codeDocument = await documentContext.GetCodeDocumentAsync(cancellationToken).ConfigureAwait(false);
 
         // entry.Edits is SumType<TextEdit, AnnotatedTextEdit> but AnnotatedTextEdit inherits from TextEdit, so we can just cast
-        var mappedEdits = GetMappedTextEdits(codeDocument.GetRequiredCSharpDocument(), [.. entry.Edits.Select(static e => (TextEdit)e)]);
+        var mappedEdits = await MapTextEditsCoreAsync(documentContext.Snapshot, codeDocument, [.. entry.Edits.Select(static e => (TextEdit)e)], cancellationToken).ConfigureAwait(false);
 
         // Update the entry in-place
         entry.TextDocument = new OptionalVersionedTextDocumentIdentifier()
@@ -125,13 +124,8 @@
             }
 
             var codeDocument = await documentContext.GetCodeDocumentAsync(cancellationToken).ConfigureAwait(false);
-<<<<<<< HEAD
-            var remappedEdits = await RemapTextEditsCoreAsync(documentContext.Snapshot, codeDocument, edits, cancellationToken).ConfigureAwait(false);
-            if (remappedEdits.Length == 0)
-=======
-            var mappedEdits = GetMappedTextEdits(codeDocument.GetRequiredCSharpDocument(), edits);
+            var mappedEdits = await MapTextEditsCoreAsync(documentContext.Snapshot, codeDocument, edits, cancellationToken).ConfigureAwait(false);
             if (mappedEdits.Length == 0)
->>>>>>> 8449a97d
             {
                 // Nothing to do.
                 continue;
@@ -143,8 +137,7 @@
         return mappedChanges;
     }
 
-<<<<<<< HEAD
-    private async Task<TextEdit[]> RemapTextEditsCoreAsync(IDocumentSnapshot snapshot, RazorCodeDocument codeDocument, TextEdit[] edits, CancellationToken cancellationToken)
+    private async Task<TextEdit[]> MapTextEditsCoreAsync(IDocumentSnapshot snapshot, RazorCodeDocument codeDocument, TextEdit[] edits, CancellationToken cancellationToken)
     {
         var razorSourceText = codeDocument.Source.Text;
         var csharpSourceText = codeDocument.GetCSharpSourceText();
@@ -158,84 +151,6 @@
         return [.. mappedEdits.Select(e => LspFactory.CreateTextEdit(razorSourceText.GetLinePositionSpan(e.Span.ToTextSpan()), e.NewText.AssumeNotNull()))];
     }
 
-    private async Task<TextDocumentEdit[]> RemapTextDocumentEditsAsync(IDocumentSnapshot contextDocumentSnapshot, TextDocumentEdit[] documentEdits, CancellationToken cancellationToken)
-    {
-        using var remappedDocumentEdits = new PooledArrayBuilder<TextDocumentEdit>(documentEdits.Length);
-
-        foreach (var entry in documentEdits)
-        {
-            var generatedDocumentUri = entry.TextDocument.DocumentUri.GetRequiredParsedUri();
-
-            // For Html we just map the Uri, the range will be the same
-            if (_filePathService.IsVirtualHtmlFile(generatedDocumentUri))
-            {
-                var razorUri = _filePathService.GetRazorDocumentUri(generatedDocumentUri);
-                entry.TextDocument = new OptionalVersionedTextDocumentIdentifier()
-                {
-                    DocumentUri = new(razorUri),
-                };
-                remappedDocumentEdits.Add(entry);
-                continue;
-            }
-
-            // Check if the edit is actually for a generated document, because if not we don't need to do anything
-            if (!_filePathService.IsVirtualCSharpFile(generatedDocumentUri))
-            {
-                // This location doesn't point to a background razor file. No need to remap.
-                remappedDocumentEdits.Add(entry);
-                continue;
-            }
-
-            var razorDocumentUri = await GetRazorDocumentUriAsync(contextDocumentSnapshot, generatedDocumentUri, cancellationToken).ConfigureAwait(false);
-            if (razorDocumentUri is null)
-            {
-                continue;
-            }
-
-            if (!TryGetDocumentContext(contextDocumentSnapshot, razorDocumentUri, entry.TextDocument.GetProjectContext(), out var documentContext))
-            {
-                continue;
-            }
-
-            var codeDocument = await documentContext.GetCodeDocumentAsync(cancellationToken).ConfigureAwait(false);
-
-            // entry.Edits is SumType<TextEdit, AnnotatedTextEdit> but AnnotatedTextEdit inherits from TextEdit, so we can just cast
-            var remappedEdits = await RemapTextEditsCoreAsync(documentContext.Snapshot, codeDocument, [.. entry.Edits.Select(static e => (TextEdit)e)], cancellationToken).ConfigureAwait(false);
-            if (remappedEdits.Length == 0)
-            {
-                // Nothing to do.
-                continue;
-            }
-
-            remappedDocumentEdits.Add(new()
-            {
-                TextDocument = new OptionalVersionedTextDocumentIdentifier()
-                {
-                    DocumentUri = new(razorDocumentUri),
-                },
-                Edits = [.. remappedEdits.Select(static e => new SumType<TextEdit, AnnotatedTextEdit>(e))]
-            });
-=======
-    private TextEdit[] GetMappedTextEdits(RazorCSharpDocument csharpDocument, TextEdit[] edits)
-    {
-        using var mappedEdits = new PooledArrayBuilder<TextEdit>(edits.Length);
-
-        foreach (var edit in edits)
-        {
-            var generatedRange = edit.Range;
-            if (!_documentMappingService.TryMapToRazorDocumentRange(csharpDocument, generatedRange, MappingBehavior.Strict, out var hostDocumentRange))
-            {
-                // Can't map range. Discard this edit.
-                continue;
-            }
-
-            mappedEdits.Add(LspFactory.CreateTextEdit(hostDocumentRange, edit.NewText));
->>>>>>> 8449a97d
-        }
-
-        return mappedEdits.ToArray();
-    }
-
     protected abstract bool TryGetDocumentContext(IDocumentSnapshot contextDocumentSnapshot, Uri razorDocumentUri, VSProjectContext? projectContext, [NotNullWhen(true)] out DocumentContext? documentContext);
 
     protected abstract Task<Uri?> GetRazorDocumentUriAsync(IDocumentSnapshot contextDocumentSnapshot, Uri uri, CancellationToken cancellationToken);
