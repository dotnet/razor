--- conflicted
+++ resolved
@@ -1,17 +1,17 @@
 ﻿<?xml version="1.0" encoding="utf-8"?>
 <root>
-  <!-- 
-    Microsoft ResX Schema 
-    
+  <!--
+    Microsoft ResX Schema
+
     Version 2.0
-    
-    The primary goals of this format is to allow a simple XML format 
-    that is mostly human readable. The generation and parsing of the 
-    various data types are done through the TypeConverter classes 
+
+    The primary goals of this format is to allow a simple XML format
+    that is mostly human readable. The generation and parsing of the
+    various data types are done through the TypeConverter classes
     associated with the data types.
-    
+
     Example:
-    
+
     ... ado.net/XML headers & schema ...
     <resheader name="resmimetype">text/microsoft-resx</resheader>
     <resheader name="version">2.0</resheader>
@@ -26,36 +26,36 @@
         <value>[base64 mime encoded string representing a byte array form of the .NET Framework object]</value>
         <comment>This is a comment</comment>
     </data>
-                
-    There are any number of "resheader" rows that contain simple 
+
+    There are any number of "resheader" rows that contain simple
     name/value pairs.
-    
-    Each data row contains a name, and value. The row also contains a 
-    type or mimetype. Type corresponds to a .NET class that support 
-    text/value conversion through the TypeConverter architecture. 
-    Classes that don't support this are serialized and stored with the 
+
+    Each data row contains a name, and value. The row also contains a
+    type or mimetype. Type corresponds to a .NET class that support
+    text/value conversion through the TypeConverter architecture.
+    Classes that don't support this are serialized and stored with the
     mimetype set.
-    
-    The mimetype is used for serialized objects, and tells the 
-    ResXResourceReader how to depersist the object. This is currently not 
+
+    The mimetype is used for serialized objects, and tells the
+    ResXResourceReader how to depersist the object. This is currently not
     extensible. For a given mimetype the value must be set accordingly:
-    
-    Note - application/x-microsoft.net.object.binary.base64 is the format 
-    that the ResXResourceWriter will generate, however the reader can 
+
+    Note - application/x-microsoft.net.object.binary.base64 is the format
+    that the ResXResourceWriter will generate, however the reader can
     read any of the formats listed below.
-    
+
     mimetype: application/x-microsoft.net.object.binary.base64
-    value   : The object must be serialized with 
+    value   : The object must be serialized with
             : System.Runtime.Serialization.Formatters.Binary.BinaryFormatter
             : and then encoded with base64 encoding.
-    
+
     mimetype: application/x-microsoft.net.object.soap.base64
-    value   : The object must be serialized with 
+    value   : The object must be serialized with
             : System.Runtime.Serialization.Formatters.Soap.SoapFormatter
             : and then encoded with base64 encoding.
 
     mimetype: application/x-microsoft.net.object.bytearray.base64
-    value   : The object must be serialized into a byte array 
+    value   : The object must be serialized into a byte array
             : using a System.ComponentModel.TypeConverter
             : and then encoded with base64 encoding.
     -->
@@ -211,10 +211,9 @@
   <data name="Unsupported_razor_project_info_version_encountered" xml:space="preserve">
     <value>Unsupported razor project info version encounted.</value>
   </data>
-<<<<<<< HEAD
   <data name="Simplify_Tag_To_SelfClosing_Title" xml:space="preserve">
     <value>Simplify tag to self-closing</value>
-=======
+  </data>
   <data name="IncompatibleProject_MiscFiles" xml:space="preserve">
     <value>The Razor editor utilizes the Razor Source Generator. {0} appears to not be part of any project, so the source generator is not present and the editing experience will be limited. No more messages will be logged for this scenario.</value>
   </data>
@@ -223,6 +222,5 @@
   </data>
   <data name="IncompatibleProject_NoAdditionalFiles" xml:space="preserve">
     <value>The Razor editor utilizes the Razor Source Generator, which requires *.razor and *.cshtml files to be AdditionalFiles in the project. {0} appears to come from '{1}', which has no Razor documents that are AdditionalFiles, so the editing experience will be limited. Is it using the Razor SDK? No more messages will be logged for this project.</value>
->>>>>>> a00d8fe2
   </data>
 </root>