﻿<?xml version="1.0" encoding="utf-8"?>
<root>
  <!-- 
    Microsoft ResX Schema 
    
    Version 2.0
    
    The primary goals of this format is to allow a simple XML format 
    that is mostly human readable. The generation and parsing of the 
    various data types are done through the TypeConverter classes 
    associated with the data types.
    
    Example:
    
    ... ado.net/XML headers & schema ...
    <resheader name="resmimetype">text/microsoft-resx</resheader>
    <resheader name="version">2.0</resheader>
    <resheader name="reader">System.Resources.ResXResourceReader, System.Windows.Forms, ...</resheader>
    <resheader name="writer">System.Resources.ResXResourceWriter, System.Windows.Forms, ...</resheader>
    <data name="Name1"><value>this is my long string</value><comment>this is a comment</comment></data>
    <data name="Color1" type="System.Drawing.Color, System.Drawing">Blue</data>
    <data name="Bitmap1" mimetype="application/x-microsoft.net.object.binary.base64">
        <value>[base64 mime encoded serialized .NET Framework object]</value>
    </data>
    <data name="Icon1" type="System.Drawing.Icon, System.Drawing" mimetype="application/x-microsoft.net.object.bytearray.base64">
        <value>[base64 mime encoded string representing a byte array form of the .NET Framework object]</value>
        <comment>This is a comment</comment>
    </data>
                
    There are any number of "resheader" rows that contain simple 
    name/value pairs.
    
    Each data row contains a name, and value. The row also contains a 
    type or mimetype. Type corresponds to a .NET class that support 
    text/value conversion through the TypeConverter architecture. 
    Classes that don't support this are serialized and stored with the 
    mimetype set.
    
    The mimetype is used for serialized objects, and tells the 
    ResXResourceReader how to depersist the object. This is currently not 
    extensible. For a given mimetype the value must be set accordingly:
    
    Note - application/x-microsoft.net.object.binary.base64 is the format 
    that the ResXResourceWriter will generate, however the reader can 
    read any of the formats listed below.
    
    mimetype: application/x-microsoft.net.object.binary.base64
    value   : The object must be serialized with 
            : System.Runtime.Serialization.Formatters.Binary.BinaryFormatter
            : and then encoded with base64 encoding.
    
    mimetype: application/x-microsoft.net.object.soap.base64
    value   : The object must be serialized with 
            : System.Runtime.Serialization.Formatters.Soap.SoapFormatter
            : and then encoded with base64 encoding.

    mimetype: application/x-microsoft.net.object.bytearray.base64
    value   : The object must be serialized into a byte array 
            : using a System.ComponentModel.TypeConverter
            : and then encoded with base64 encoding.
    -->
  <xsd:schema id="root" xmlns="" xmlns:xsd="http://www.w3.org/2001/XMLSchema" xmlns:msdata="urn:schemas-microsoft-com:xml-msdata">
    <xsd:import namespace="http://www.w3.org/XML/1998/namespace" />
    <xsd:element name="root" msdata:IsDataSet="true">
      <xsd:complexType>
        <xsd:choice maxOccurs="unbounded">
          <xsd:element name="metadata">
            <xsd:complexType>
              <xsd:sequence>
                <xsd:element name="value" type="xsd:string" minOccurs="0" />
              </xsd:sequence>
              <xsd:attribute name="name" use="required" type="xsd:string" />
              <xsd:attribute name="type" type="xsd:string" />
              <xsd:attribute name="mimetype" type="xsd:string" />
              <xsd:attribute ref="xml:space" />
            </xsd:complexType>
          </xsd:element>
          <xsd:element name="assembly">
            <xsd:complexType>
              <xsd:attribute name="alias" type="xsd:string" />
              <xsd:attribute name="name" type="xsd:string" />
            </xsd:complexType>
          </xsd:element>
          <xsd:element name="data">
            <xsd:complexType>
              <xsd:sequence>
                <xsd:element name="value" type="xsd:string" minOccurs="0" msdata:Ordinal="1" />
                <xsd:element name="comment" type="xsd:string" minOccurs="0" msdata:Ordinal="2" />
              </xsd:sequence>
              <xsd:attribute name="name" type="xsd:string" use="required" msdata:Ordinal="1" />
              <xsd:attribute name="type" type="xsd:string" msdata:Ordinal="3" />
              <xsd:attribute name="mimetype" type="xsd:string" msdata:Ordinal="4" />
              <xsd:attribute ref="xml:space" />
            </xsd:complexType>
          </xsd:element>
          <xsd:element name="resheader">
            <xsd:complexType>
              <xsd:sequence>
                <xsd:element name="value" type="xsd:string" minOccurs="0" msdata:Ordinal="1" />
              </xsd:sequence>
              <xsd:attribute name="name" type="xsd:string" use="required" />
            </xsd:complexType>
          </xsd:element>
        </xsd:choice>
      </xsd:complexType>
    </xsd:element>
  </xsd:schema>
  <resheader name="resmimetype">
    <value>text/microsoft-resx</value>
  </resheader>
  <resheader name="version">
    <value>2.0</value>
  </resheader>
  <resheader name="reader">
    <value>System.Resources.ResXResourceReader, System.Windows.Forms, Version=4.0.0.0, Culture=neutral, PublicKeyToken=b77a5c561934e089</value>
  </resheader>
  <resheader name="writer">
    <value>System.Resources.ResXResourceWriter, System.Windows.Forms, Version=4.0.0.0, Culture=neutral, PublicKeyToken=b77a5c561934e089</value>
  </resheader>
  <data name="ArgumentCannotBeNullOrEmpty" xml:space="preserve">
    <value>Value cannot be null or an empty string.</value>
  </data>
  <data name="Directive" xml:space="preserve">
    <value>directive</value>
  </data>
  <data name="DirectiveSnippetDescription" xml:space="preserve">
    <value>Insert a directive code snippet
[Tab] to navigate between elements, [Enter] to complete</value>
  </data>
  <data name="Invalid_Offset" xml:space="preserve">
    <value>Invalid offset.</value>
  </data>
  <data name="PositionCharacter_Outside_Range" xml:space="preserve">
    <value>Character '{0}' outside of the {1} range of '{2}' was queried. The document may not be up to date.</value>
  </data>
  <data name="PositionLine_Outside_Range" xml:space="preserve">
    <value>Line '{0}' outside of the {1} range of '{2}' was queried. The document may not be up to date.</value>
  </data>
  <data name="Unknown_mapping_behavior" xml:space="preserve">
    <value>Unknown mapping behavior</value>
  </data>
  <data name="Unknown_RazorMetaCode" xml:space="preserve">
    <value>Attempted to visit a RazorMetaCode other than '{' or '}'.</value>
  </data>
  <data name="Format_operation_changed_nonwhitespace" xml:space="preserve">
    <value>A format operation is being abandoned because it would add or delete non-whitespace content.</value>
  </data>
  <data name="Edit_at_adds" xml:space="preserve">
    <value>Edit at {0} adds the non-whitespace content '{1}'.</value>
  </data>
  <data name="Edit_at_deletes" xml:space="preserve">
    <value>Edit at {0} deletes the non-whitespace content '{1}'.</value>
  </data>
  <data name="Format_operation_changed_diagnostics" xml:space="preserve">
    <value>A format operation is being abandoned because it would introduce or remove one of more diagnostics.</value>
  </data>
  <data name="Diagnostics_before" xml:space="preserve">
    <value>Diagnostics before:</value>
  </data>
  <data name="Diagnostics_after" xml:space="preserve">
    <value>Diagnostics after:</value>
  </data>
  <data name="Language_Services_Missing_Service" xml:space="preserve">
    <value>Razor language services not configured properly, missing language service '{0}'.</value>
  </data>
<<<<<<< HEAD
  <data name="ReTrigger_Completions_Title" xml:space="preserve">
    <value>"Re-trigger completions..."</value>
  </data>
  <data name="Blazor_directive_attributes" xml:space="preserve">
    <value>Blazor directive attributes</value>
=======
  <data name="Not_Available_In" xml:space="preserve">
    <value>Not available in</value>
  </data>
  <data name="TagHelper_Attribute_Glyph" xml:space="preserve">
    <value>Razor TagHelper Attribute Glyph</value>
  </data>
  <data name="TagHelper_Element_Glyph" xml:space="preserve">
    <value>Razor TagHelper Element Glyph</value>
>>>>>>> 8007969d
  </data>
</root><|MERGE_RESOLUTION|>--- conflicted
+++ resolved
@@ -163,13 +163,6 @@
   <data name="Language_Services_Missing_Service" xml:space="preserve">
     <value>Razor language services not configured properly, missing language service '{0}'.</value>
   </data>
-<<<<<<< HEAD
-  <data name="ReTrigger_Completions_Title" xml:space="preserve">
-    <value>"Re-trigger completions..."</value>
-  </data>
-  <data name="Blazor_directive_attributes" xml:space="preserve">
-    <value>Blazor directive attributes</value>
-=======
   <data name="Not_Available_In" xml:space="preserve">
     <value>Not available in</value>
   </data>
@@ -178,6 +171,11 @@
   </data>
   <data name="TagHelper_Element_Glyph" xml:space="preserve">
     <value>Razor TagHelper Element Glyph</value>
->>>>>>> 8007969d
+  </data>
+  <data name="ReTrigger_Completions_Title" xml:space="preserve">
+    <value>"Re-trigger completions..."</value>
+  </data>
+  <data name="Blazor_directive_attributes" xml:space="preserve">
+    <value>Blazor directive attributes</value>
   </data>
 </root>