--- conflicted
+++ resolved
@@ -79,11 +79,6 @@
         <target state="translated">查询了 "{0}" 的 {1} 范围外的行 "{2}"。文档可能不是最新的。</target>
         <note />
       </trans-unit>
-<<<<<<< HEAD
-      <trans-unit id="ReTrigger_Completions_Title">
-        <source>"Re-trigger completions..."</source>
-        <target state="new">"Re-trigger completions..."</target>
-=======
       <trans-unit id="TagHelper_Attribute_Glyph">
         <source>Razor TagHelper Attribute Glyph</source>
         <target state="translated">Razor TagHelper 特性字形</target>
@@ -92,7 +87,11 @@
       <trans-unit id="TagHelper_Element_Glyph">
         <source>Razor TagHelper Element Glyph</source>
         <target state="translated">Razor TagHelper 元素字形</target>
->>>>>>> 8007969d
+        <note />
+      </trans-unit>
+      <trans-unit id="ReTrigger_Completions_Title">
+        <source>"Re-trigger completions..."</source>
+        <target state="new">"Re-trigger completions..."</target>
         <note />
       </trans-unit>
       <trans-unit id="Unknown_RazorMetaCode">
