﻿<?xml version="1.0" encoding="utf-8"?>
<xliff xmlns="urn:oasis:names:tc:xliff:document:1.2" xmlns:xsi="http://www.w3.org/2001/XMLSchema-instance" version="1.2" xsi:schemaLocation="urn:oasis:names:tc:xliff:document:1.2 xliff-core-1.2-transitional.xsd">
  <file datatype="xml" source-language="en" target-language="pl" original="../SR.resx">
    <body>
      <trans-unit id="ArgumentCannotBeNullOrEmpty">
        <source>Value cannot be null or an empty string.</source>
        <target state="translated">Wartość nie może być wartością null ani pustym ciągiem.</target>
        <note />
      </trans-unit>
<<<<<<< HEAD
      <trans-unit id="Blazor_directive_attributes">
        <source>Blazor directive attributes</source>
        <target state="new">Blazor directive attributes</target>
=======
      <trans-unit id="Create_Component_FromTag_Title">
        <source>Create component from tag</source>
        <target state="new">Create component from tag</target>
>>>>>>> 93d20326
        <note />
      </trans-unit>
      <trans-unit id="Diagnostics_after">
        <source>Diagnostics after:</source>
        <target state="translated">Diagnostyka po:</target>
        <note />
      </trans-unit>
      <trans-unit id="Diagnostics_before">
        <source>Diagnostics before:</source>
        <target state="translated">Diagnostyka przed:</target>
        <note />
      </trans-unit>
      <trans-unit id="Directive">
        <source>directive</source>
        <target state="translated">dyrektywa</target>
        <note />
      </trans-unit>
      <trans-unit id="DirectiveSnippetDescription">
        <source>Insert a directive code snippet
[Tab] to navigate between elements, [Enter] to complete</source>
        <target state="translated">Wstaw fragment kodu dyrektywy
[Tab], aby przechodzić między elementami, [Enter], aby zakończyć</target>
        <note />
      </trans-unit>
      <trans-unit id="Edit_at_adds">
        <source>Edit at {0} adds the non-whitespace content '{1}'.</source>
        <target state="translated">Edycja na stronie {0} dodaje zawartość bez białych znaków „{1}”.</target>
        <note />
      </trans-unit>
      <trans-unit id="Edit_at_deletes">
        <source>Edit at {0} deletes the non-whitespace content '{1}'.</source>
        <target state="translated">Edycja na stronie {0} usuwa zawartość bez białych znaków „{1}”.</target>
        <note />
      </trans-unit>
      <trans-unit id="ExtractTo_CodeBehind_Title">
        <source>Extract block to code behind</source>
        <target state="new">Extract block to code behind</target>
        <note />
      </trans-unit>
      <trans-unit id="ExtractTo_Component_Title">
        <source>Extract element to new component</source>
        <target state="new">Extract element to new component</target>
        <note />
      </trans-unit>
      <trans-unit id="Format_operation_changed_diagnostics">
        <source>A format operation is being abandoned because it would introduce or remove one of more diagnostics.</source>
        <target state="translated">Operacja formatowania jest porzucana, ponieważ spowodowałaby wprowadzenie lub usunięcie jednej z większej liczby diagnostyki.</target>
        <note />
      </trans-unit>
      <trans-unit id="Format_operation_changed_nonwhitespace">
        <source>A format operation is being abandoned because it would add or delete non-whitespace content.</source>
        <target state="translated">Operacja formatowania jest porzucana, ponieważ doda lub usunie zawartość bez białych znaków.</target>
        <note />
      </trans-unit>
      <trans-unit id="Generate_Async_Event_Handler_Title">
        <source>Generate Async Event Handler '{0}'</source>
        <target state="new">Generate Async Event Handler '{0}'</target>
        <note />
      </trans-unit>
      <trans-unit id="Generate_Event_Handler_Title">
        <source>Generate Event Handler '{0}'</source>
        <target state="new">Generate Event Handler '{0}'</target>
        <note />
      </trans-unit>
      <trans-unit id="Invalid_Offset">
        <source>Invalid offset.</source>
        <target state="translated">Nieprawidłowe przesunięcie.</target>
        <note />
      </trans-unit>
      <trans-unit id="Language_Services_Missing_Service">
        <source>Razor language services not configured properly, missing language service '{0}'.</source>
        <target state="translated">Usługi języka dla składni Razor nie zostały prawidłowo skonfigurowane — brak usługi językowej "{0}".</target>
        <note />
      </trans-unit>
      <trans-unit id="Not_Available_In">
        <source>Not available in</source>
        <target state="translated">Niedostępne w</target>
        <note />
      </trans-unit>
      <trans-unit id="PositionCharacter_Outside_Range">
        <source>Character '{0}' outside of the {1} range of '{2}' was queried. The document may not be up to date.</source>
        <target state="translated">Zbadano znak „{0}” poza zakresem {1} „{2}”. Dokument może być nieaktualny.</target>
        <note />
      </trans-unit>
      <trans-unit id="PositionLine_Outside_Range">
        <source>Line '{0}' outside of the {1} range of '{2}' was queried. The document may not be up to date.</source>
        <target state="translated">Wykonano zapytanie wiersza "{0}" poza zakresem {1} "{2}". Dokument może być nieaktualny.</target>
        <note />
      </trans-unit>
      <trans-unit id="Statement">
        <source>statement</source>
        <target state="new">statement</target>
        <note />
      </trans-unit>
      <trans-unit id="TagHelper_Attribute_Glyph">
        <source>Razor TagHelper Attribute Glyph</source>
        <target state="translated">Symbol atrybutu pomocnika tagów składni Razor</target>
        <note />
      </trans-unit>
      <trans-unit id="TagHelper_Element_Glyph">
        <source>Razor TagHelper Element Glyph</source>
        <target state="translated">Symbol elementu pomocnika tagów składni Razor</target>
        <note />
      </trans-unit>
      <trans-unit id="ReTrigger_Completions_Title">
        <source>"Re-trigger completions..."</source>
        <target state="new">"Re-trigger completions..."</target>
        <note />
      </trans-unit>
      <trans-unit id="Unknown_RazorMetaCode">
        <source>Attempted to visit a RazorMetaCode other than '{' or '}'.</source>
        <target state="translated">Podjęto próbę odwiedzenia elementu RazorMetaCode innego niż '{' or '}'.</target>
        <note />
      </trans-unit>
      <trans-unit id="Unknown_mapping_behavior">
        <source>Unknown mapping behavior</source>
        <target state="translated">Nieznane zachowanie mapowania</target>
        <note />
      </trans-unit>
    </body>
  </file>
</xliff><|MERGE_RESOLUTION|>--- conflicted
+++ resolved
@@ -7,15 +7,14 @@
         <target state="translated">Wartość nie może być wartością null ani pustym ciągiem.</target>
         <note />
       </trans-unit>
-<<<<<<< HEAD
+      <trans-unit id="Create_Component_FromTag_Title">
+        <source>Create component from tag</source>
+        <target state="new">Create component from tag</target>
+        <note />
+      </trans-unit>
       <trans-unit id="Blazor_directive_attributes">
         <source>Blazor directive attributes</source>
         <target state="new">Blazor directive attributes</target>
-=======
-      <trans-unit id="Create_Component_FromTag_Title">
-        <source>Create component from tag</source>
-        <target state="new">Create component from tag</target>
->>>>>>> 93d20326
         <note />
       </trans-unit>
       <trans-unit id="Diagnostics_after">
