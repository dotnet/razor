--- conflicted
+++ resolved
@@ -79,11 +79,6 @@
         <target state="translated">Wykonano zapytanie wiersza "{0}" poza zakresem {1} "{2}". Dokument może być nieaktualny.</target>
         <note />
       </trans-unit>
-<<<<<<< HEAD
-      <trans-unit id="ReTrigger_Completions_Title">
-        <source>"Re-trigger completions..."</source>
-        <target state="new">"Re-trigger completions..."</target>
-=======
       <trans-unit id="TagHelper_Attribute_Glyph">
         <source>Razor TagHelper Attribute Glyph</source>
         <target state="translated">Symbol atrybutu pomocnika tagów składni Razor</target>
@@ -92,7 +87,11 @@
       <trans-unit id="TagHelper_Element_Glyph">
         <source>Razor TagHelper Element Glyph</source>
         <target state="translated">Symbol elementu pomocnika tagów składni Razor</target>
->>>>>>> 8007969d
+        <note />
+      </trans-unit>
+      <trans-unit id="ReTrigger_Completions_Title">
+        <source>"Re-trigger completions..."</source>
+        <target state="new">"Re-trigger completions..."</target>
         <note />
       </trans-unit>
       <trans-unit id="Unknown_RazorMetaCode">
