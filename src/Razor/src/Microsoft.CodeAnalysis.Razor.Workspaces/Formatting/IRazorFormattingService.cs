﻿// Copyright (c) .NET Foundation. All rights reserved.
// Licensed under the MIT license. See License.txt in the project root for license information.

using System.Threading;
using System.Threading.Tasks;
using Microsoft.CodeAnalysis.Razor.ProjectSystem;
using Microsoft.VisualStudio.LanguageServer.Protocol;

namespace Microsoft.CodeAnalysis.Razor.Formatting;

internal interface IRazorFormattingService
{
<<<<<<< HEAD
    Task<TextEdit[]> GetDocumentFormattingEditsAsync(
       VersionedDocumentContext documentContext,
       TextEdit[] htmlEdits,
=======
    Task<TextEdit[]> FormatAsync(
       DocumentContext documentContext,
>>>>>>> 12f51941
       Range? range,
       RazorFormattingOptions options,
       CancellationToken cancellationToken);

    Task<TextEdit[]> GetHtmlOnTypeFormattingEditsAsync(
      DocumentContext documentContext,
      TextEdit[] htmlEdits,
      RazorFormattingOptions options,
      int hostDocumentIndex,
      char triggerCharacter,
      CancellationToken cancellationToken);

    Task<TextEdit[]> GetCSharpOnTypeFormattingEditsAsync(
      DocumentContext documentContext,
      RazorFormattingOptions options,
      int hostDocumentIndex,
      char triggerCharacter,
      CancellationToken cancellationToken);

    Task<TextEdit?> GetSingleCSharpEditAsync(
        DocumentContext documentContext,
        TextEdit csharpEdit,
        RazorFormattingOptions options,
        CancellationToken cancellationToken);

    Task<TextEdit?> GetCSharpCodeActionEditAsync(
       DocumentContext documentContext,
       TextEdit[] csharpEdits,
       RazorFormattingOptions options,
       CancellationToken cancellationToken);

    Task<TextEdit?> GetCSharpSnippetFormattingEditAsync(
       DocumentContext documentContext,
       TextEdit[] csharpEdits,
       RazorFormattingOptions options,
       CancellationToken cancellationToken);
}<|MERGE_RESOLUTION|>--- conflicted
+++ resolved
@@ -10,14 +10,9 @@
 
 internal interface IRazorFormattingService
 {
-<<<<<<< HEAD
     Task<TextEdit[]> GetDocumentFormattingEditsAsync(
-       VersionedDocumentContext documentContext,
+       DocumentContext documentContext,
        TextEdit[] htmlEdits,
-=======
-    Task<TextEdit[]> FormatAsync(
-       DocumentContext documentContext,
->>>>>>> 12f51941
        Range? range,
        RazorFormattingOptions options,
        CancellationToken cancellationToken);
