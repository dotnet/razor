﻿// Copyright (c) .NET Foundation. All rights reserved.
// Licensed under the MIT license. See License.txt in the project root for license information.

using Microsoft.VisualStudio.LanguageServer.Protocol;

namespace Microsoft.VisualStudio.LanguageServerClient.Razor
{
    internal class RazorDocumentRangeFormattingResponse
    {
<<<<<<< HEAD
        public TextEdit[] Edits { get; set; }
=======
        public required TextEdit[] Edits { get; set; }
>>>>>>> affb63f7
    }
}<|MERGE_RESOLUTION|>--- conflicted
+++ resolved
@@ -7,10 +7,6 @@
 {
     internal class RazorDocumentRangeFormattingResponse
     {
-<<<<<<< HEAD
-        public TextEdit[] Edits { get; set; }
-=======
         public required TextEdit[] Edits { get; set; }
->>>>>>> affb63f7
     }
 }