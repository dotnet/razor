--- conflicted
+++ resolved
@@ -26,11 +26,8 @@
     private const string Collection = "Razor";
     private const string FormatOnTypeName = "FormatOnType";
     private const string AutoClosingTagsName = "AutoClosingTags";
-<<<<<<< HEAD
+    private const string AutoInsertAttributeQuotesName = "AutoInsertAttributeQuotes";
     private const string ColorBackgroundName = "ColorBackground";
-=======
-    private const string AutoInsertAttributeQuotesName = "AutoInsertAttributeQuotes";
->>>>>>> 9ab6944f
 
     public bool FormatOnType
     {
@@ -44,17 +41,16 @@
         set => SetBool(AutoClosingTagsName, value);
     }
 
-<<<<<<< HEAD
+    public bool AutoInsertAttributeQuotes
+    {
+        get => GetBool(AutoInsertAttributeQuotesName, defaultValue: true);
+        set => SetBool(AutoInsertAttributeQuotesName, value);
+    }
+
     public bool ColorBackground
     {
         get => GetBool(ColorBackgroundName, defaultValue: false);
         set => SetBool(ColorBackgroundName, value);
-=======
-    public bool AutoInsertAttributeQuotes
-    {
-        get => GetBool(AutoInsertAttributeQuotesName, defaultValue: true);
-        set => SetBool(AutoInsertAttributeQuotesName, value);
->>>>>>> 9ab6944f
     }
 
     [ImportingConstructor]
@@ -69,11 +65,7 @@
 
     public event EventHandler<ClientAdvancedSettingsChangedEventArgs>? Changed;
 
-<<<<<<< HEAD
-    public ClientAdvancedSettings GetAdvancedSettings() => new(FormatOnType, AutoClosingTags, ColorBackground);
-=======
-    public ClientAdvancedSettings GetAdvancedSettings() => new(FormatOnType, AutoClosingTags, AutoInsertAttributeQuotes);
->>>>>>> 9ab6944f
+    public ClientAdvancedSettings GetAdvancedSettings() => new(FormatOnType, AutoClosingTags, AutoInsertAttributeQuotes, ColorBackground);
 
     public bool GetBool(string name, bool defaultValue)
     {
