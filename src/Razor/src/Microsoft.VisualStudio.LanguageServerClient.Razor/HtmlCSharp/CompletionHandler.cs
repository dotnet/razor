--- conflicted
+++ resolved
@@ -4,7 +4,6 @@
 using System;
 using System.Collections.Generic;
 using System.Composition;
-using System.Diagnostics;
 using System.Linq;
 using System.Threading;
 using System.Threading.Tasks;
@@ -163,28 +162,18 @@
 
             if (TryConvertToCompletionList(result, out var completionList))
             {
-<<<<<<< HEAD
-                // Set some context on the CompletionItem so the CompletionResolveHandler can handle it accordingly.
-                result = SetResolveData(result.Value, serverKind);
-
                 var wordExtent = documentSnapshot.Snapshot.GetWordExtent(request.Position.Line, request.Position.Character, _textStructureNavigator);
 
                 if (serverKind == LanguageServerKind.CSharp)
                 {
-                    result = MassageCSharpCompletions(request, documentSnapshot, wordExtent, result.Value);
-                }
-
-                result = TranslateTextEdits(request.Position, projectionResult.Position, wordExtent, result.Value);
-=======
-                if (serverKind == LanguageServerKind.CSharp)
-                {
-                    completionList = PostProcessCSharpCompletionList(request, documentSnapshot, completionList);
-                }
+                    completionList = PostProcessCSharpCompletionList(request, documentSnapshot, wordExtent, completionList);
+                }
+
+                completionList = TranslateTextEdits(request.Position, projectionResult.Position, wordExtent, completionList);
 
                 var requestContext = new CompletionRequestContext(documentSnapshot.Uri, projectionResult.Uri, serverKind);
                 var resultId = _completionRequestContextCache.Set(requestContext);
                 SetResolveData(resultId, completionList);
->>>>>>> dad46263
             }
 
             return completionList;
@@ -230,32 +219,18 @@
         private CompletionList PostProcessCSharpCompletionList(
             CompletionParams request,
             LSPDocumentSnapshot documentSnapshot,
-<<<<<<< HEAD
             TextExtent? wordExtent,
-            SumType<CompletionItem[], CompletionList> result)
-        {
-            var updatedResult = result;
-
-=======
             CompletionList completionList)
         {
-            var wordExtent = documentSnapshot.Snapshot.GetWordExtent(request.Position.Line, request.Position.Character, _textStructureNavigator);
->>>>>>> dad46263
             if (IsSimpleImplicitExpression(request, documentSnapshot, wordExtent))
             {
                 completionList = RemovePreselection(completionList);
                 completionList = IncludeCSharpKeywords(completionList);
             }
 
-<<<<<<< HEAD
-            updatedResult = RemoveDesignTimeItems(documentSnapshot, wordExtent, updatedResult);
-
-            return updatedResult;
-=======
             completionList = RemoveDesignTimeItems(documentSnapshot, wordExtent, completionList);
 
             return completionList;
->>>>>>> dad46263
         }
 
         private static IReadOnlyCollection<CompletionItem> GenerateCompletionItems(IReadOnlyCollection<string> completionItems)
@@ -460,35 +435,24 @@
             return completionList;
         }
 
-<<<<<<< HEAD
-        internal SumType<CompletionItem[], CompletionList> TranslateTextEdits(
+        internal CompletionList TranslateTextEdits(
             Position hostDocumentPosition,
             Position projectedPosition,
             TextExtent? wordExtent,
-            SumType<CompletionItem[], CompletionList> completionResult)
+            CompletionList completionList)
         {
             var wordRange = wordExtent == null ? null : wordExtent.Value.Span.AsRange();
-            var result = completionResult.Match<SumType<CompletionItem[], CompletionList>>(
-                items =>
-                {
-                    var newItems = items.Select(item => TranslateTextEdits(hostDocumentPosition, projectedPosition, wordRange, item)).ToArray();
-                    return newItems;
-                },
-                list =>
-                {
-                    var newItems = list.Items.Select(item => TranslateTextEdits(hostDocumentPosition, projectedPosition, wordRange, item)).ToArray();
-                    list.Items = newItems;
-                    return list;
-                });
-
-            return result;
+            var newItems = completionList.Items.Select(item => TranslateTextEdits(hostDocumentPosition, projectedPosition, wordRange, item)).ToArray();
+            completionList.Items = newItems;
+
+            return completionList;
 
             static CompletionItem TranslateTextEdits(Position hostDocumentPosition, Position projectedPosition, Range wordRange, CompletionItem item)
             {
-                var offset = projectedPosition.Character - hostDocumentPosition.Character;
-
                 if (item.TextEdit != null)
                 {
+                    var offset = projectedPosition.Character - hostDocumentPosition.Character;
+
                     var editStartPosition = item.TextEdit.Range.Start;
                     var translatedStartPosition = TranslatePosition(offset, hostDocumentPosition, editStartPosition);
                     var editEndPosition = item.TextEdit.Range.End;
@@ -526,11 +490,7 @@
             }
         }
 
-        // Internal for testing
-        internal SumType<CompletionItem[], CompletionList>? SetResolveData(SumType<CompletionItem[], CompletionList> completionResult, LanguageServerKind kind)
-=======
         internal void SetResolveData(long resultId, CompletionList completionList)
->>>>>>> dad46263
         {
             for (var i = 0; i < completionList.Items.Length; i++)
             {
