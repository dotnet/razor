--- conflicted
+++ resolved
@@ -18,11 +18,7 @@
             {
                 CompletionProvider = new CompletionOptions()
                 {
-<<<<<<< HEAD
                     AllCommitCharacters = new[] { " ", ".", ";", ">", "=", "(", ")", "[", "]", "{", "}", "!" },
-=======
-                    AllCommitCharacters = new[] { " ", ".", ";", ">", "=", ":", "(", ")", "[", "]", "{", "}", "!" }, // This is necessary to workaround a bug where the commit character in CompletionItem is not respected. https://github.com/dotnet/aspnetcore/issues/21346
->>>>>>> 3e26ced8
                     ResolveProvider = true,
                     TriggerCharacters = new[] { ".", "@", "<", "&", "\\", "/", "'", "\"", "=", ":", " " }
                 },
