--- conflicted
+++ resolved
@@ -323,12 +323,8 @@
             var triggerCharEnumeration = mergedCapabilities.OnAutoInsertProvider?.TriggerCharacters ?? Enumerable.Empty<string>();
             var purposefullyRemovedTriggerCharacters = new[]
             {
-<<<<<<< HEAD
-                ">" // https://github.com/dotnet/aspnetcore-tooling/pull/3797
-=======
                 ">", // https://github.com/dotnet/aspnetcore-tooling/pull/3797
                 "=", // https://github.com/dotnet/aspnetcore/issues/33677
->>>>>>> ef53012b
             };
             triggerCharEnumeration = triggerCharEnumeration.Except(purposefullyRemovedTriggerCharacters);
             var onAutoInsertMergedTriggerChars = new HashSet<string>(triggerCharEnumeration);
