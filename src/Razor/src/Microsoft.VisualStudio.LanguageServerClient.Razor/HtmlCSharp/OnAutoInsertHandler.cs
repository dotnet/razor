--- conflicted
+++ resolved
@@ -141,17 +141,6 @@
             _logger.LogInformation("Received result, remapping.");
 
             var containsSnippet = response.TextEditFormat == InsertTextFormat.Snippet;
-<<<<<<< HEAD
-
-            var edit = response.TextEdit;
-            if (containsSnippet && projectionResult.LanguageKind == RazorLanguageKind.CSharp)
-            {
-                _logger.LogInformation("Wrapping snippet.");
-                edit = WrapSnippet(edit);
-            }
-
-=======
->>>>>>> ddbe099e
             var remappedEdits = await _documentMappingProvider.RemapFormattedTextEditsAsync(
                 projectionResult.Uri,
                 new[] { response.TextEdit },
@@ -166,15 +155,6 @@
             }
 
             var remappedEdit = remappedEdits.Single();
-<<<<<<< HEAD
-            if (containsSnippet && projectionResult.LanguageKind == RazorLanguageKind.CSharp)
-            {
-                _logger.LogInformation("Unwrapping snippet.");
-                remappedEdit = UnwrapSnippet(remappedEdit);
-            }
-
-=======
->>>>>>> ddbe099e
             var remappedResponse = new DocumentOnAutoInsertResponseItem()
             {
                 TextEdit = remappedEdit,
