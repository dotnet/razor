--- conflicted
+++ resolved
@@ -55,9 +55,10 @@
         semanticTokensParams.TextDocument.Uri = csharpDoc.Uri;
         var textBuffer = csharpDoc.Snapshot.TextBuffer;
 
+        cancellationToken.ThrowIfCancellationRequested();
+
         foreach (var range in semanticTokensParams.Ranges)
         {
-<<<<<<< HEAD
             var task = Task.Run(async () =>
             {
                 var newParams = new SemanticTokensRangeParams
@@ -79,25 +80,6 @@
                         cancellationToken);
                 }
             });
-=======
-            TextDocument = semanticTokensParams.TextDocument,
-            Range = semanticTokensParams.Range,
-        };
-
-        var textBuffer = csharpDoc.Snapshot.TextBuffer;
-        var languageServerName = RazorLSPConstants.RazorCSharpLanguageServerName;
-        var lspMethodName = Methods.TextDocumentSemanticTokensRangeName;
-
-        cancellationToken.ThrowIfCancellationRequested();
-
-        using var _ = _telemetryReporter.TrackLspRequest(lspMethodName, languageServerName, semanticTokensParams.CorrelationId);
-        var csharpResults = await _requestInvoker.ReinvokeRequestOnServerAsync<SemanticTokensRangeParams, VSSemanticTokensResponse>(
-            textBuffer,
-            lspMethodName,
-            languageServerName,
-            newParams,
-            cancellationToken).ConfigureAwait(false);
->>>>>>> 4ce8280b
 
             requestTasks.Add(task);
         }
