﻿// Copyright (c) .NET Foundation. All rights reserved.
// Licensed under the MIT license. See License.txt in the project root for license information.

using System;
using System.Collections.Generic;
using System.Collections.Immutable;
using System.Composition;
using System.Diagnostics;
using System.Linq;
using System.Threading;
using System.Threading.Tasks;
using Microsoft.AspNetCore.Razor.LanguageServer;
using Microsoft.AspNetCore.Razor.LanguageServer.ColorPresentation;
using Microsoft.AspNetCore.Razor.LanguageServer.CodeActions;
using Microsoft.AspNetCore.Razor.LanguageServer.CodeActions.Models;
using Microsoft.AspNetCore.Razor.LanguageServer.Diagnostics;
using Microsoft.AspNetCore.Razor.LanguageServer.DocumentColor;
using Microsoft.AspNetCore.Razor.LanguageServer.DocumentPresentation;
using Microsoft.AspNetCore.Razor.LanguageServer.Folding;
using Microsoft.AspNetCore.Razor.LanguageServer.Formatting;
using Microsoft.AspNetCore.Razor.LanguageServer.Protocol;
using Microsoft.AspNetCore.Razor.LanguageServer.Semantic;
using Microsoft.AspNetCore.Razor.LanguageServer.Semantic.Models;
using Microsoft.VisualStudio.Editor.Razor;
using Microsoft.VisualStudio.LanguageServer.ContainedLanguage;
using Microsoft.VisualStudio.LanguageServer.Protocol;
using Microsoft.VisualStudio.LanguageServerClient.Razor.Extensions;
using Microsoft.VisualStudio.LanguageServerClient.Razor.WrapWithTag;
using Microsoft.VisualStudio.Text;
using Microsoft.VisualStudio.Threading;
using Newtonsoft.Json.Linq;
using ImplementationResult = Microsoft.VisualStudio.LanguageServer.Protocol.SumType<
    Microsoft.VisualStudio.LanguageServer.Protocol.Location[],
    Microsoft.VisualStudio.LanguageServer.Protocol.VSInternalReferenceItem[]>;
using SemanticTokensRangeParams = Microsoft.VisualStudio.LanguageServer.Protocol.SemanticTokensRangeParams;
using Task = System.Threading.Tasks.Task;

namespace Microsoft.VisualStudio.LanguageServerClient.Razor;

[Export(typeof(RazorLanguageServerCustomMessageTarget))]
internal class DefaultRazorLanguageServerCustomMessageTarget : RazorLanguageServerCustomMessageTarget
{
    private readonly TrackingLSPDocumentManager _documentManager;
    private readonly JoinableTaskFactory _joinableTaskFactory;
    private readonly LSPRequestInvoker _requestInvoker;
    private readonly FormattingOptionsProvider _formattingOptionsProvider;
    private readonly EditorSettingsManager _editorSettingsManager;
    private readonly LSPDocumentSynchronizer _documentSynchronizer;

    [ImportingConstructor]
    public DefaultRazorLanguageServerCustomMessageTarget(
        LSPDocumentManager documentManager,
        JoinableTaskContext joinableTaskContext,
        LSPRequestInvoker requestInvoker,
        FormattingOptionsProvider formattingOptionsProvider,
        EditorSettingsManager editorSettingsManager,
        LSPDocumentSynchronizer documentSynchronizer)
    {
        if (documentManager is null)
        {
            throw new ArgumentNullException(nameof(documentManager));
        }

        if (joinableTaskContext is null)
        {
            throw new ArgumentNullException(nameof(joinableTaskContext));
        }

        if (requestInvoker is null)
        {
            throw new ArgumentNullException(nameof(requestInvoker));
        }

        if (formattingOptionsProvider is null)
        {
            throw new ArgumentNullException(nameof(formattingOptionsProvider));
        }

        if (editorSettingsManager is null)
        {
            throw new ArgumentNullException(nameof(editorSettingsManager));
        }

        if (documentSynchronizer is null)
        {
            throw new ArgumentNullException(nameof(documentSynchronizer));
        }

        _documentManager = (TrackingLSPDocumentManager)documentManager;

        if (_documentManager is null)
        {
            throw new ArgumentException("The LSP document manager should be of type " + typeof(TrackingLSPDocumentManager).FullName, nameof(_documentManager));
        }

        _joinableTaskFactory = joinableTaskContext.Factory;
        _requestInvoker = requestInvoker;
        _formattingOptionsProvider = formattingOptionsProvider;
        _editorSettingsManager = editorSettingsManager;
        _documentSynchronizer = documentSynchronizer;
    }

    // Testing constructor
#pragma warning disable CS8618 // Non-nullable field must contain a non-null value when exiting constructor. Consider declaring as nullable.
    internal DefaultRazorLanguageServerCustomMessageTarget(TrackingLSPDocumentManager documentManager,
        LSPDocumentSynchronizer documentSynchronizer)
#pragma warning restore CS8618 // Non-nullable field must contain a non-null value when exiting constructor. Consider declaring as nullable.
    {
        _documentManager = documentManager;
        _documentSynchronizer = documentSynchronizer;
    }

    public override async Task UpdateCSharpBufferAsync(UpdateBufferRequest request, CancellationToken cancellationToken)
    {
        if (request is null)
        {
            throw new ArgumentNullException(nameof(request));
        }

        await _joinableTaskFactory.SwitchToMainThreadAsync(cancellationToken);

        UpdateCSharpBuffer(request);
    }

    // Internal for testing
    internal void UpdateCSharpBuffer(UpdateBufferRequest request)
    {
        if (request is null || request.HostDocumentFilePath is null || request.HostDocumentVersion is null)
        {
            return;
        }

        var hostDocumentUri = new Uri(request.HostDocumentFilePath);
        _documentManager.UpdateVirtualDocument<CSharpVirtualDocument>(
            hostDocumentUri,
            request.Changes.Select(change => change.ToVisualStudioTextChange()).ToArray(),
            request.HostDocumentVersion.Value,
            state: null);
    }

    public override async Task UpdateHtmlBufferAsync(UpdateBufferRequest request, CancellationToken cancellationToken)
    {
        if (request is null)
        {
            throw new ArgumentNullException(nameof(request));
        }

        await _joinableTaskFactory.SwitchToMainThreadAsync(cancellationToken);

        UpdateHtmlBuffer(request);
    }

    // Internal for testing
    internal void UpdateHtmlBuffer(UpdateBufferRequest request)
    {
        if (request is null || request.HostDocumentFilePath is null || request.HostDocumentVersion is null)
        {
            return;
        }

        var hostDocumentUri = new Uri(request.HostDocumentFilePath);
        _documentManager.UpdateVirtualDocument<HtmlVirtualDocument>(
            hostDocumentUri,
            request.Changes.Select(change => change.ToVisualStudioTextChange()).ToArray(),
            request.HostDocumentVersion.Value,
            state: null);
    }

    public override async Task<RazorDocumentRangeFormattingResponse> RazorDocumentFormattingAsync(VersionedDocumentFormattingParams request, CancellationToken cancellationToken)
    {
        var response = new RazorDocumentRangeFormattingResponse() { Edits = Array.Empty<TextEdit>() };

        await _joinableTaskFactory.SwitchToMainThreadAsync(cancellationToken);
<<<<<<< HEAD

        var (synchronized, htmlDocument) = await _documentSynchronizer.TrySynchronizeVirtualDocumentAsync<HtmlVirtualDocumentSnapshot>(
            request.HostDocumentVersion,
            request.TextDocument.Uri,
            cancellationToken);

        var languageServerName = RazorLSPConstants.HtmlLanguageServerName;
        var projectedUri = htmlDocument.Uri;

=======

        var (synchronized, htmlDocument) = await _documentSynchronizer.TrySynchronizeVirtualDocumentAsync<HtmlVirtualDocumentSnapshot>(
            request.HostDocumentVersion,
            request.TextDocument.Uri,
            cancellationToken);

        var languageServerName = RazorLSPConstants.HtmlLanguageServerName;
        var projectedUri = htmlDocument.Uri;

>>>>>>> 9dcbc19a
        if (!synchronized)
        {
            Debug.Fail("RangeFormatting not synchronized.");
            return response;
        }

        var formattingParams = new DocumentFormattingParams()
        {
            TextDocument = new TextDocumentIdentifier() { Uri = projectedUri },
            Options = request.Options
        };

        var textBuffer = htmlDocument.Snapshot.TextBuffer;
        var edits = await _requestInvoker.ReinvokeRequestOnServerAsync<DocumentFormattingParams, TextEdit[]>(
            textBuffer,
            Methods.TextDocumentFormattingName,
            languageServerName,
            formattingParams,
            cancellationToken).ConfigureAwait(false);

        response.Edits = edits?.Response ?? Array.Empty<TextEdit>();

        return response;
    }

    public override async Task<RazorDocumentRangeFormattingResponse> HtmlOnTypeFormattingAsync(RazorDocumentOnTypeFormattingParams request, CancellationToken cancellationToken)
    {
        var response = new RazorDocumentRangeFormattingResponse() { Edits = Array.Empty<TextEdit>() };

        var hostDocumentUri = request.TextDocument.Uri;

        var languageServerName = RazorLSPConstants.HtmlLanguageServerName;
        var (synchronized, htmlDocument) = await _documentSynchronizer.TrySynchronizeVirtualDocumentAsync<HtmlVirtualDocumentSnapshot>(
            request.HostDocumentVersion, hostDocumentUri, cancellationToken);

        if (!synchronized)
        {
            return response;
        }

        var formattingParams = new DocumentOnTypeFormattingParams()
        {
            Character = request.Character,
            Position = request.Position,
            TextDocument = new TextDocumentIdentifier() { Uri = htmlDocument.Uri },
            Options = request.Options
        };

        var textBuffer = htmlDocument.Snapshot.TextBuffer;
        var edits = await _requestInvoker.ReinvokeRequestOnServerAsync<DocumentOnTypeFormattingParams, TextEdit[]>(
            textBuffer,
            Methods.TextDocumentOnTypeFormattingName,
            languageServerName,
            formattingParams,
            cancellationToken).ConfigureAwait(false);

        response.Edits = edits?.Response ?? Array.Empty<TextEdit>();

        return response;
    }

    public override async Task<RazorDocumentRangeFormattingResponse> RazorRangeFormattingAsync(RazorDocumentRangeFormattingParams request, CancellationToken cancellationToken)
    {
        var response = new RazorDocumentRangeFormattingResponse() { Edits = Array.Empty<TextEdit>() };

        if (request.Kind == RazorLanguageKind.Razor)
        {
            return response;
        }

        await _joinableTaskFactory.SwitchToMainThreadAsync(cancellationToken);

        var hostDocumentUri = new Uri(request.HostDocumentFilePath);
        var (synchronized, csharpDocument) = await _documentSynchronizer.TrySynchronizeVirtualDocumentAsync<CSharpVirtualDocumentSnapshot>(
            request.HostDocumentVersion,
            hostDocumentUri,
            cancellationToken);

        string languageServerName;
        Uri projectedUri;

        if (!synchronized)
        {
            // Document could not be synchronized
            return response;
        }

        if (request.Kind == RazorLanguageKind.CSharp)
        {
            languageServerName = RazorLSPConstants.RazorCSharpLanguageServerName;
            projectedUri = csharpDocument.Uri;
        }
        else
        {
            Debug.Fail("Unexpected RazorLanguageKind. This can't really happen in a real scenario.");
            return response;
        }

        var formattingParams = new DocumentRangeFormattingParams()
        {
            TextDocument = new TextDocumentIdentifier() { Uri = projectedUri },
            Range = request.ProjectedRange,
            Options = request.Options
        };

        var textBuffer = csharpDocument.Snapshot.TextBuffer;
        var edits = await _requestInvoker.ReinvokeRequestOnServerAsync<DocumentRangeFormattingParams, TextEdit[]>(
            textBuffer,
            Methods.TextDocumentRangeFormattingName,
            languageServerName,
            formattingParams,
            cancellationToken).ConfigureAwait(false);

        response.Edits = edits?.Response ?? Array.Empty<TextEdit>();

        return response;
    }

    public override async Task<IReadOnlyList<VSInternalCodeAction>?> ProvideCodeActionsAsync(DelegatedCodeActionParams codeActionParams, CancellationToken cancellationToken)
    {
        if (codeActionParams is null)
        {
            throw new ArgumentNullException(nameof(codeActionParams));
        }

        bool synchronized;
        VirtualDocumentSnapshot virtualDocumentSnapshot;
        if (codeActionParams.LanguageKind == RazorLanguageKind.Html)
        {
            (synchronized, virtualDocumentSnapshot) = await _documentSynchronizer.TrySynchronizeVirtualDocumentAsync<HtmlVirtualDocumentSnapshot>(
                codeActionParams.HostDocumentVersion,
                codeActionParams.CodeActionParams.TextDocument.Uri,
                cancellationToken);
        }
        else if (codeActionParams.LanguageKind == RazorLanguageKind.CSharp)
        {
            (synchronized, virtualDocumentSnapshot) = await _documentSynchronizer.TrySynchronizeVirtualDocumentAsync<CSharpVirtualDocumentSnapshot>(
                codeActionParams.HostDocumentVersion,
                codeActionParams.CodeActionParams.TextDocument.Uri,
                cancellationToken);
        }
        else
        {
            Debug.Fail("Unexpected RazorLanguageKind. This shouldn't really happen in a real scenario.");
            return null;
        }

        if (!synchronized || virtualDocumentSnapshot is null)
        {
            // Document could not synchronize
            return null;
        }

        codeActionParams.CodeActionParams.TextDocument.Uri = virtualDocumentSnapshot.Uri;

        var textBuffer = virtualDocumentSnapshot.Snapshot.TextBuffer;
        var requests = _requestInvoker.ReinvokeRequestOnMultipleServersAsync<CodeActionParams, IReadOnlyList<VSInternalCodeAction>>(
            textBuffer,
            Methods.TextDocumentCodeActionName,
            SupportsCodeActionResolve,
            codeActionParams.CodeActionParams,
            cancellationToken).ConfigureAwait(false);

        var codeActions = new List<VSInternalCodeAction>();
        await foreach (var response in requests)
        {
            if (response.Response != null)
            {
                codeActions.AddRange(response.Response);
            }
        }

        return codeActions;
    }

    public override async Task<VSInternalCodeAction?> ResolveCodeActionsAsync(RazorResolveCodeActionParams resolveCodeActionParams, CancellationToken cancellationToken)
    {
        if (resolveCodeActionParams is null)
        {
            throw new ArgumentNullException(nameof(resolveCodeActionParams));
        }

        if (!_documentManager.TryGetDocument(resolveCodeActionParams.Uri, out var documentSnapshot))
        {
            // Couldn't resolve the document associated with the code action bail out.
            return null;
        }

        bool synchronized;
        VirtualDocumentSnapshot virtualDocumentSnapshot;
        if (resolveCodeActionParams.LanguageKind == RazorLanguageKind.Html)
        {
            (synchronized, virtualDocumentSnapshot) = await _documentSynchronizer.TrySynchronizeVirtualDocumentAsync<HtmlVirtualDocumentSnapshot>(
                resolveCodeActionParams.HostDocumentVersion,
                resolveCodeActionParams.Uri,
                cancellationToken);
        }
        else if (resolveCodeActionParams.LanguageKind == RazorLanguageKind.CSharp)
        {
            (synchronized, virtualDocumentSnapshot) = await _documentSynchronizer.TrySynchronizeVirtualDocumentAsync<CSharpVirtualDocumentSnapshot>(
                resolveCodeActionParams.HostDocumentVersion,
                resolveCodeActionParams.Uri,
                cancellationToken);
        }
        else
        {
            Debug.Fail("Unexpected RazorLanguageKind. This shouldn't really happen in a real scenario.");
            return null;
        }

        if (!synchronized || virtualDocumentSnapshot is null)
        {
            // Document could not synchronize
            return null;
        }

        var textBuffer = virtualDocumentSnapshot.Snapshot.TextBuffer;
        var codeAction = resolveCodeActionParams.CodeAction;
        var requests = _requestInvoker.ReinvokeRequestOnMultipleServersAsync<CodeAction, VSInternalCodeAction?>(
            textBuffer,
            Methods.CodeActionResolveName,
            SupportsCodeActionResolve,
            codeAction,
            cancellationToken).ConfigureAwait(false);

        await foreach (var response in requests)
        {
            if (response.Response is not null)
            {
                // Only take the first response from a resolution
                return response.Response;
            }
        }

        return null;
    }

    public override async Task<ProvideSemanticTokensResponse?> ProvideSemanticTokensRangeAsync(
        ProvideSemanticTokensRangeParams semanticTokensParams,
        CancellationToken cancellationToken)
    {
        if (semanticTokensParams is null)
        {
            throw new ArgumentNullException(nameof(semanticTokensParams));
        }

        if (semanticTokensParams.Range is null)
        {
            throw new ArgumentNullException(nameof(semanticTokensParams.Range));
        }

        var (synchronized, csharpDoc) = await _documentSynchronizer.TrySynchronizeVirtualDocumentAsync<CSharpVirtualDocumentSnapshot>(
            (int)semanticTokensParams.RequiredHostDocumentVersion, semanticTokensParams.TextDocument.Uri, cancellationToken);

        if (csharpDoc is null)
        {
            return null;
        }

        if (!synchronized)
        {
            // If we're unable to synchronize we won't produce useful results, but we have to indicate
            // it's due to out of sync by providing the old version
            return new ProvideSemanticTokensResponse(tokens: null, hostDocumentSyncVersion: -1);
        }
<<<<<<< HEAD

        semanticTokensParams.TextDocument.Uri = csharpDoc.Uri;

        var newParams = new SemanticTokensRangeParams
        {
            TextDocument = semanticTokensParams.TextDocument,
            PartialResultToken = semanticTokensParams.PartialResultToken,
            Range = semanticTokensParams.Range,
        };

        var textBuffer = csharpDoc.Snapshot.TextBuffer;
        var csharpResults = await _requestInvoker.ReinvokeRequestOnServerAsync<SemanticTokensRangeParams, VSSemanticTokensResponse>(
            textBuffer,
            Methods.TextDocumentSemanticTokensRangeName,
            RazorLSPConstants.RazorCSharpLanguageServerName,
            newParams,
            cancellationToken).ConfigureAwait(false);

        var result = csharpResults?.Response;
        if (result is null)
        {
            // Weren't able to re-invoke C# semantic tokens but we have to indicate it's due to out of sync by providing the old version
            return new ProvideSemanticTokensResponse(tokens: null, hostDocumentSyncVersion: csharpDoc.HostDocumentSyncVersion);
        }

        var response = new ProvideSemanticTokensResponse(result.Data, semanticTokensParams.RequiredHostDocumentVersion);

        return response;
    }

    public override async Task<IReadOnlyList<ColorInformation>?> ProvideHtmlDocumentColorAsync(DelegatedDocumentColorParams documentColorParams, CancellationToken cancellationToken)
    {
        if (documentColorParams is null)
        {
            throw new ArgumentNullException(nameof(documentColorParams));
        }

        var (synchronized, htmlDoc) = await _documentSynchronizer.TrySynchronizeVirtualDocumentAsync<HtmlVirtualDocumentSnapshot>(
            documentColorParams.HostDocumentVersion, documentColorParams.TextDocument.Uri, cancellationToken);
        if (!synchronized)
        {
            return new List<ColorInformation>();
        }

        documentColorParams.TextDocument.Uri = htmlDoc.Uri;
        var htmlTextBuffer = htmlDoc.Snapshot.TextBuffer;
        var requests = _requestInvoker.ReinvokeRequestOnMultipleServersAsync<DocumentColorParams, ColorInformation[]>(
            htmlTextBuffer,
            Methods.DocumentColorRequest.Name,
            SupportsDocumentColor,
            documentColorParams,
            cancellationToken).ConfigureAwait(false);

=======

        semanticTokensParams.TextDocument.Uri = csharpDoc.Uri;

        var newParams = new SemanticTokensRangeParams
        {
            TextDocument = semanticTokensParams.TextDocument,
            PartialResultToken = semanticTokensParams.PartialResultToken,
            Range = semanticTokensParams.Range,
        };

        var textBuffer = csharpDoc.Snapshot.TextBuffer;
        var csharpResults = await _requestInvoker.ReinvokeRequestOnServerAsync<SemanticTokensRangeParams, VSSemanticTokensResponse>(
            textBuffer,
            Methods.TextDocumentSemanticTokensRangeName,
            RazorLSPConstants.RazorCSharpLanguageServerName,
            newParams,
            cancellationToken).ConfigureAwait(false);

        var result = csharpResults?.Response;
        if (result is null)
        {
            // Weren't able to re-invoke C# semantic tokens but we have to indicate it's due to out of sync by providing the old version
            return new ProvideSemanticTokensResponse(tokens: null, hostDocumentSyncVersion: csharpDoc.HostDocumentSyncVersion);
        }

        var response = new ProvideSemanticTokensResponse(result.Data, semanticTokensParams.RequiredHostDocumentVersion);

        return response;
    }

    public override async Task<IReadOnlyList<ColorInformation>?> ProvideHtmlDocumentColorAsync(DelegatedDocumentColorParams documentColorParams, CancellationToken cancellationToken)
    {
        if (documentColorParams is null)
        {
            throw new ArgumentNullException(nameof(documentColorParams));
        }

        var (synchronized, htmlDoc) = await _documentSynchronizer.TrySynchronizeVirtualDocumentAsync<HtmlVirtualDocumentSnapshot>(
            documentColorParams.HostDocumentVersion, documentColorParams.TextDocument.Uri, cancellationToken);

        documentColorParams.TextDocument.Uri = htmlDoc.Uri;
        var htmlTextBuffer = htmlDoc.Snapshot.TextBuffer;
        var requests = _requestInvoker.ReinvokeRequestOnMultipleServersAsync<DocumentColorParams, ColorInformation[]>(
            htmlTextBuffer,
            Methods.DocumentColorRequest.Name,
            SupportsDocumentColor,
            documentColorParams,
            cancellationToken).ConfigureAwait(false);

>>>>>>> 9dcbc19a
        var colorInformation = new List<ColorInformation>();
        await foreach (var response in requests)
        {
            if (response.Response is not null)
            {
                colorInformation.AddRange(response.Response);
            }
<<<<<<< HEAD
        }

        return colorInformation;
    }

    public override async Task<IReadOnlyList<ColorPresentation>> ProvideHtmlColorPresentationAsync(DelegatedColorPresentationParams colorPresentationParams, CancellationToken cancellationToken)
    {
        if (colorPresentationParams is null)
        {
            throw new ArgumentNullException(nameof(colorPresentationParams));
        }

        var (synchronized, htmlDoc) = await _documentSynchronizer.TrySynchronizeVirtualDocumentAsync<HtmlVirtualDocumentSnapshot>(
            colorPresentationParams.RequiredHostDocumentVersion, colorPresentationParams.TextDocument.Uri, cancellationToken);
        if (!synchronized)
        {
            return new List<ColorPresentation>();
        }

        colorPresentationParams.TextDocument.Uri = htmlDoc.Uri;
        var htmlTextBuffer = htmlDoc.Snapshot.TextBuffer;
        var requests = _requestInvoker.ReinvokeRequestOnMultipleServersAsync<ColorPresentationParams, ColorPresentation[]>(
            htmlTextBuffer,
            ColorPresentationEndpoint.ColorPresentationMethodName,
            colorPresentationParams,
            cancellationToken).ConfigureAwait(false);

        var colorPresentation = new List<ColorPresentation>();
        await foreach (var response in requests)
        {
            if (response.Response is not null)
            {
                colorPresentation.AddRange(response.Response);
            }
        }

        return colorPresentation;
    }

    private static bool SupportsCodeActionResolve(JToken token)
    {
        var serverCapabilities = token.ToObject<ServerCapabilities>();

        var (providesCodeActions, resolvesCodeActions) = serverCapabilities?.CodeActionProvider?.Match(
            boolValue => (boolValue, false),
            options => (true, options.ResolveProvider)) ?? (false, false);

        return providesCodeActions && resolvesCodeActions;
    }

    private static bool SupportsDocumentColor(JToken token)
    {
        var serverCapabilities = token.ToObject<ServerCapabilities>();

        var supportsDocumentColor = serverCapabilities?.DocumentColorProvider?.Match(
            boolValue => boolValue,
            options => options != null) ?? false;

        return supportsDocumentColor;
    }

    // NOTE: This method is a polyfill for VS. We only intend to do it this way until VS formally
    // supports sending workspace configuration requests.
    public override Task<object[]> WorkspaceConfigurationAsync(
        ConfigurationParams configParams,
        CancellationToken cancellationToken)
    {
        if (configParams is null)
        {
            throw new ArgumentNullException(nameof(configParams));
        }

        var result = new List<object>();
        foreach (var item in configParams.Items)
        {
            // Right now in VS we only care about editor settings, but we should update this logic later if
            // we want to support Razor and HTML settings as well.
            var setting = item.Section == "vs.editor.razor"
                ? _editorSettingsManager.Current
                : new object();
            result.Add(setting);
        }

        return Task.FromResult(result.ToArray());
    }

    public override async Task<VSInternalWrapWithTagResponse> RazorWrapWithTagAsync(VSInternalWrapWithTagParams wrapWithParams, CancellationToken cancellationToken)
    {
        // Same as in LanguageServerConstants, and in Web Tools
        const string HtmlWrapWithTagEndpoint = "textDocument/_vsweb_wrapWithTag";

        var response = new VSInternalWrapWithTagResponse(wrapWithParams.Range, Array.Empty<TextEdit>());

        var (synchronized, htmlDocument) = await _documentSynchronizer.TrySynchronizeVirtualDocumentAsync<HtmlVirtualDocumentSnapshot>(
            wrapWithParams.TextDocument.Version,
            wrapWithParams.TextDocument.Uri,
            cancellationToken);

        if (!synchronized)
        {
            Debug.Fail("Document was not synchronized");
            return response;
        }

        var languageServerName = RazorLSPConstants.HtmlLanguageServerName;
        var projectedUri = htmlDocument.Uri;

        // We call the Html language server to do the actual work here, now that we have the vitrual document that they know about
        var request = new VSInternalWrapWithTagParams(
            wrapWithParams.Range,
            wrapWithParams.TagName,
            wrapWithParams.Options,
            new VersionedTextDocumentIdentifier() { Uri = projectedUri, });

        var textBuffer = htmlDocument.Snapshot.TextBuffer;
        var result = await _requestInvoker.ReinvokeRequestOnServerAsync<VSInternalWrapWithTagParams, VSInternalWrapWithTagResponse>(
            textBuffer,
            HtmlWrapWithTagEndpoint,
            languageServerName,
            request,
            cancellationToken).ConfigureAwait(false);

        if (result?.Response is not null)
        {
            response = result.Response;
        }

        return response;
    }

    public override async Task<VSInternalInlineCompletionList?> ProvideInlineCompletionAsync(RazorInlineCompletionRequest inlineCompletionParams, CancellationToken cancellationToken)
    {
        if (inlineCompletionParams is null)
        {
            throw new ArgumentNullException(nameof(inlineCompletionParams));
        }

        var hostDocumentUri = inlineCompletionParams.TextDocument.Uri;
        if (!_documentManager.TryGetDocument(hostDocumentUri, out var documentSnapshot))
        {
            return null;
        }

        if (!documentSnapshot.TryGetVirtualDocument<CSharpVirtualDocumentSnapshot>(out var csharpDoc))
        {
            return null;
        }

        var csharpRequest = new VSInternalInlineCompletionRequest
        {
            Context = inlineCompletionParams.Context,
            Position = inlineCompletionParams.Position,
            TextDocument = new TextDocumentIdentifier { Uri = csharpDoc.Uri, },
            Options = inlineCompletionParams.Options,
        };

        var textBuffer = csharpDoc.Snapshot.TextBuffer;
        var request = await _requestInvoker.ReinvokeRequestOnServerAsync<VSInternalInlineCompletionRequest, VSInternalInlineCompletionList?>(
            textBuffer,
            VSInternalMethods.TextDocumentInlineCompletionName,
            RazorLSPConstants.RazorCSharpLanguageServerName,
            csharpRequest,
            cancellationToken).ConfigureAwait(false);

        return request?.Response;
    }

    public override async Task<RazorFoldingRangeResponse?> ProvideFoldingRangesAsync(RazorFoldingRangeRequestParam foldingRangeParams, CancellationToken cancellationToken)
    {
        if (foldingRangeParams is null)
        {
            throw new ArgumentNullException(nameof(foldingRangeParams));
        }

        var csharpRanges = new List<FoldingRange>();
        var csharpTask = Task.Run(async () =>
        {
            var (synchronized, csharpSnapshot) = await _documentSynchronizer.TrySynchronizeVirtualDocumentAsync<CSharpVirtualDocumentSnapshot>(
                foldingRangeParams.HostDocumentVersion, foldingRangeParams.TextDocument.Uri, cancellationToken);

            if (synchronized)
            {
                var csharpRequestParams = new FoldingRangeParams()
                {
                    TextDocument = new()
                    {
                        Uri = csharpSnapshot.Uri
                    }
                };

                var request = await _requestInvoker.ReinvokeRequestOnServerAsync<FoldingRangeParams, IEnumerable<FoldingRange>?>(
                    csharpSnapshot.Snapshot.TextBuffer,
                    Methods.TextDocumentFoldingRange.Name,
                    RazorLSPConstants.RazorCSharpLanguageServerName,
                    SupportsFoldingRange,
                    csharpRequestParams,
                    cancellationToken).ConfigureAwait(false);

                var result = request?.Response;
                if (result is null)
                {
                    csharpRanges = null;
                }
                else
                {
                    csharpRanges.AddRange(result);
                }
            }
        }, cancellationToken);

        var htmlRanges = new List<FoldingRange>();
        var htmlTask = Task.CompletedTask;
        htmlTask = Task.Run(async () =>
        {
            var (synchronized, htmlDocument) = await _documentSynchronizer.TrySynchronizeVirtualDocumentAsync<HtmlVirtualDocumentSnapshot>(
                foldingRangeParams.HostDocumentVersion, foldingRangeParams.TextDocument.Uri, cancellationToken);

            if (synchronized)
            {
                var htmlRequestParams = new FoldingRangeParams()
                {
                    TextDocument = new()
                    {
                        Uri = htmlDocument.Uri
                    }
                };

                var request = await _requestInvoker.ReinvokeRequestOnServerAsync<FoldingRangeParams, IEnumerable<FoldingRange>?>(
                    htmlDocument.Snapshot.TextBuffer,
                    Methods.TextDocumentFoldingRange.Name,
                    RazorLSPConstants.HtmlLanguageServerName,
                    SupportsFoldingRange,
                    htmlRequestParams,
                    cancellationToken).ConfigureAwait(false);

                var result = request?.Response;
                if (result is null)
                {
                    htmlRanges = null;
                }
                else
                {
                    htmlRanges.AddRange(result);
                }
            }
        }, cancellationToken);

        var allTasks = Task.WhenAll(htmlTask, csharpTask);

        try
        {
            await allTasks.ConfigureAwait(false);
        }
        catch (Exception)
        {
            // Return null if any of the tasks getting folding ranges
            // results in an error
            return null;
        }

        return new(htmlRanges.ToImmutableArray(), csharpRanges.ToImmutableArray());
    }

    private static bool SupportsFoldingRange(JToken token)
    {
        var serverCapabilities = token.ToObject<ServerCapabilities>();

        var supportsFoldingRange = serverCapabilities?.FoldingRangeProvider?.Match(
            boolValue => boolValue,
            options => options is not null) ?? false;

        return supportsFoldingRange;
    }

    public override Task<WorkspaceEdit?> ProvideTextPresentationAsync(RazorTextPresentationParams presentationParams, CancellationToken cancellationToken)
    {
        return ProvidePresentationAsync(presentationParams, presentationParams.TextDocument.Uri, presentationParams.HostDocumentVersion, presentationParams.Kind, VSInternalMethods.TextDocumentTextPresentationName, cancellationToken);
    }

    public override Task<WorkspaceEdit?> ProvideUriPresentationAsync(RazorUriPresentationParams presentationParams, CancellationToken cancellationToken)
    {
        return ProvidePresentationAsync(presentationParams, presentationParams.TextDocument.Uri, presentationParams.HostDocumentVersion, presentationParams.Kind, VSInternalMethods.TextDocumentUriPresentationName, cancellationToken);
    }

    public async Task<WorkspaceEdit?> ProvidePresentationAsync<TParams>(TParams presentationParams, Uri hostDocumentUri, int hostDocumentVersion, RazorLanguageKind kind, string methodName, CancellationToken cancellationToken)
        where TParams : notnull, IPresentationParams
    {
        string languageServerName;
        VirtualDocumentSnapshot document;
        if (kind == RazorLanguageKind.CSharp)
        {
            var syncResult = await _documentSynchronizer.TrySynchronizeVirtualDocumentAsync<CSharpVirtualDocumentSnapshot>(
                hostDocumentVersion,
                hostDocumentUri,
                cancellationToken);
            languageServerName = RazorLSPConstants.RazorCSharpLanguageServerName;
            presentationParams.TextDocument = new TextDocumentIdentifier
            {
                Uri = syncResult.VirtualSnapshot.Uri,
            };
            document = syncResult.VirtualSnapshot;
        }
        else if (kind == RazorLanguageKind.Html)
        {
            var syncResult = await _documentSynchronizer.TrySynchronizeVirtualDocumentAsync<HtmlVirtualDocumentSnapshot>(
                hostDocumentVersion,
                hostDocumentUri,
                cancellationToken);
            languageServerName = RazorLSPConstants.HtmlLanguageServerName;
            presentationParams.TextDocument = new TextDocumentIdentifier
            {
                Uri = syncResult.VirtualSnapshot.Uri,
            };
            document = syncResult.VirtualSnapshot;
        }
        else
        {
            Debug.Fail("Unexpected RazorLanguageKind. This can't really happen in a real scenario.");
            return null;
        }

        var textBuffer = document.Snapshot.TextBuffer;
        var result = await _requestInvoker.ReinvokeRequestOnServerAsync<TParams, WorkspaceEdit?>(
            textBuffer,
            methodName,
            languageServerName,
            presentationParams,
            cancellationToken).ConfigureAwait(false);

        return result?.Response;
    }

    // JToken returning because there's no value in converting the type into its final type because this method serves entirely as a delegation point (immedaitely re-serializes).
    public override async Task<JToken?> ProvideCompletionsAsync(
        DelegatedCompletionParams request,
        CancellationToken cancellationToken)
    {
        var hostDocumentUri = request.HostDocument.Uri;

        string languageServerName;
        Uri projectedUri;
        bool synchronized;
        VirtualDocumentSnapshot virtualDocumentSnapshot;
        if (request.ProjectedKind == RazorLanguageKind.Html)
        {
            (synchronized, virtualDocumentSnapshot) = await _documentSynchronizer.TrySynchronizeVirtualDocumentAsync<HtmlVirtualDocumentSnapshot>(
                request.HostDocument.Version,
                request.HostDocument.Uri,
                cancellationToken);
            languageServerName = RazorLSPConstants.HtmlLanguageServerName;
            projectedUri = virtualDocumentSnapshot.Uri;
        }
        else if (request.ProjectedKind == RazorLanguageKind.CSharp)
        {
            (synchronized, virtualDocumentSnapshot) = await _documentSynchronizer.TrySynchronizeVirtualDocumentAsync<CSharpVirtualDocumentSnapshot>(
                request.HostDocument.Version,
                hostDocumentUri,
                cancellationToken);
            languageServerName = RazorLSPConstants.RazorCSharpLanguageServerName;
            projectedUri = virtualDocumentSnapshot.Uri;
        }
        else
        {
            Debug.Fail("Unexpected RazorLanguageKind. This shouldn't really happen in a real scenario.");
            return null;
        }

        if (!synchronized)
        {
            return null;
        }

        var completionParams = new CompletionParams()
        {
            Context = request.Context,
            Position = request.ProjectedPosition,
            TextDocument = new TextDocumentIdentifier()
            {
                Uri = projectedUri,
            },
        };

        var continueOnCapturedContext = false;
        var provisionalTextEdit = request.ProvisionalTextEdit;
        if (provisionalTextEdit is not null)
        {
            await _joinableTaskFactory.SwitchToMainThreadAsync(cancellationToken);

            var provisionalChange = new VisualStudioTextChange(provisionalTextEdit, virtualDocumentSnapshot.Snapshot);
            UpdateVirtualDocument(provisionalChange, request.ProjectedKind, request.HostDocument.Version, hostDocumentUri);

            // We want the delegation to continue on the captured context because we're currently on the `main` thread and we need to get back to the
            // main thread in order to update the virtual buffer with the reverted text edit.
            continueOnCapturedContext = true;
        }

        try
        {
            var textBuffer = virtualDocumentSnapshot.Snapshot.TextBuffer;
            var response = await _requestInvoker.ReinvokeRequestOnServerAsync<CompletionParams, JToken?>(
                textBuffer,
                Methods.TextDocumentCompletion.Name,
                languageServerName,
                completionParams,
                cancellationToken).ConfigureAwait(continueOnCapturedContext);
            return response?.Response;
        }
        finally
        {
            if (provisionalTextEdit is not null)
            {
                var revertedProvisionalTextEdit = BuildRevertedEdit(provisionalTextEdit);
                var revertedProvisionalChange = new VisualStudioTextChange(revertedProvisionalTextEdit, virtualDocumentSnapshot.Snapshot);
                UpdateVirtualDocument(revertedProvisionalChange, request.ProjectedKind, request.HostDocument.Version, hostDocumentUri);
            }
        }
    }

    private static TextEdit BuildRevertedEdit(TextEdit provisionalTextEdit)
    {
        TextEdit? revertedProvisionalTextEdit;
        if (provisionalTextEdit.Range.Start == provisionalTextEdit.Range.End)
        {
            // Insertion
            revertedProvisionalTextEdit = new TextEdit()
            {
                Range = new Range()
                {
                    Start = provisionalTextEdit.Range.Start,

                    // We're making an assumption that provisional text edits do not span more than 1 line.
                    End = new Position(provisionalTextEdit.Range.End.Line, provisionalTextEdit.Range.End.Character + provisionalTextEdit.NewText.Length),
                },
                NewText = string.Empty
            };
        }
        else
        {
            // Replace
            revertedProvisionalTextEdit = new TextEdit()
            {
                Range = provisionalTextEdit.Range,
                NewText = string.Empty
            };
        }

        return revertedProvisionalTextEdit;
    }

    private void UpdateVirtualDocument(
        VisualStudioTextChange textChange,
        RazorLanguageKind virtualDocumentKind,
        int hostDocumentVersion,
        Uri documentSnapshotUri)
    {
        if (_documentManager is not TrackingLSPDocumentManager trackingDocumentManager)
        {
            return;
        }

        if (virtualDocumentKind == RazorLanguageKind.CSharp)
        {
            trackingDocumentManager.UpdateVirtualDocument<CSharpVirtualDocument>(
                documentSnapshotUri,
                new[] { textChange },
                hostDocumentVersion,
                state: null);
        }
        else if (virtualDocumentKind == RazorLanguageKind.Html)
        {
            trackingDocumentManager.UpdateVirtualDocument<HtmlVirtualDocument>(
                documentSnapshotUri,
                new[] { textChange },
                hostDocumentVersion,
                state: null);
        }
    }

    public override async Task<JToken?> ProvideResolvedCompletionItemAsync(DelegatedCompletionItemResolveParams request, CancellationToken cancellationToken)
    {
        string languageServerName;
        bool synchronized;
        VirtualDocumentSnapshot virtualDocumentSnapshot;
        if (request.OriginatingKind == RazorLanguageKind.Html)
        {
            (synchronized, virtualDocumentSnapshot) = await _documentSynchronizer.TrySynchronizeVirtualDocumentAsync<HtmlVirtualDocumentSnapshot>(
                request.HostDocument.Version,
                request.HostDocument.Uri,
                cancellationToken);
            languageServerName = RazorLSPConstants.HtmlLanguageServerName;
        }
        else if (request.OriginatingKind == RazorLanguageKind.CSharp)
        {
            (synchronized, virtualDocumentSnapshot) = await _documentSynchronizer.TrySynchronizeVirtualDocumentAsync<CSharpVirtualDocumentSnapshot>(
                request.HostDocument.Version,
                request.HostDocument.Uri,
                cancellationToken);
            languageServerName = RazorLSPConstants.RazorCSharpLanguageServerName;
        }
        else
        {
            Debug.Fail("Unexpected RazorLanguageKind. This can't really happen in a real scenario.");
            return null;
        }

        if (!synchronized)
        {
            // Document was not synchronized
            return null;
        }

        var completionResolveParams = request.CompletionItem;

        var textBuffer = virtualDocumentSnapshot.Snapshot.TextBuffer;
        var response = await _requestInvoker.ReinvokeRequestOnServerAsync<VSInternalCompletionItem, JToken?>(
            textBuffer,
            Methods.TextDocumentCompletionResolve.Name,
            languageServerName,
            completionResolveParams,
            cancellationToken).ConfigureAwait(false);
        return response?.Response;
    }

    public override Task<FormattingOptions?> GetFormattingOptionsAsync(TextDocumentIdentifier document, CancellationToken cancellationToken)
    {
        var formattingOptions = _formattingOptionsProvider.GetOptions(document.Uri);
        return Task.FromResult(formattingOptions);
    }

    public override async Task<WorkspaceEdit?> RenameAsync(DelegatedRenameParams request, CancellationToken cancellationToken)
=======
        }

        return colorInformation;
    }

    private static bool SupportsCodeActionResolve(JToken token)
    {
        var serverCapabilities = token.ToObject<ServerCapabilities>();

        var (providesCodeActions, resolvesCodeActions) = serverCapabilities?.CodeActionProvider?.Match(
            boolValue => (boolValue, false),
            options => (true, options.ResolveProvider)) ?? (false, false);

        return providesCodeActions && resolvesCodeActions;
    }

    private static bool SupportsDocumentColor(JToken token)
    {
        var serverCapabilities = token.ToObject<ServerCapabilities>();

        var supportsDocumentColor = serverCapabilities?.DocumentColorProvider?.Match(
            boolValue => boolValue,
            options => options != null) ?? false;

        return supportsDocumentColor;
    }

    // NOTE: This method is a polyfill for VS. We only intend to do it this way until VS formally
    // supports sending workspace configuration requests.
    public override Task<object[]> WorkspaceConfigurationAsync(
        ConfigurationParams configParams,
        CancellationToken cancellationToken)
    {
        if (configParams is null)
        {
            throw new ArgumentNullException(nameof(configParams));
        }

        var result = new List<object>();
        foreach (var item in configParams.Items)
        {
            // Right now in VS we only care about editor settings, but we should update this logic later if
            // we want to support Razor and HTML settings as well.
            var setting = item.Section == "vs.editor.razor"
                ? _editorSettingsManager.Current
                : new object();
            result.Add(setting);
        }

        return Task.FromResult(result.ToArray());
    }

    public override async Task<VSInternalWrapWithTagResponse> RazorWrapWithTagAsync(VSInternalWrapWithTagParams wrapWithParams, CancellationToken cancellationToken)
    {
        // Same as in LanguageServerConstants, and in Web Tools
        const string HtmlWrapWithTagEndpoint = "textDocument/_vsweb_wrapWithTag";

        var response = new VSInternalWrapWithTagResponse(wrapWithParams.Range, Array.Empty<TextEdit>());

        var (synchronized, htmlDocument) = await _documentSynchronizer.TrySynchronizeVirtualDocumentAsync<HtmlVirtualDocumentSnapshot>(
            wrapWithParams.TextDocument.Version,
            wrapWithParams.TextDocument.Uri,
            cancellationToken);

        if (!synchronized)
        {
            Debug.Fail("Document was not synchronized");
            return response;
        }

        var languageServerName = RazorLSPConstants.HtmlLanguageServerName;
        var projectedUri = htmlDocument.Uri;

        // We call the Html language server to do the actual work here, now that we have the vitrual document that they know about
        var request = new VSInternalWrapWithTagParams(
            wrapWithParams.Range,
            wrapWithParams.TagName,
            wrapWithParams.Options,
            new VersionedTextDocumentIdentifier() { Uri = projectedUri, });

        var textBuffer = htmlDocument.Snapshot.TextBuffer;
        var result = await _requestInvoker.ReinvokeRequestOnServerAsync<VSInternalWrapWithTagParams, VSInternalWrapWithTagResponse>(
            textBuffer,
            HtmlWrapWithTagEndpoint,
            languageServerName,
            request,
            cancellationToken).ConfigureAwait(false);

        if (result?.Response is not null)
        {
            response = result.Response;
        }

        return response;
    }

    public override async Task<VSInternalInlineCompletionList?> ProvideInlineCompletionAsync(RazorInlineCompletionRequest inlineCompletionParams, CancellationToken cancellationToken)
    {
        if (inlineCompletionParams is null)
        {
            throw new ArgumentNullException(nameof(inlineCompletionParams));
        }

        var hostDocumentUri = inlineCompletionParams.TextDocument.Uri;
        if (!_documentManager.TryGetDocument(hostDocumentUri, out var documentSnapshot))
        {
            return null;
        }

        if (!documentSnapshot.TryGetVirtualDocument<CSharpVirtualDocumentSnapshot>(out var csharpDoc))
        {
            return null;
        }

        var csharpRequest = new VSInternalInlineCompletionRequest
        {
            Context = inlineCompletionParams.Context,
            Position = inlineCompletionParams.Position,
            TextDocument = new TextDocumentIdentifier { Uri = csharpDoc.Uri, },
            Options = inlineCompletionParams.Options,
        };

        var textBuffer = csharpDoc.Snapshot.TextBuffer;
        var request = await _requestInvoker.ReinvokeRequestOnServerAsync<VSInternalInlineCompletionRequest, VSInternalInlineCompletionList?>(
            textBuffer,
            VSInternalMethods.TextDocumentInlineCompletionName,
            RazorLSPConstants.RazorCSharpLanguageServerName,
            csharpRequest,
            cancellationToken).ConfigureAwait(false);

        return request?.Response;
    }

    public override async Task<RazorFoldingRangeResponse?> ProvideFoldingRangesAsync(RazorFoldingRangeRequestParam foldingRangeParams, CancellationToken cancellationToken)
    {
        if (foldingRangeParams is null)
        {
            throw new ArgumentNullException(nameof(foldingRangeParams));
        }

        var csharpRanges = new List<FoldingRange>();
        var csharpTask = Task.Run(async () =>
        {
            var (synchronized, csharpSnapshot) = await _documentSynchronizer.TrySynchronizeVirtualDocumentAsync<CSharpVirtualDocumentSnapshot>(
                foldingRangeParams.HostDocumentVersion, foldingRangeParams.TextDocument.Uri, cancellationToken);

            if (synchronized)
            {
                var csharpRequestParams = new FoldingRangeParams()
                {
                    TextDocument = new()
                    {
                        Uri = csharpSnapshot.Uri
                    }
                };

                var request = await _requestInvoker.ReinvokeRequestOnServerAsync<FoldingRangeParams, IEnumerable<FoldingRange>?>(
                    csharpSnapshot.Snapshot.TextBuffer,
                    Methods.TextDocumentFoldingRange.Name,
                    RazorLSPConstants.RazorCSharpLanguageServerName,
                    SupportsFoldingRange,
                    csharpRequestParams,
                    cancellationToken).ConfigureAwait(false);

                var result = request?.Response;
                if (result is null)
                {
                    csharpRanges = null;
                }
                else
                {
                    csharpRanges.AddRange(result);
                }
            }
        }, cancellationToken);

        var htmlRanges = new List<FoldingRange>();
        var htmlTask = Task.CompletedTask;
        htmlTask = Task.Run(async () =>
        {
            var (synchronized, htmlDocument) = await _documentSynchronizer.TrySynchronizeVirtualDocumentAsync<HtmlVirtualDocumentSnapshot>(
                foldingRangeParams.HostDocumentVersion, foldingRangeParams.TextDocument.Uri, cancellationToken);

            if (synchronized)
            {
                var htmlRequestParams = new FoldingRangeParams()
                {
                    TextDocument = new()
                    {
                        Uri = htmlDocument.Uri
                    }
                };

                var request = await _requestInvoker.ReinvokeRequestOnServerAsync<FoldingRangeParams, IEnumerable<FoldingRange>?>(
                    htmlDocument.Snapshot.TextBuffer,
                    Methods.TextDocumentFoldingRange.Name,
                    RazorLSPConstants.HtmlLanguageServerName,
                    SupportsFoldingRange,
                    htmlRequestParams,
                    cancellationToken).ConfigureAwait(false);

                var result = request?.Response;
                if (result is null)
                {
                    htmlRanges = null;
                }
                else
                {
                    htmlRanges.AddRange(result);
                }
            }
        }, cancellationToken);

        try
        {
            await Task.WhenAll(htmlTask, csharpTask).ConfigureAwait(false);
        }
        catch (Exception)
        {
            // Return null if any of the tasks getting folding ranges
            // results in an error
            return null;
        }

        return new(htmlRanges.ToImmutableArray(), csharpRanges.ToImmutableArray());
    }

    private static bool SupportsFoldingRange(JToken token)
    {
        var serverCapabilities = token.ToObject<ServerCapabilities>();

        var supportsFoldingRange = serverCapabilities?.FoldingRangeProvider?.Match(
            boolValue => boolValue,
            options => options is not null) ?? false;

        return supportsFoldingRange;
    }

    public override Task<WorkspaceEdit?> ProvideTextPresentationAsync(RazorTextPresentationParams presentationParams, CancellationToken cancellationToken)
    {
        return ProvidePresentationAsync(presentationParams, presentationParams.TextDocument.Uri, presentationParams.HostDocumentVersion, presentationParams.Kind, VSInternalMethods.TextDocumentTextPresentationName, cancellationToken);
    }

    public override Task<WorkspaceEdit?> ProvideUriPresentationAsync(RazorUriPresentationParams presentationParams, CancellationToken cancellationToken)
    {
        return ProvidePresentationAsync(presentationParams, presentationParams.TextDocument.Uri, presentationParams.HostDocumentVersion, presentationParams.Kind, VSInternalMethods.TextDocumentUriPresentationName, cancellationToken);
    }

    public async Task<WorkspaceEdit?> ProvidePresentationAsync<TParams>(TParams presentationParams, Uri hostDocumentUri, int hostDocumentVersion, RazorLanguageKind kind, string methodName, CancellationToken cancellationToken)
        where TParams : notnull, IPresentationParams
    {
        string languageServerName;
        VirtualDocumentSnapshot document;
        if (kind == RazorLanguageKind.CSharp)
        {
            var syncResult = await _documentSynchronizer.TrySynchronizeVirtualDocumentAsync<CSharpVirtualDocumentSnapshot>(
                hostDocumentVersion,
                hostDocumentUri,
                cancellationToken);
            languageServerName = RazorLSPConstants.RazorCSharpLanguageServerName;
            presentationParams.TextDocument = new TextDocumentIdentifier
            {
                Uri = syncResult.VirtualSnapshot.Uri,
            };
            document = syncResult.VirtualSnapshot;
        }
        else if (kind == RazorLanguageKind.Html)
        {
            var syncResult = await _documentSynchronizer.TrySynchronizeVirtualDocumentAsync<HtmlVirtualDocumentSnapshot>(
                hostDocumentVersion,
                hostDocumentUri,
                cancellationToken);
            languageServerName = RazorLSPConstants.HtmlLanguageServerName;
            presentationParams.TextDocument = new TextDocumentIdentifier
            {
                Uri = syncResult.VirtualSnapshot.Uri,
            };
            document = syncResult.VirtualSnapshot;
        }
        else
        {
            Debug.Fail("Unexpected RazorLanguageKind. This can't really happen in a real scenario.");
            return null;
        }

        var textBuffer = document.Snapshot.TextBuffer;
        var result = await _requestInvoker.ReinvokeRequestOnServerAsync<TParams, WorkspaceEdit?>(
            textBuffer,
            methodName,
            languageServerName,
            presentationParams,
            cancellationToken).ConfigureAwait(false);

        return result?.Response;
    }

    // JToken returning because there's no value in converting the type into its final type because this method serves entirely as a delegation point (immedaitely re-serializes).
    public override async Task<JToken?> ProvideCompletionsAsync(
        DelegatedCompletionParams request,
        CancellationToken cancellationToken)
    {
        var hostDocumentUri = request.HostDocument.Uri;

        string languageServerName;
        Uri projectedUri;
        bool synchronized;
        VirtualDocumentSnapshot virtualDocumentSnapshot;
        if (request.ProjectedKind == RazorLanguageKind.Html)
        {
            (synchronized, virtualDocumentSnapshot) = await _documentSynchronizer.TrySynchronizeVirtualDocumentAsync<HtmlVirtualDocumentSnapshot>(
                request.HostDocument.Version,
                request.HostDocument.Uri,
                cancellationToken);
            languageServerName = RazorLSPConstants.HtmlLanguageServerName;
            projectedUri = virtualDocumentSnapshot.Uri;
        }
        else if (request.ProjectedKind == RazorLanguageKind.CSharp)
        {
            (synchronized, virtualDocumentSnapshot) = await _documentSynchronizer.TrySynchronizeVirtualDocumentAsync<CSharpVirtualDocumentSnapshot>(
                request.HostDocument.Version,
                hostDocumentUri,
                cancellationToken);
            languageServerName = RazorLSPConstants.RazorCSharpLanguageServerName;
            projectedUri = virtualDocumentSnapshot.Uri;
        }
        else
        {
            Debug.Fail("Unexpected RazorLanguageKind. This shouldn't really happen in a real scenario.");
            return null;
        }

        if (!synchronized)
        {
            return null;
        }

        var completionParams = new CompletionParams()
        {
            Context = request.Context,
            Position = request.ProjectedPosition,
            TextDocument = new TextDocumentIdentifier()
            {
                Uri = projectedUri,
            },
        };

        var continueOnCapturedContext = false;
        var provisionalTextEdit = request.ProvisionalTextEdit;
        if (provisionalTextEdit is not null)
        {
            await _joinableTaskFactory.SwitchToMainThreadAsync(cancellationToken);

            var provisionalChange = new VisualStudioTextChange(provisionalTextEdit, virtualDocumentSnapshot.Snapshot);
            UpdateVirtualDocument(provisionalChange, request.ProjectedKind, request.HostDocument.Version, hostDocumentUri);

            // We want the delegation to continue on the captured context because we're currently on the `main` thread and we need to get back to the
            // main thread in order to update the virtual buffer with the reverted text edit.
            continueOnCapturedContext = true;
        }

        try
        {
            var textBuffer = virtualDocumentSnapshot.Snapshot.TextBuffer;
            var response = await _requestInvoker.ReinvokeRequestOnServerAsync<CompletionParams, JToken?>(
                textBuffer,
                Methods.TextDocumentCompletion.Name,
                languageServerName,
                completionParams,
                cancellationToken).ConfigureAwait(continueOnCapturedContext);
            return response?.Response;
        }
        finally
        {
            if (provisionalTextEdit is not null)
            {
                var revertedProvisionalTextEdit = BuildRevertedEdit(provisionalTextEdit);
                var revertedProvisionalChange = new VisualStudioTextChange(revertedProvisionalTextEdit, virtualDocumentSnapshot.Snapshot);
                UpdateVirtualDocument(revertedProvisionalChange, request.ProjectedKind, request.HostDocument.Version, hostDocumentUri);
            }
        }
    }

    private static TextEdit BuildRevertedEdit(TextEdit provisionalTextEdit)
    {
        TextEdit? revertedProvisionalTextEdit;
        if (provisionalTextEdit.Range.Start == provisionalTextEdit.Range.End)
        {
            // Insertion
            revertedProvisionalTextEdit = new TextEdit()
            {
                Range = new Range()
                {
                    Start = provisionalTextEdit.Range.Start,

                    // We're making an assumption that provisional text edits do not span more than 1 line.
                    End = new Position(provisionalTextEdit.Range.End.Line, provisionalTextEdit.Range.End.Character + provisionalTextEdit.NewText.Length),
                },
                NewText = string.Empty
            };
        }
        else
        {
            // Replace
            revertedProvisionalTextEdit = new TextEdit()
            {
                Range = provisionalTextEdit.Range,
                NewText = string.Empty
            };
        }

        return revertedProvisionalTextEdit;
    }

    private void UpdateVirtualDocument(
        VisualStudioTextChange textChange,
        RazorLanguageKind virtualDocumentKind,
        int hostDocumentVersion,
        Uri documentSnapshotUri)
    {
        if (_documentManager is not TrackingLSPDocumentManager trackingDocumentManager)
        {
            return;
        }

        if (virtualDocumentKind == RazorLanguageKind.CSharp)
        {
            trackingDocumentManager.UpdateVirtualDocument<CSharpVirtualDocument>(
                documentSnapshotUri,
                new[] { textChange },
                hostDocumentVersion,
                state: null);
        }
        else if (virtualDocumentKind == RazorLanguageKind.Html)
        {
            trackingDocumentManager.UpdateVirtualDocument<HtmlVirtualDocument>(
                documentSnapshotUri,
                new[] { textChange },
                hostDocumentVersion,
                state: null);
        }
    }

    public override async Task<JToken?> ProvideResolvedCompletionItemAsync(DelegatedCompletionItemResolveParams request, CancellationToken cancellationToken)
    {
        string languageServerName;
        bool synchronized;
        VirtualDocumentSnapshot virtualDocumentSnapshot;
        if (request.OriginatingKind == RazorLanguageKind.Html)
        {
            (synchronized, virtualDocumentSnapshot) = await _documentSynchronizer.TrySynchronizeVirtualDocumentAsync<HtmlVirtualDocumentSnapshot>(
                request.HostDocument.Version,
                request.HostDocument.Uri,
                cancellationToken);
            languageServerName = RazorLSPConstants.HtmlLanguageServerName;
        }
        else if (request.OriginatingKind == RazorLanguageKind.CSharp)
        {
            (synchronized, virtualDocumentSnapshot) = await _documentSynchronizer.TrySynchronizeVirtualDocumentAsync<CSharpVirtualDocumentSnapshot>(
                request.HostDocument.Version,
                request.HostDocument.Uri,
                cancellationToken);
            languageServerName = RazorLSPConstants.RazorCSharpLanguageServerName;
        }
        else
        {
            Debug.Fail("Unexpected RazorLanguageKind. This can't really happen in a real scenario.");
            return null;
        }

        if (!synchronized)
        {
            // Document was not synchronized
            return null;
        }

        var completionResolveParams = request.CompletionItem;

        var textBuffer = virtualDocumentSnapshot.Snapshot.TextBuffer;
        var response = await _requestInvoker.ReinvokeRequestOnServerAsync<VSInternalCompletionItem, JToken?>(
            textBuffer,
            Methods.TextDocumentCompletionResolve.Name,
            languageServerName,
            completionResolveParams,
            cancellationToken).ConfigureAwait(false);
        return response?.Response;
    }

    public override Task<FormattingOptions?> GetFormattingOptionsAsync(TextDocumentIdentifier document, CancellationToken cancellationToken)
    {
        var formattingOptions = _formattingOptionsProvider.GetOptions(document.Uri);
        return Task.FromResult(formattingOptions);
    }

    public override async Task<WorkspaceEdit?> RenameAsync(DelegatedRenameParams request, CancellationToken cancellationToken)
    {
        var delegationDetails = await GetProjectedRequestDetailsAsync(request, cancellationToken).ConfigureAwait(false);
        if (delegationDetails is null)
        {
            return null;
        }

        var renameParams = new RenameParams()
        {
            TextDocument = new TextDocumentIdentifier()
            {
                Uri = delegationDetails.Value.ProjectedUri,
            },
            Position = request.ProjectedPosition,
            NewName = request.NewName,
        };

        var textBuffer = delegationDetails.Value.TextBuffer;
        var response = await _requestInvoker.ReinvokeRequestOnServerAsync<RenameParams, WorkspaceEdit?>(
            textBuffer,
            Methods.TextDocumentRenameName,
            delegationDetails.Value.LanguageServerName,
            renameParams,
            cancellationToken).ConfigureAwait(false);
        return response?.Response;
    }

    public override async Task<VSInternalDocumentOnAutoInsertResponseItem?> OnAutoInsertAsync(DelegatedOnAutoInsertParams request, CancellationToken cancellationToken)
    {
        var delegationDetails = await GetProjectedRequestDetailsAsync(request, cancellationToken).ConfigureAwait(false);
        if (delegationDetails is null)
        {
            return default;
        }

        var onAutoInsertParams = new VSInternalDocumentOnAutoInsertParams
        {
            TextDocument = new TextDocumentIdentifier()
            {
                Uri = delegationDetails.Value.ProjectedUri,
            },
            Position = request.ProjectedPosition,
            Character = request.Character,
            Options = request.Options
        };

        var response = await _requestInvoker.ReinvokeRequestOnServerAsync<VSInternalDocumentOnAutoInsertParams, VSInternalDocumentOnAutoInsertResponseItem?>(
           delegationDetails.Value.TextBuffer,
           VSInternalMethods.OnAutoInsertName,
           delegationDetails.Value.LanguageServerName,
           onAutoInsertParams,
           cancellationToken).ConfigureAwait(false);
        return response?.Response;
    }

    public override async Task<Range?> ValidateBreakpointRangeAsync(DelegatedValidateBreakpointRangeParams request, CancellationToken cancellationToken)
>>>>>>> 9dcbc19a
    {
        var delegationDetails = await GetProjectedRequestDetailsAsync(request, cancellationToken).ConfigureAwait(false);
        if (delegationDetails is null)
        {
<<<<<<< HEAD
            return null;
        }

        var renameParams = new RenameParams()
=======
            return default;
        }

        var validateBreakpointRangeParams = new VSInternalValidateBreakableRangeParams
>>>>>>> 9dcbc19a
        {
            TextDocument = new TextDocumentIdentifier()
            {
                Uri = delegationDetails.Value.ProjectedUri,
            },
<<<<<<< HEAD
            Position = request.ProjectedPosition,
            NewName = request.NewName,
        };

        var textBuffer = delegationDetails.Value.TextBuffer;
        var response = await _requestInvoker.ReinvokeRequestOnServerAsync<RenameParams, WorkspaceEdit?>(
            textBuffer,
            Methods.TextDocumentRenameName,
            delegationDetails.Value.LanguageServerName,
            renameParams,
            cancellationToken).ConfigureAwait(false);
        return response?.Response;
    }

    public override async Task<VSInternalDocumentOnAutoInsertResponseItem?> OnAutoInsertAsync(DelegatedOnAutoInsertParams request, CancellationToken cancellationToken)
    {
        var delegationDetails = await GetProjectedRequestDetailsAsync(request, cancellationToken).ConfigureAwait(false);
        if (delegationDetails is null)
        {
            return default;
        }

        var onAutoInsertParams = new VSInternalDocumentOnAutoInsertParams
        {
            TextDocument = new TextDocumentIdentifier()
            {
                Uri = delegationDetails.Value.ProjectedUri,
            },
            Position = request.ProjectedPosition,
            Character = request.Character,
            Options = request.Options
        };

        var response = await _requestInvoker.ReinvokeRequestOnServerAsync<VSInternalDocumentOnAutoInsertParams, VSInternalDocumentOnAutoInsertResponseItem?>(
           delegationDetails.Value.TextBuffer,
           VSInternalMethods.OnAutoInsertName,
           delegationDetails.Value.LanguageServerName,
           onAutoInsertParams,
           cancellationToken).ConfigureAwait(false);
        return response?.Response;
    }

    public override async Task<Range?> ValidateBreakpointRangeAsync(DelegatedValidateBreakpointRangeParams request, CancellationToken cancellationToken)
    {
        var delegationDetails = await GetProjectedRequestDetailsAsync(request, cancellationToken).ConfigureAwait(false);
        if (delegationDetails is null)
        {
            return default;
        }

        var validateBreakpointRangeParams = new VSInternalValidateBreakableRangeParams
        {
            TextDocument = new TextDocumentIdentifier()
            {
                Uri = delegationDetails.Value.ProjectedUri,
            },
            Range = request.ProjectedRange
        };

        var response = await _requestInvoker.ReinvokeRequestOnServerAsync<VSInternalValidateBreakableRangeParams, Range?>(
            delegationDetails.Value.TextBuffer,
            VSInternalMethods.TextDocumentValidateBreakableRangeName,
            delegationDetails.Value.LanguageServerName,
            validateBreakpointRangeParams,
            cancellationToken).ConfigureAwait(false);
        return response?.Response;
    }

    public override Task<VSInternalHover?> HoverAsync(DelegatedPositionParams request, CancellationToken cancellationToken)
        => DelegateTextDocumentPositionRequestAsync<VSInternalHover>(request, Methods.TextDocumentHoverName, cancellationToken);

    public override Task<Location[]?> DefinitionAsync(DelegatedPositionParams request, CancellationToken cancellationToken)
        => DelegateTextDocumentPositionRequestAsync<Location[]>(request, Methods.TextDocumentDefinitionName, cancellationToken);

    public override Task<DocumentHighlight[]?> DocumentHighlightAsync(DelegatedPositionParams request, CancellationToken cancellationToken)
        => DelegateTextDocumentPositionRequestAsync<DocumentHighlight[]>(request, Methods.TextDocumentDocumentHighlightName, cancellationToken);

    public override Task<SignatureHelp?> SignatureHelpAsync(DelegatedPositionParams request, CancellationToken cancellationToken)
        => DelegateTextDocumentPositionRequestAsync<SignatureHelp>(request, Methods.TextDocumentSignatureHelpName, cancellationToken);

    public override Task<ImplementationResult> ImplementationAsync(DelegatedPositionParams request, CancellationToken cancellationToken)
        => DelegateTextDocumentPositionRequestAsync<ImplementationResult>(request, Methods.TextDocumentImplementationName, cancellationToken);
=======
            Range = request.ProjectedRange
        };

        var response = await _requestInvoker.ReinvokeRequestOnServerAsync<VSInternalValidateBreakableRangeParams, Range?>(
            delegationDetails.Value.TextBuffer,
            VSInternalMethods.TextDocumentValidateBreakableRangeName,
            delegationDetails.Value.LanguageServerName,
            validateBreakpointRangeParams,
            cancellationToken).ConfigureAwait(false);
        return response?.Response;
    }

    public override Task<VSInternalHover?> HoverAsync(DelegatedPositionParams request, CancellationToken cancellationToken)
        => DelegateTextDocumentPositionRequestAsync<VSInternalHover>(request, Methods.TextDocumentHoverName, cancellationToken);

    public override Task<Location[]?> DefinitionAsync(DelegatedPositionParams request, CancellationToken cancellationToken)
        => DelegateTextDocumentPositionRequestAsync<Location[]>(request, Methods.TextDocumentDefinitionName, cancellationToken);

    public override Task<DocumentHighlight[]?> DocumentHighlightAsync(DelegatedPositionParams request, CancellationToken cancellationToken)
        => DelegateTextDocumentPositionRequestAsync<DocumentHighlight[]>(request, Methods.TextDocumentDocumentHighlightName, cancellationToken);

    public override Task<SignatureHelp?> SignatureHelpAsync(DelegatedPositionParams request, CancellationToken cancellationToken)
        => DelegateTextDocumentPositionRequestAsync<SignatureHelp>(request, Methods.TextDocumentSignatureHelpName, cancellationToken);

    public override Task<ImplementationResult> ImplementationAsync(DelegatedPositionParams request, CancellationToken cancellationToken)
        => DelegateTextDocumentPositionRequestAsync<ImplementationResult>(request, Methods.TextDocumentImplementationName, cancellationToken);

    public override Task<VSInternalReferenceItem[]?> ReferencesAsync(DelegatedPositionParams request, CancellationToken cancellationToken)
        => DelegateTextDocumentPositionRequestAsync<VSInternalReferenceItem[]>(request, Methods.TextDocumentReferencesName, cancellationToken);

    public override async Task<RazorPullDiagnosticResponse?> DiagnosticsAsync(DelegatedDiagnosticParams request, CancellationToken cancellationToken)
    {
        var csharpTask = Task.Run(() => GetVirtualDocumentPullDiagnosticsAsync<CSharpVirtualDocumentSnapshot>(request.HostDocument, RazorLSPConstants.RazorCSharpLanguageServerName, cancellationToken), cancellationToken);
        var htmlTask = Task.Run(() => GetVirtualDocumentPullDiagnosticsAsync<HtmlVirtualDocumentSnapshot>(request.HostDocument, RazorLSPConstants.HtmlLanguageServerName, cancellationToken), cancellationToken);

        try
        {
            await Task.WhenAll(htmlTask, csharpTask).ConfigureAwait(false);
        }
        catch (Exception)
        {
            // Return null if any of the tasks getting diagnostics results in an error
            return null;
        }

        var csharpDiagnostics = await csharpTask.ConfigureAwait(false) ?? Array.Empty<VSInternalDiagnosticReport>();
        var htmlDiagnostics = await htmlTask.ConfigureAwait(false) ?? Array.Empty<VSInternalDiagnosticReport>();

        return new RazorPullDiagnosticResponse(csharpDiagnostics, htmlDiagnostics);
    }
>>>>>>> 9dcbc19a

    private async Task<VSInternalDiagnosticReport[]?> GetVirtualDocumentPullDiagnosticsAsync<TVirtualDocumentSnapshot>(VersionedTextDocumentIdentifier hostDocument, string delegatedLanguageServerName, CancellationToken cancellationToken)
        where TVirtualDocumentSnapshot : VirtualDocumentSnapshot
    {
        var (synchronized, virtualDocument) = await _documentSynchronizer.TrySynchronizeVirtualDocumentAsync<TVirtualDocumentSnapshot>(
            hostDocument.Version,
            hostDocument.Uri,
            cancellationToken).ConfigureAwait(false);
        if (!synchronized)
        {
            return null;
        }

        var request = new VSInternalDocumentDiagnosticsParams
        {
            TextDocument = new TextDocumentIdentifier
            {
                Uri = virtualDocument.Uri,
            },
        };
        var response = await _requestInvoker.ReinvokeRequestOnServerAsync<VSInternalDocumentDiagnosticsParams, VSInternalDiagnosticReport[]?>(
            virtualDocument.Snapshot.TextBuffer,
            VSInternalMethods.DocumentPullDiagnosticName,
            delegatedLanguageServerName,
            request,
            cancellationToken).ConfigureAwait(false);

        if (response is null)
        {
            return null;
        }

        return response.Response;
    }
<<<<<<< HEAD

=======
>>>>>>> 9dcbc19a
    private async Task<TResult?> DelegateTextDocumentPositionRequestAsync<TResult>(DelegatedPositionParams request, string methodName, CancellationToken cancellationToken)
    {
        var delegationDetails = await GetProjectedRequestDetailsAsync(request, cancellationToken).ConfigureAwait(false);
        if (delegationDetails is null)
        {
            return default;
        }

        var positionParams = new TextDocumentPositionParams()
        {
            TextDocument = new TextDocumentIdentifier()
            {
                Uri = delegationDetails.Value.ProjectedUri,
            },
            Position = request.ProjectedPosition,
        };

        var response = await _requestInvoker.ReinvokeRequestOnServerAsync<TextDocumentPositionParams, TResult?>(
            delegationDetails.Value.TextBuffer,
            methodName,
            delegationDetails.Value.LanguageServerName,
            positionParams,
            cancellationToken).ConfigureAwait(false);

        if (response is null)
        {
            return default;
        }

        return response.Response;
    }

    private async Task<DelegationRequestDetails?> GetProjectedRequestDetailsAsync(IDelegatedParams request, CancellationToken cancellationToken)
    {
        string languageServerName;

        bool synchronized;
        VirtualDocumentSnapshot virtualDocumentSnapshot;
        if (request.ProjectedKind == RazorLanguageKind.Html)
        {
            (synchronized, virtualDocumentSnapshot) = await _documentSynchronizer.TrySynchronizeVirtualDocumentAsync<HtmlVirtualDocumentSnapshot>(
                request.HostDocument.Version,
                request.HostDocument.Uri,
                rejectOnNewerParallelRequest: false,
                cancellationToken);
            languageServerName = RazorLSPConstants.HtmlLanguageServerName;
        }
        else if (request.ProjectedKind == RazorLanguageKind.CSharp)
        {
            (synchronized, virtualDocumentSnapshot) = await _documentSynchronizer.TrySynchronizeVirtualDocumentAsync<CSharpVirtualDocumentSnapshot>(
                request.HostDocument.Version,
                request.HostDocument.Uri,
                rejectOnNewerParallelRequest: false,
                cancellationToken);
            languageServerName = RazorLSPConstants.RazorCSharpLanguageServerName;
        }
        else
        {
            Debug.Fail("Unexpected RazorLanguageKind. This shouldn't really happen in a real scenario.");
            return null;
        }

        if (!synchronized)
        {
            return null;
        }

        return new DelegationRequestDetails(languageServerName, virtualDocumentSnapshot.Uri, virtualDocumentSnapshot.Snapshot.TextBuffer);
    }

    private record struct DelegationRequestDetails(string LanguageServerName, Uri ProjectedUri, ITextBuffer TextBuffer);
}<|MERGE_RESOLUTION|>--- conflicted
+++ resolved
@@ -171,7 +171,6 @@
         var response = new RazorDocumentRangeFormattingResponse() { Edits = Array.Empty<TextEdit>() };
 
         await _joinableTaskFactory.SwitchToMainThreadAsync(cancellationToken);
-<<<<<<< HEAD
 
         var (synchronized, htmlDocument) = await _documentSynchronizer.TrySynchronizeVirtualDocumentAsync<HtmlVirtualDocumentSnapshot>(
             request.HostDocumentVersion,
@@ -181,17 +180,6 @@
         var languageServerName = RazorLSPConstants.HtmlLanguageServerName;
         var projectedUri = htmlDocument.Uri;
 
-=======
-
-        var (synchronized, htmlDocument) = await _documentSynchronizer.TrySynchronizeVirtualDocumentAsync<HtmlVirtualDocumentSnapshot>(
-            request.HostDocumentVersion,
-            request.TextDocument.Uri,
-            cancellationToken);
-
-        var languageServerName = RazorLSPConstants.HtmlLanguageServerName;
-        var projectedUri = htmlDocument.Uri;
-
->>>>>>> 9dcbc19a
         if (!synchronized)
         {
             Debug.Fail("RangeFormatting not synchronized.");
@@ -457,7 +445,6 @@
             // it's due to out of sync by providing the old version
             return new ProvideSemanticTokensResponse(tokens: null, hostDocumentSyncVersion: -1);
         }
-<<<<<<< HEAD
 
         semanticTokensParams.TextDocument.Uri = csharpDoc.Uri;
 
@@ -511,57 +498,6 @@
             documentColorParams,
             cancellationToken).ConfigureAwait(false);
 
-=======
-
-        semanticTokensParams.TextDocument.Uri = csharpDoc.Uri;
-
-        var newParams = new SemanticTokensRangeParams
-        {
-            TextDocument = semanticTokensParams.TextDocument,
-            PartialResultToken = semanticTokensParams.PartialResultToken,
-            Range = semanticTokensParams.Range,
-        };
-
-        var textBuffer = csharpDoc.Snapshot.TextBuffer;
-        var csharpResults = await _requestInvoker.ReinvokeRequestOnServerAsync<SemanticTokensRangeParams, VSSemanticTokensResponse>(
-            textBuffer,
-            Methods.TextDocumentSemanticTokensRangeName,
-            RazorLSPConstants.RazorCSharpLanguageServerName,
-            newParams,
-            cancellationToken).ConfigureAwait(false);
-
-        var result = csharpResults?.Response;
-        if (result is null)
-        {
-            // Weren't able to re-invoke C# semantic tokens but we have to indicate it's due to out of sync by providing the old version
-            return new ProvideSemanticTokensResponse(tokens: null, hostDocumentSyncVersion: csharpDoc.HostDocumentSyncVersion);
-        }
-
-        var response = new ProvideSemanticTokensResponse(result.Data, semanticTokensParams.RequiredHostDocumentVersion);
-
-        return response;
-    }
-
-    public override async Task<IReadOnlyList<ColorInformation>?> ProvideHtmlDocumentColorAsync(DelegatedDocumentColorParams documentColorParams, CancellationToken cancellationToken)
-    {
-        if (documentColorParams is null)
-        {
-            throw new ArgumentNullException(nameof(documentColorParams));
-        }
-
-        var (synchronized, htmlDoc) = await _documentSynchronizer.TrySynchronizeVirtualDocumentAsync<HtmlVirtualDocumentSnapshot>(
-            documentColorParams.HostDocumentVersion, documentColorParams.TextDocument.Uri, cancellationToken);
-
-        documentColorParams.TextDocument.Uri = htmlDoc.Uri;
-        var htmlTextBuffer = htmlDoc.Snapshot.TextBuffer;
-        var requests = _requestInvoker.ReinvokeRequestOnMultipleServersAsync<DocumentColorParams, ColorInformation[]>(
-            htmlTextBuffer,
-            Methods.DocumentColorRequest.Name,
-            SupportsDocumentColor,
-            documentColorParams,
-            cancellationToken).ConfigureAwait(false);
-
->>>>>>> 9dcbc19a
         var colorInformation = new List<ColorInformation>();
         await foreach (var response in requests)
         {
@@ -569,7 +505,6 @@
             {
                 colorInformation.AddRange(response.Response);
             }
-<<<<<<< HEAD
         }
 
         return colorInformation;
@@ -817,11 +752,9 @@
             }
         }, cancellationToken);
 
-        var allTasks = Task.WhenAll(htmlTask, csharpTask);
-
         try
         {
-            await allTasks.ConfigureAwait(false);
+            await Task.WhenAll(htmlTask, csharpTask).ConfigureAwait(false);
         }
         catch (Exception)
         {
@@ -1100,501 +1033,6 @@
     }
 
     public override async Task<WorkspaceEdit?> RenameAsync(DelegatedRenameParams request, CancellationToken cancellationToken)
-=======
-        }
-
-        return colorInformation;
-    }
-
-    private static bool SupportsCodeActionResolve(JToken token)
-    {
-        var serverCapabilities = token.ToObject<ServerCapabilities>();
-
-        var (providesCodeActions, resolvesCodeActions) = serverCapabilities?.CodeActionProvider?.Match(
-            boolValue => (boolValue, false),
-            options => (true, options.ResolveProvider)) ?? (false, false);
-
-        return providesCodeActions && resolvesCodeActions;
-    }
-
-    private static bool SupportsDocumentColor(JToken token)
-    {
-        var serverCapabilities = token.ToObject<ServerCapabilities>();
-
-        var supportsDocumentColor = serverCapabilities?.DocumentColorProvider?.Match(
-            boolValue => boolValue,
-            options => options != null) ?? false;
-
-        return supportsDocumentColor;
-    }
-
-    // NOTE: This method is a polyfill for VS. We only intend to do it this way until VS formally
-    // supports sending workspace configuration requests.
-    public override Task<object[]> WorkspaceConfigurationAsync(
-        ConfigurationParams configParams,
-        CancellationToken cancellationToken)
-    {
-        if (configParams is null)
-        {
-            throw new ArgumentNullException(nameof(configParams));
-        }
-
-        var result = new List<object>();
-        foreach (var item in configParams.Items)
-        {
-            // Right now in VS we only care about editor settings, but we should update this logic later if
-            // we want to support Razor and HTML settings as well.
-            var setting = item.Section == "vs.editor.razor"
-                ? _editorSettingsManager.Current
-                : new object();
-            result.Add(setting);
-        }
-
-        return Task.FromResult(result.ToArray());
-    }
-
-    public override async Task<VSInternalWrapWithTagResponse> RazorWrapWithTagAsync(VSInternalWrapWithTagParams wrapWithParams, CancellationToken cancellationToken)
-    {
-        // Same as in LanguageServerConstants, and in Web Tools
-        const string HtmlWrapWithTagEndpoint = "textDocument/_vsweb_wrapWithTag";
-
-        var response = new VSInternalWrapWithTagResponse(wrapWithParams.Range, Array.Empty<TextEdit>());
-
-        var (synchronized, htmlDocument) = await _documentSynchronizer.TrySynchronizeVirtualDocumentAsync<HtmlVirtualDocumentSnapshot>(
-            wrapWithParams.TextDocument.Version,
-            wrapWithParams.TextDocument.Uri,
-            cancellationToken);
-
-        if (!synchronized)
-        {
-            Debug.Fail("Document was not synchronized");
-            return response;
-        }
-
-        var languageServerName = RazorLSPConstants.HtmlLanguageServerName;
-        var projectedUri = htmlDocument.Uri;
-
-        // We call the Html language server to do the actual work here, now that we have the vitrual document that they know about
-        var request = new VSInternalWrapWithTagParams(
-            wrapWithParams.Range,
-            wrapWithParams.TagName,
-            wrapWithParams.Options,
-            new VersionedTextDocumentIdentifier() { Uri = projectedUri, });
-
-        var textBuffer = htmlDocument.Snapshot.TextBuffer;
-        var result = await _requestInvoker.ReinvokeRequestOnServerAsync<VSInternalWrapWithTagParams, VSInternalWrapWithTagResponse>(
-            textBuffer,
-            HtmlWrapWithTagEndpoint,
-            languageServerName,
-            request,
-            cancellationToken).ConfigureAwait(false);
-
-        if (result?.Response is not null)
-        {
-            response = result.Response;
-        }
-
-        return response;
-    }
-
-    public override async Task<VSInternalInlineCompletionList?> ProvideInlineCompletionAsync(RazorInlineCompletionRequest inlineCompletionParams, CancellationToken cancellationToken)
-    {
-        if (inlineCompletionParams is null)
-        {
-            throw new ArgumentNullException(nameof(inlineCompletionParams));
-        }
-
-        var hostDocumentUri = inlineCompletionParams.TextDocument.Uri;
-        if (!_documentManager.TryGetDocument(hostDocumentUri, out var documentSnapshot))
-        {
-            return null;
-        }
-
-        if (!documentSnapshot.TryGetVirtualDocument<CSharpVirtualDocumentSnapshot>(out var csharpDoc))
-        {
-            return null;
-        }
-
-        var csharpRequest = new VSInternalInlineCompletionRequest
-        {
-            Context = inlineCompletionParams.Context,
-            Position = inlineCompletionParams.Position,
-            TextDocument = new TextDocumentIdentifier { Uri = csharpDoc.Uri, },
-            Options = inlineCompletionParams.Options,
-        };
-
-        var textBuffer = csharpDoc.Snapshot.TextBuffer;
-        var request = await _requestInvoker.ReinvokeRequestOnServerAsync<VSInternalInlineCompletionRequest, VSInternalInlineCompletionList?>(
-            textBuffer,
-            VSInternalMethods.TextDocumentInlineCompletionName,
-            RazorLSPConstants.RazorCSharpLanguageServerName,
-            csharpRequest,
-            cancellationToken).ConfigureAwait(false);
-
-        return request?.Response;
-    }
-
-    public override async Task<RazorFoldingRangeResponse?> ProvideFoldingRangesAsync(RazorFoldingRangeRequestParam foldingRangeParams, CancellationToken cancellationToken)
-    {
-        if (foldingRangeParams is null)
-        {
-            throw new ArgumentNullException(nameof(foldingRangeParams));
-        }
-
-        var csharpRanges = new List<FoldingRange>();
-        var csharpTask = Task.Run(async () =>
-        {
-            var (synchronized, csharpSnapshot) = await _documentSynchronizer.TrySynchronizeVirtualDocumentAsync<CSharpVirtualDocumentSnapshot>(
-                foldingRangeParams.HostDocumentVersion, foldingRangeParams.TextDocument.Uri, cancellationToken);
-
-            if (synchronized)
-            {
-                var csharpRequestParams = new FoldingRangeParams()
-                {
-                    TextDocument = new()
-                    {
-                        Uri = csharpSnapshot.Uri
-                    }
-                };
-
-                var request = await _requestInvoker.ReinvokeRequestOnServerAsync<FoldingRangeParams, IEnumerable<FoldingRange>?>(
-                    csharpSnapshot.Snapshot.TextBuffer,
-                    Methods.TextDocumentFoldingRange.Name,
-                    RazorLSPConstants.RazorCSharpLanguageServerName,
-                    SupportsFoldingRange,
-                    csharpRequestParams,
-                    cancellationToken).ConfigureAwait(false);
-
-                var result = request?.Response;
-                if (result is null)
-                {
-                    csharpRanges = null;
-                }
-                else
-                {
-                    csharpRanges.AddRange(result);
-                }
-            }
-        }, cancellationToken);
-
-        var htmlRanges = new List<FoldingRange>();
-        var htmlTask = Task.CompletedTask;
-        htmlTask = Task.Run(async () =>
-        {
-            var (synchronized, htmlDocument) = await _documentSynchronizer.TrySynchronizeVirtualDocumentAsync<HtmlVirtualDocumentSnapshot>(
-                foldingRangeParams.HostDocumentVersion, foldingRangeParams.TextDocument.Uri, cancellationToken);
-
-            if (synchronized)
-            {
-                var htmlRequestParams = new FoldingRangeParams()
-                {
-                    TextDocument = new()
-                    {
-                        Uri = htmlDocument.Uri
-                    }
-                };
-
-                var request = await _requestInvoker.ReinvokeRequestOnServerAsync<FoldingRangeParams, IEnumerable<FoldingRange>?>(
-                    htmlDocument.Snapshot.TextBuffer,
-                    Methods.TextDocumentFoldingRange.Name,
-                    RazorLSPConstants.HtmlLanguageServerName,
-                    SupportsFoldingRange,
-                    htmlRequestParams,
-                    cancellationToken).ConfigureAwait(false);
-
-                var result = request?.Response;
-                if (result is null)
-                {
-                    htmlRanges = null;
-                }
-                else
-                {
-                    htmlRanges.AddRange(result);
-                }
-            }
-        }, cancellationToken);
-
-        try
-        {
-            await Task.WhenAll(htmlTask, csharpTask).ConfigureAwait(false);
-        }
-        catch (Exception)
-        {
-            // Return null if any of the tasks getting folding ranges
-            // results in an error
-            return null;
-        }
-
-        return new(htmlRanges.ToImmutableArray(), csharpRanges.ToImmutableArray());
-    }
-
-    private static bool SupportsFoldingRange(JToken token)
-    {
-        var serverCapabilities = token.ToObject<ServerCapabilities>();
-
-        var supportsFoldingRange = serverCapabilities?.FoldingRangeProvider?.Match(
-            boolValue => boolValue,
-            options => options is not null) ?? false;
-
-        return supportsFoldingRange;
-    }
-
-    public override Task<WorkspaceEdit?> ProvideTextPresentationAsync(RazorTextPresentationParams presentationParams, CancellationToken cancellationToken)
-    {
-        return ProvidePresentationAsync(presentationParams, presentationParams.TextDocument.Uri, presentationParams.HostDocumentVersion, presentationParams.Kind, VSInternalMethods.TextDocumentTextPresentationName, cancellationToken);
-    }
-
-    public override Task<WorkspaceEdit?> ProvideUriPresentationAsync(RazorUriPresentationParams presentationParams, CancellationToken cancellationToken)
-    {
-        return ProvidePresentationAsync(presentationParams, presentationParams.TextDocument.Uri, presentationParams.HostDocumentVersion, presentationParams.Kind, VSInternalMethods.TextDocumentUriPresentationName, cancellationToken);
-    }
-
-    public async Task<WorkspaceEdit?> ProvidePresentationAsync<TParams>(TParams presentationParams, Uri hostDocumentUri, int hostDocumentVersion, RazorLanguageKind kind, string methodName, CancellationToken cancellationToken)
-        where TParams : notnull, IPresentationParams
-    {
-        string languageServerName;
-        VirtualDocumentSnapshot document;
-        if (kind == RazorLanguageKind.CSharp)
-        {
-            var syncResult = await _documentSynchronizer.TrySynchronizeVirtualDocumentAsync<CSharpVirtualDocumentSnapshot>(
-                hostDocumentVersion,
-                hostDocumentUri,
-                cancellationToken);
-            languageServerName = RazorLSPConstants.RazorCSharpLanguageServerName;
-            presentationParams.TextDocument = new TextDocumentIdentifier
-            {
-                Uri = syncResult.VirtualSnapshot.Uri,
-            };
-            document = syncResult.VirtualSnapshot;
-        }
-        else if (kind == RazorLanguageKind.Html)
-        {
-            var syncResult = await _documentSynchronizer.TrySynchronizeVirtualDocumentAsync<HtmlVirtualDocumentSnapshot>(
-                hostDocumentVersion,
-                hostDocumentUri,
-                cancellationToken);
-            languageServerName = RazorLSPConstants.HtmlLanguageServerName;
-            presentationParams.TextDocument = new TextDocumentIdentifier
-            {
-                Uri = syncResult.VirtualSnapshot.Uri,
-            };
-            document = syncResult.VirtualSnapshot;
-        }
-        else
-        {
-            Debug.Fail("Unexpected RazorLanguageKind. This can't really happen in a real scenario.");
-            return null;
-        }
-
-        var textBuffer = document.Snapshot.TextBuffer;
-        var result = await _requestInvoker.ReinvokeRequestOnServerAsync<TParams, WorkspaceEdit?>(
-            textBuffer,
-            methodName,
-            languageServerName,
-            presentationParams,
-            cancellationToken).ConfigureAwait(false);
-
-        return result?.Response;
-    }
-
-    // JToken returning because there's no value in converting the type into its final type because this method serves entirely as a delegation point (immedaitely re-serializes).
-    public override async Task<JToken?> ProvideCompletionsAsync(
-        DelegatedCompletionParams request,
-        CancellationToken cancellationToken)
-    {
-        var hostDocumentUri = request.HostDocument.Uri;
-
-        string languageServerName;
-        Uri projectedUri;
-        bool synchronized;
-        VirtualDocumentSnapshot virtualDocumentSnapshot;
-        if (request.ProjectedKind == RazorLanguageKind.Html)
-        {
-            (synchronized, virtualDocumentSnapshot) = await _documentSynchronizer.TrySynchronizeVirtualDocumentAsync<HtmlVirtualDocumentSnapshot>(
-                request.HostDocument.Version,
-                request.HostDocument.Uri,
-                cancellationToken);
-            languageServerName = RazorLSPConstants.HtmlLanguageServerName;
-            projectedUri = virtualDocumentSnapshot.Uri;
-        }
-        else if (request.ProjectedKind == RazorLanguageKind.CSharp)
-        {
-            (synchronized, virtualDocumentSnapshot) = await _documentSynchronizer.TrySynchronizeVirtualDocumentAsync<CSharpVirtualDocumentSnapshot>(
-                request.HostDocument.Version,
-                hostDocumentUri,
-                cancellationToken);
-            languageServerName = RazorLSPConstants.RazorCSharpLanguageServerName;
-            projectedUri = virtualDocumentSnapshot.Uri;
-        }
-        else
-        {
-            Debug.Fail("Unexpected RazorLanguageKind. This shouldn't really happen in a real scenario.");
-            return null;
-        }
-
-        if (!synchronized)
-        {
-            return null;
-        }
-
-        var completionParams = new CompletionParams()
-        {
-            Context = request.Context,
-            Position = request.ProjectedPosition,
-            TextDocument = new TextDocumentIdentifier()
-            {
-                Uri = projectedUri,
-            },
-        };
-
-        var continueOnCapturedContext = false;
-        var provisionalTextEdit = request.ProvisionalTextEdit;
-        if (provisionalTextEdit is not null)
-        {
-            await _joinableTaskFactory.SwitchToMainThreadAsync(cancellationToken);
-
-            var provisionalChange = new VisualStudioTextChange(provisionalTextEdit, virtualDocumentSnapshot.Snapshot);
-            UpdateVirtualDocument(provisionalChange, request.ProjectedKind, request.HostDocument.Version, hostDocumentUri);
-
-            // We want the delegation to continue on the captured context because we're currently on the `main` thread and we need to get back to the
-            // main thread in order to update the virtual buffer with the reverted text edit.
-            continueOnCapturedContext = true;
-        }
-
-        try
-        {
-            var textBuffer = virtualDocumentSnapshot.Snapshot.TextBuffer;
-            var response = await _requestInvoker.ReinvokeRequestOnServerAsync<CompletionParams, JToken?>(
-                textBuffer,
-                Methods.TextDocumentCompletion.Name,
-                languageServerName,
-                completionParams,
-                cancellationToken).ConfigureAwait(continueOnCapturedContext);
-            return response?.Response;
-        }
-        finally
-        {
-            if (provisionalTextEdit is not null)
-            {
-                var revertedProvisionalTextEdit = BuildRevertedEdit(provisionalTextEdit);
-                var revertedProvisionalChange = new VisualStudioTextChange(revertedProvisionalTextEdit, virtualDocumentSnapshot.Snapshot);
-                UpdateVirtualDocument(revertedProvisionalChange, request.ProjectedKind, request.HostDocument.Version, hostDocumentUri);
-            }
-        }
-    }
-
-    private static TextEdit BuildRevertedEdit(TextEdit provisionalTextEdit)
-    {
-        TextEdit? revertedProvisionalTextEdit;
-        if (provisionalTextEdit.Range.Start == provisionalTextEdit.Range.End)
-        {
-            // Insertion
-            revertedProvisionalTextEdit = new TextEdit()
-            {
-                Range = new Range()
-                {
-                    Start = provisionalTextEdit.Range.Start,
-
-                    // We're making an assumption that provisional text edits do not span more than 1 line.
-                    End = new Position(provisionalTextEdit.Range.End.Line, provisionalTextEdit.Range.End.Character + provisionalTextEdit.NewText.Length),
-                },
-                NewText = string.Empty
-            };
-        }
-        else
-        {
-            // Replace
-            revertedProvisionalTextEdit = new TextEdit()
-            {
-                Range = provisionalTextEdit.Range,
-                NewText = string.Empty
-            };
-        }
-
-        return revertedProvisionalTextEdit;
-    }
-
-    private void UpdateVirtualDocument(
-        VisualStudioTextChange textChange,
-        RazorLanguageKind virtualDocumentKind,
-        int hostDocumentVersion,
-        Uri documentSnapshotUri)
-    {
-        if (_documentManager is not TrackingLSPDocumentManager trackingDocumentManager)
-        {
-            return;
-        }
-
-        if (virtualDocumentKind == RazorLanguageKind.CSharp)
-        {
-            trackingDocumentManager.UpdateVirtualDocument<CSharpVirtualDocument>(
-                documentSnapshotUri,
-                new[] { textChange },
-                hostDocumentVersion,
-                state: null);
-        }
-        else if (virtualDocumentKind == RazorLanguageKind.Html)
-        {
-            trackingDocumentManager.UpdateVirtualDocument<HtmlVirtualDocument>(
-                documentSnapshotUri,
-                new[] { textChange },
-                hostDocumentVersion,
-                state: null);
-        }
-    }
-
-    public override async Task<JToken?> ProvideResolvedCompletionItemAsync(DelegatedCompletionItemResolveParams request, CancellationToken cancellationToken)
-    {
-        string languageServerName;
-        bool synchronized;
-        VirtualDocumentSnapshot virtualDocumentSnapshot;
-        if (request.OriginatingKind == RazorLanguageKind.Html)
-        {
-            (synchronized, virtualDocumentSnapshot) = await _documentSynchronizer.TrySynchronizeVirtualDocumentAsync<HtmlVirtualDocumentSnapshot>(
-                request.HostDocument.Version,
-                request.HostDocument.Uri,
-                cancellationToken);
-            languageServerName = RazorLSPConstants.HtmlLanguageServerName;
-        }
-        else if (request.OriginatingKind == RazorLanguageKind.CSharp)
-        {
-            (synchronized, virtualDocumentSnapshot) = await _documentSynchronizer.TrySynchronizeVirtualDocumentAsync<CSharpVirtualDocumentSnapshot>(
-                request.HostDocument.Version,
-                request.HostDocument.Uri,
-                cancellationToken);
-            languageServerName = RazorLSPConstants.RazorCSharpLanguageServerName;
-        }
-        else
-        {
-            Debug.Fail("Unexpected RazorLanguageKind. This can't really happen in a real scenario.");
-            return null;
-        }
-
-        if (!synchronized)
-        {
-            // Document was not synchronized
-            return null;
-        }
-
-        var completionResolveParams = request.CompletionItem;
-
-        var textBuffer = virtualDocumentSnapshot.Snapshot.TextBuffer;
-        var response = await _requestInvoker.ReinvokeRequestOnServerAsync<VSInternalCompletionItem, JToken?>(
-            textBuffer,
-            Methods.TextDocumentCompletionResolve.Name,
-            languageServerName,
-            completionResolveParams,
-            cancellationToken).ConfigureAwait(false);
-        return response?.Response;
-    }
-
-    public override Task<FormattingOptions?> GetFormattingOptionsAsync(TextDocumentIdentifier document, CancellationToken cancellationToken)
-    {
-        var formattingOptions = _formattingOptionsProvider.GetOptions(document.Uri);
-        return Task.FromResult(formattingOptions);
-    }
-
-    public override async Task<WorkspaceEdit?> RenameAsync(DelegatedRenameParams request, CancellationToken cancellationToken)
     {
         var delegationDetails = await GetProjectedRequestDetailsAsync(request, cancellationToken).ConfigureAwait(false);
         if (delegationDetails is null)
@@ -1651,71 +1089,6 @@
     }
 
     public override async Task<Range?> ValidateBreakpointRangeAsync(DelegatedValidateBreakpointRangeParams request, CancellationToken cancellationToken)
->>>>>>> 9dcbc19a
-    {
-        var delegationDetails = await GetProjectedRequestDetailsAsync(request, cancellationToken).ConfigureAwait(false);
-        if (delegationDetails is null)
-        {
-<<<<<<< HEAD
-            return null;
-        }
-
-        var renameParams = new RenameParams()
-=======
-            return default;
-        }
-
-        var validateBreakpointRangeParams = new VSInternalValidateBreakableRangeParams
->>>>>>> 9dcbc19a
-        {
-            TextDocument = new TextDocumentIdentifier()
-            {
-                Uri = delegationDetails.Value.ProjectedUri,
-            },
-<<<<<<< HEAD
-            Position = request.ProjectedPosition,
-            NewName = request.NewName,
-        };
-
-        var textBuffer = delegationDetails.Value.TextBuffer;
-        var response = await _requestInvoker.ReinvokeRequestOnServerAsync<RenameParams, WorkspaceEdit?>(
-            textBuffer,
-            Methods.TextDocumentRenameName,
-            delegationDetails.Value.LanguageServerName,
-            renameParams,
-            cancellationToken).ConfigureAwait(false);
-        return response?.Response;
-    }
-
-    public override async Task<VSInternalDocumentOnAutoInsertResponseItem?> OnAutoInsertAsync(DelegatedOnAutoInsertParams request, CancellationToken cancellationToken)
-    {
-        var delegationDetails = await GetProjectedRequestDetailsAsync(request, cancellationToken).ConfigureAwait(false);
-        if (delegationDetails is null)
-        {
-            return default;
-        }
-
-        var onAutoInsertParams = new VSInternalDocumentOnAutoInsertParams
-        {
-            TextDocument = new TextDocumentIdentifier()
-            {
-                Uri = delegationDetails.Value.ProjectedUri,
-            },
-            Position = request.ProjectedPosition,
-            Character = request.Character,
-            Options = request.Options
-        };
-
-        var response = await _requestInvoker.ReinvokeRequestOnServerAsync<VSInternalDocumentOnAutoInsertParams, VSInternalDocumentOnAutoInsertResponseItem?>(
-           delegationDetails.Value.TextBuffer,
-           VSInternalMethods.OnAutoInsertName,
-           delegationDetails.Value.LanguageServerName,
-           onAutoInsertParams,
-           cancellationToken).ConfigureAwait(false);
-        return response?.Response;
-    }
-
-    public override async Task<Range?> ValidateBreakpointRangeAsync(DelegatedValidateBreakpointRangeParams request, CancellationToken cancellationToken)
     {
         var delegationDetails = await GetProjectedRequestDetailsAsync(request, cancellationToken).ConfigureAwait(false);
         if (delegationDetails is null)
@@ -1755,33 +1128,6 @@
 
     public override Task<ImplementationResult> ImplementationAsync(DelegatedPositionParams request, CancellationToken cancellationToken)
         => DelegateTextDocumentPositionRequestAsync<ImplementationResult>(request, Methods.TextDocumentImplementationName, cancellationToken);
-=======
-            Range = request.ProjectedRange
-        };
-
-        var response = await _requestInvoker.ReinvokeRequestOnServerAsync<VSInternalValidateBreakableRangeParams, Range?>(
-            delegationDetails.Value.TextBuffer,
-            VSInternalMethods.TextDocumentValidateBreakableRangeName,
-            delegationDetails.Value.LanguageServerName,
-            validateBreakpointRangeParams,
-            cancellationToken).ConfigureAwait(false);
-        return response?.Response;
-    }
-
-    public override Task<VSInternalHover?> HoverAsync(DelegatedPositionParams request, CancellationToken cancellationToken)
-        => DelegateTextDocumentPositionRequestAsync<VSInternalHover>(request, Methods.TextDocumentHoverName, cancellationToken);
-
-    public override Task<Location[]?> DefinitionAsync(DelegatedPositionParams request, CancellationToken cancellationToken)
-        => DelegateTextDocumentPositionRequestAsync<Location[]>(request, Methods.TextDocumentDefinitionName, cancellationToken);
-
-    public override Task<DocumentHighlight[]?> DocumentHighlightAsync(DelegatedPositionParams request, CancellationToken cancellationToken)
-        => DelegateTextDocumentPositionRequestAsync<DocumentHighlight[]>(request, Methods.TextDocumentDocumentHighlightName, cancellationToken);
-
-    public override Task<SignatureHelp?> SignatureHelpAsync(DelegatedPositionParams request, CancellationToken cancellationToken)
-        => DelegateTextDocumentPositionRequestAsync<SignatureHelp>(request, Methods.TextDocumentSignatureHelpName, cancellationToken);
-
-    public override Task<ImplementationResult> ImplementationAsync(DelegatedPositionParams request, CancellationToken cancellationToken)
-        => DelegateTextDocumentPositionRequestAsync<ImplementationResult>(request, Methods.TextDocumentImplementationName, cancellationToken);
 
     public override Task<VSInternalReferenceItem[]?> ReferencesAsync(DelegatedPositionParams request, CancellationToken cancellationToken)
         => DelegateTextDocumentPositionRequestAsync<VSInternalReferenceItem[]>(request, Methods.TextDocumentReferencesName, cancellationToken);
@@ -1806,7 +1152,6 @@
 
         return new RazorPullDiagnosticResponse(csharpDiagnostics, htmlDiagnostics);
     }
->>>>>>> 9dcbc19a
 
     private async Task<VSInternalDiagnosticReport[]?> GetVirtualDocumentPullDiagnosticsAsync<TVirtualDocumentSnapshot>(VersionedTextDocumentIdentifier hostDocument, string delegatedLanguageServerName, CancellationToken cancellationToken)
         where TVirtualDocumentSnapshot : VirtualDocumentSnapshot
@@ -1841,10 +1186,6 @@
 
         return response.Response;
     }
-<<<<<<< HEAD
-
-=======
->>>>>>> 9dcbc19a
     private async Task<TResult?> DelegateTextDocumentPositionRequestAsync<TResult>(DelegatedPositionParams request, string methodName, CancellationToken cancellationToken)
     {
         var delegationDetails = await GetProjectedRequestDetailsAsync(request, cancellationToken).ConfigureAwait(false);
