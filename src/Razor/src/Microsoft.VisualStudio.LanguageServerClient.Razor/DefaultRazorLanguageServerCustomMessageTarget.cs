--- conflicted
+++ resolved
@@ -1092,6 +1092,9 @@
     public override Task<ImplementationResult> ImplementationAsync(DelegatedPositionParams request, CancellationToken cancellationToken)
         => DelegateTextDocumentPositionRequestAsync<ImplementationResult>(request, Methods.TextDocumentImplementationName, cancellationToken);
 
+    public override Task<VSInternalReferenceItem[]?> ReferencesAsync(DelegatedPositionParams request, CancellationToken cancellationToken)
+        => DelegateTextDocumentPositionRequestAsync<VSInternalReferenceItem[]>(request, Methods.TextDocumentReferencesName, cancellationToken);
+
     public override async Task<RazorPullDiagnosticResponse?> DiagnosticsAsync(DelegatedDiagnosticParams request, CancellationToken cancellationToken)
     {
         var csharpTask = Task.Run(() => GetVirtualDocumentPullDiagnosticsAsync<CSharpVirtualDocumentSnapshot>(request.HostDocument, RazorLSPConstants.RazorCSharpLanguageServerName, cancellationToken), cancellationToken);
@@ -1099,14 +1102,7 @@
 
         var allTasks = Task.WhenAll(htmlTask, csharpTask);
 
-<<<<<<< HEAD
-        public override Task<VSInternalReferenceItem[]?> ReferencesAsync(DelegatedPositionParams request, CancellationToken cancellationToken)
-            => DelegateTextDocumentPositionRequestAsync<VSInternalReferenceItem[]?>(request, Methods.TextDocumentReferencesName, cancellationToken);
-
-        private async Task<TResult?> DelegateTextDocumentPositionRequestAsync<TResult>(DelegatedPositionParams request, string methodName, CancellationToken cancellationToken)
-=======
         try
->>>>>>> 34f1c25e
         {
             await allTasks.ConfigureAwait(false);
         }
