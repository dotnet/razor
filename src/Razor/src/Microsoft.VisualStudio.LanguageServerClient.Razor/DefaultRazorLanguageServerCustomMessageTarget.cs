--- conflicted
+++ resolved
@@ -10,11 +10,8 @@
 using System.Threading;
 using System.Threading.Tasks;
 using Microsoft.AspNetCore.Razor.LanguageServer;
-<<<<<<< HEAD
 using Microsoft.AspNetCore.Razor.LanguageServer.ColorPresentation;
-=======
 using Microsoft.AspNetCore.Razor.LanguageServer.CodeActions;
->>>>>>> c05cefac
 using Microsoft.AspNetCore.Razor.LanguageServer.CodeActions.Models;
 using Microsoft.AspNetCore.Razor.LanguageServer.DocumentColor;
 using Microsoft.AspNetCore.Razor.LanguageServer.DocumentPresentation;
@@ -39,1107 +36,1099 @@
 
 namespace Microsoft.VisualStudio.LanguageServerClient.Razor;
 
-    [Export(typeof(RazorLanguageServerCustomMessageTarget))]
-    internal class DefaultRazorLanguageServerCustomMessageTarget : RazorLanguageServerCustomMessageTarget
-    {
-        private readonly TrackingLSPDocumentManager _documentManager;
-        private readonly JoinableTaskFactory _joinableTaskFactory;
-        private readonly LSPRequestInvoker _requestInvoker;
-        private readonly FormattingOptionsProvider _formattingOptionsProvider;
-        private readonly EditorSettingsManager _editorSettingsManager;
-        private readonly LSPDocumentSynchronizer _documentSynchronizer;
-
-        [ImportingConstructor]
-        public DefaultRazorLanguageServerCustomMessageTarget(
-            LSPDocumentManager documentManager,
-            JoinableTaskContext joinableTaskContext,
-            LSPRequestInvoker requestInvoker,
-            FormattingOptionsProvider formattingOptionsProvider,
-            EditorSettingsManager editorSettingsManager,
-            LSPDocumentSynchronizer documentSynchronizer)
-        {
-            if (documentManager is null)
-            {
-                throw new ArgumentNullException(nameof(documentManager));
+[Export(typeof(RazorLanguageServerCustomMessageTarget))]
+internal class DefaultRazorLanguageServerCustomMessageTarget : RazorLanguageServerCustomMessageTarget
+{
+    private readonly TrackingLSPDocumentManager _documentManager;
+    private readonly JoinableTaskFactory _joinableTaskFactory;
+    private readonly LSPRequestInvoker _requestInvoker;
+    private readonly FormattingOptionsProvider _formattingOptionsProvider;
+    private readonly EditorSettingsManager _editorSettingsManager;
+    private readonly LSPDocumentSynchronizer _documentSynchronizer;
+
+    [ImportingConstructor]
+    public DefaultRazorLanguageServerCustomMessageTarget(
+        LSPDocumentManager documentManager,
+        JoinableTaskContext joinableTaskContext,
+        LSPRequestInvoker requestInvoker,
+        FormattingOptionsProvider formattingOptionsProvider,
+        EditorSettingsManager editorSettingsManager,
+        LSPDocumentSynchronizer documentSynchronizer)
+    {
+        if (documentManager is null)
+        {
+            throw new ArgumentNullException(nameof(documentManager));
+        }
+
+        if (joinableTaskContext is null)
+        {
+            throw new ArgumentNullException(nameof(joinableTaskContext));
+        }
+
+        if (requestInvoker is null)
+        {
+            throw new ArgumentNullException(nameof(requestInvoker));
+        }
+
+        if (formattingOptionsProvider is null)
+        {
+            throw new ArgumentNullException(nameof(formattingOptionsProvider));
+        }
+
+        if (editorSettingsManager is null)
+        {
+            throw new ArgumentNullException(nameof(editorSettingsManager));
+        }
+
+        if (documentSynchronizer is null)
+        {
+            throw new ArgumentNullException(nameof(documentSynchronizer));
+        }
+
+        _documentManager = (TrackingLSPDocumentManager)documentManager;
+
+        if (_documentManager is null)
+        {
+            throw new ArgumentException("The LSP document manager should be of type " + typeof(TrackingLSPDocumentManager).FullName, nameof(_documentManager));
+        }
+
+        _joinableTaskFactory = joinableTaskContext.Factory;
+        _requestInvoker = requestInvoker;
+        _formattingOptionsProvider = formattingOptionsProvider;
+        _editorSettingsManager = editorSettingsManager;
+        _documentSynchronizer = documentSynchronizer;
+    }
+
+    // Testing constructor
+#pragma warning disable CS8618 // Non-nullable field must contain a non-null value when exiting constructor. Consider declaring as nullable.
+    internal DefaultRazorLanguageServerCustomMessageTarget(TrackingLSPDocumentManager documentManager,
+        LSPDocumentSynchronizer documentSynchronizer)
+#pragma warning restore CS8618 // Non-nullable field must contain a non-null value when exiting constructor. Consider declaring as nullable.
+    {
+        _documentManager = documentManager;
+        _documentSynchronizer = documentSynchronizer;
+    }
+
+    public override async Task UpdateCSharpBufferAsync(UpdateBufferRequest request, CancellationToken cancellationToken)
+    {
+        if (request is null)
+        {
+            throw new ArgumentNullException(nameof(request));
+        }
+
+        await _joinableTaskFactory.SwitchToMainThreadAsync(cancellationToken);
+
+        UpdateCSharpBuffer(request);
+    }
+
+    // Internal for testing
+    internal void UpdateCSharpBuffer(UpdateBufferRequest request)
+    {
+        if (request is null || request.HostDocumentFilePath is null || request.HostDocumentVersion is null)
+        {
+            return;
+        }
+
+        var hostDocumentUri = new Uri(request.HostDocumentFilePath);
+        _documentManager.UpdateVirtualDocument<CSharpVirtualDocument>(
+            hostDocumentUri,
+            request.Changes.Select(change => change.ToVisualStudioTextChange()).ToArray(),
+            request.HostDocumentVersion.Value,
+            state: null);
+    }
+
+    public override async Task UpdateHtmlBufferAsync(UpdateBufferRequest request, CancellationToken cancellationToken)
+    {
+        if (request is null)
+        {
+            throw new ArgumentNullException(nameof(request));
+        }
+
+        await _joinableTaskFactory.SwitchToMainThreadAsync(cancellationToken);
+
+        UpdateHtmlBuffer(request);
+    }
+
+    // Internal for testing
+    internal void UpdateHtmlBuffer(UpdateBufferRequest request)
+    {
+        if (request is null || request.HostDocumentFilePath is null || request.HostDocumentVersion is null)
+        {
+            return;
+        }
+
+        var hostDocumentUri = new Uri(request.HostDocumentFilePath);
+        _documentManager.UpdateVirtualDocument<HtmlVirtualDocument>(
+            hostDocumentUri,
+            request.Changes.Select(change => change.ToVisualStudioTextChange()).ToArray(),
+            request.HostDocumentVersion.Value,
+            state: null);
+    }
+
+    public override async Task<RazorDocumentRangeFormattingResponse> RazorDocumentFormattingAsync(VersionedDocumentFormattingParams request, CancellationToken cancellationToken)
+    {
+        var response = new RazorDocumentRangeFormattingResponse() { Edits = Array.Empty<TextEdit>() };
+
+        await _joinableTaskFactory.SwitchToMainThreadAsync(cancellationToken);
+
+        var (synchronized, htmlDocument) = await _documentSynchronizer.TrySynchronizeVirtualDocumentAsync<HtmlVirtualDocumentSnapshot>(
+            request.HostDocumentVersion,
+            request.TextDocument.Uri,
+            cancellationToken);
+
+        var languageServerName = RazorLSPConstants.HtmlLanguageServerName;
+        var projectedUri = htmlDocument.Uri;
+
+        if (!synchronized)
+        {
+            Debug.Fail("RangeFormatting not synchronized.");
+            return response;
+        }
+
+        var formattingParams = new DocumentFormattingParams()
+        {
+            TextDocument = new TextDocumentIdentifier() { Uri = projectedUri },
+            Options = request.Options
+        };
+
+        var textBuffer = htmlDocument.Snapshot.TextBuffer;
+        var edits = await _requestInvoker.ReinvokeRequestOnServerAsync<DocumentFormattingParams, TextEdit[]>(
+            textBuffer,
+            Methods.TextDocumentFormattingName,
+            languageServerName,
+            formattingParams,
+            cancellationToken).ConfigureAwait(false);
+
+        response.Edits = edits?.Response ?? Array.Empty<TextEdit>();
+
+        return response;
+    }
+
+    public override async Task<RazorDocumentRangeFormattingResponse> HtmlOnTypeFormattingAsync(RazorDocumentOnTypeFormattingParams request, CancellationToken cancellationToken)
+    {
+        var response = new RazorDocumentRangeFormattingResponse() { Edits = Array.Empty<TextEdit>() };
+
+        var hostDocumentUri = request.TextDocument.Uri;
+
+        var languageServerName = RazorLSPConstants.HtmlLanguageServerName;
+        var (synchronized, htmlDocument) = await _documentSynchronizer.TrySynchronizeVirtualDocumentAsync<HtmlVirtualDocumentSnapshot>(
+            request.HostDocumentVersion, hostDocumentUri, cancellationToken);
+
+        if (!synchronized)
+        {
+            return response;
+        }
+
+        var formattingParams = new DocumentOnTypeFormattingParams()
+        {
+            Character = request.Character,
+            Position = request.Position,
+            TextDocument = new TextDocumentIdentifier() { Uri = htmlDocument.Uri },
+            Options = request.Options
+        };
+
+        var textBuffer = htmlDocument.Snapshot.TextBuffer;
+        var edits = await _requestInvoker.ReinvokeRequestOnServerAsync<DocumentOnTypeFormattingParams, TextEdit[]>(
+            textBuffer,
+            Methods.TextDocumentOnTypeFormattingName,
+            languageServerName,
+            formattingParams,
+            cancellationToken).ConfigureAwait(false);
+
+        response.Edits = edits?.Response ?? Array.Empty<TextEdit>();
+
+        return response;
+    }
+
+    public override async Task<RazorDocumentRangeFormattingResponse> RazorRangeFormattingAsync(RazorDocumentRangeFormattingParams request, CancellationToken cancellationToken)
+    {
+        var response = new RazorDocumentRangeFormattingResponse() { Edits = Array.Empty<TextEdit>() };
+
+        if (request.Kind == RazorLanguageKind.Razor)
+        {
+            return response;
+        }
+
+        await _joinableTaskFactory.SwitchToMainThreadAsync(cancellationToken);
+
+        var hostDocumentUri = new Uri(request.HostDocumentFilePath);
+        var (synchronized, csharpDocument) = await _documentSynchronizer.TrySynchronizeVirtualDocumentAsync<CSharpVirtualDocumentSnapshot>(
+            request.HostDocumentVersion,
+            hostDocumentUri,
+            cancellationToken);
+
+        string languageServerName;
+        Uri projectedUri;
+
+        if (!synchronized)
+        {
+            // Document could not be synchronized
+            return response;
+        }
+
+        if (request.Kind == RazorLanguageKind.CSharp)
+        {
+            languageServerName = RazorLSPConstants.RazorCSharpLanguageServerName;
+            projectedUri = csharpDocument.Uri;
+        }
+        else
+        {
+            Debug.Fail("Unexpected RazorLanguageKind. This can't really happen in a real scenario.");
+            return response;
+        }
+
+        var formattingParams = new DocumentRangeFormattingParams()
+        {
+            TextDocument = new TextDocumentIdentifier() { Uri = projectedUri },
+            Range = request.ProjectedRange,
+            Options = request.Options
+        };
+
+        var textBuffer = csharpDocument.Snapshot.TextBuffer;
+        var edits = await _requestInvoker.ReinvokeRequestOnServerAsync<DocumentRangeFormattingParams, TextEdit[]>(
+            textBuffer,
+            Methods.TextDocumentRangeFormattingName,
+            languageServerName,
+            formattingParams,
+            cancellationToken).ConfigureAwait(false);
+
+        response.Edits = edits?.Response ?? Array.Empty<TextEdit>();
+
+        return response;
+    }
+
+    public override async Task<IReadOnlyList<VSInternalCodeAction>?> ProvideCodeActionsAsync(DelegatedCodeActionParams codeActionParams, CancellationToken cancellationToken)
+    {
+        if (codeActionParams is null)
+        {
+            throw new ArgumentNullException(nameof(codeActionParams));
+        }
+
+        bool synchronized;
+        VirtualDocumentSnapshot virtualDocumentSnapshot;
+        if (codeActionParams.LanguageKind == RazorLanguageKind.Html)
+        {
+            (synchronized, virtualDocumentSnapshot) = await _documentSynchronizer.TrySynchronizeVirtualDocumentAsync<HtmlVirtualDocumentSnapshot>(
+                codeActionParams.HostDocumentVersion,
+                codeActionParams.CodeActionParams.TextDocument.Uri,
+                cancellationToken);
+        }
+        else if (codeActionParams.LanguageKind == RazorLanguageKind.CSharp)
+        {
+            (synchronized, virtualDocumentSnapshot) = await _documentSynchronizer.TrySynchronizeVirtualDocumentAsync<CSharpVirtualDocumentSnapshot>(
+                codeActionParams.HostDocumentVersion,
+                codeActionParams.CodeActionParams.TextDocument.Uri,
+                cancellationToken);
+        }
+        else
+        {
+            Debug.Fail("Unexpected RazorLanguageKind. This shouldn't really happen in a real scenario.");
+            return null;
+        }
+
+        if (!synchronized || virtualDocumentSnapshot is null)
+        {
+            // Document could not synchronize
+            return null;
+        }
+
+        codeActionParams.CodeActionParams.TextDocument.Uri = virtualDocumentSnapshot.Uri;
+
+        var textBuffer = virtualDocumentSnapshot.Snapshot.TextBuffer;
+        var requests = _requestInvoker.ReinvokeRequestOnMultipleServersAsync<CodeActionParams, IReadOnlyList<VSInternalCodeAction>>(
+            textBuffer,
+            Methods.TextDocumentCodeActionName,
+            SupportsCodeActionResolve,
+            codeActionParams.CodeActionParams,
+            cancellationToken).ConfigureAwait(false);
+
+        var codeActions = new List<VSInternalCodeAction>();
+        await foreach (var response in requests)
+        {
+            if (response.Response != null)
+            {
+                codeActions.AddRange(response.Response);
             }
-
-            if (joinableTaskContext is null)
-            {
-                throw new ArgumentNullException(nameof(joinableTaskContext));
+        }
+
+        return codeActions;
+    }
+
+    public override async Task<VSInternalCodeAction?> ResolveCodeActionsAsync(RazorResolveCodeActionParams resolveCodeActionParams, CancellationToken cancellationToken)
+    {
+        if (resolveCodeActionParams is null)
+        {
+            throw new ArgumentNullException(nameof(resolveCodeActionParams));
+        }
+
+        if (!_documentManager.TryGetDocument(resolveCodeActionParams.Uri, out var documentSnapshot))
+        {
+            // Couldn't resolve the document associated with the code action bail out.
+            return null;
+        }
+
+        bool synchronized;
+        VirtualDocumentSnapshot virtualDocumentSnapshot;
+        if (resolveCodeActionParams.LanguageKind == RazorLanguageKind.Html)
+        {
+            (synchronized, virtualDocumentSnapshot) = await _documentSynchronizer.TrySynchronizeVirtualDocumentAsync<HtmlVirtualDocumentSnapshot>(
+                resolveCodeActionParams.HostDocumentVersion,
+                resolveCodeActionParams.Uri,
+                cancellationToken);
+        }
+        else if (resolveCodeActionParams.LanguageKind == RazorLanguageKind.CSharp)
+        {
+            (synchronized, virtualDocumentSnapshot) = await _documentSynchronizer.TrySynchronizeVirtualDocumentAsync<CSharpVirtualDocumentSnapshot>(
+                resolveCodeActionParams.HostDocumentVersion,
+                resolveCodeActionParams.Uri,
+                cancellationToken);
+        }
+        else
+        {
+            Debug.Fail("Unexpected RazorLanguageKind. This shouldn't really happen in a real scenario.");
+            return null;
+        }
+
+        if (!synchronized || virtualDocumentSnapshot is null)
+        {
+            // Document could not synchronize
+            return null;
+        }
+
+        var textBuffer = virtualDocumentSnapshot.Snapshot.TextBuffer;
+        var codeAction = resolveCodeActionParams.CodeAction;
+        var requests = _requestInvoker.ReinvokeRequestOnMultipleServersAsync<CodeAction, VSInternalCodeAction?>(
+            textBuffer,
+            Methods.CodeActionResolveName,
+            SupportsCodeActionResolve,
+            codeAction,
+            cancellationToken).ConfigureAwait(false);
+
+        await foreach (var response in requests)
+        {
+            if (response.Response is not null)
+            {
+                // Only take the first response from a resolution
+                return response.Response;
             }
-
-            if (requestInvoker is null)
-            {
-                throw new ArgumentNullException(nameof(requestInvoker));
+        }
+
+        return null;
+    }
+
+    public override async Task<ProvideSemanticTokensResponse?> ProvideSemanticTokensRangeAsync(
+        ProvideSemanticTokensRangeParams semanticTokensParams,
+        CancellationToken cancellationToken)
+    {
+        if (semanticTokensParams is null)
+        {
+            throw new ArgumentNullException(nameof(semanticTokensParams));
+        }
+
+        if (semanticTokensParams.Range is null)
+        {
+            throw new ArgumentNullException(nameof(semanticTokensParams.Range));
+        }
+
+        var (synchronized, csharpDoc) = await _documentSynchronizer.TrySynchronizeVirtualDocumentAsync<CSharpVirtualDocumentSnapshot>(
+            (int)semanticTokensParams.RequiredHostDocumentVersion, semanticTokensParams.TextDocument.Uri, cancellationToken);
+
+        if (csharpDoc is null)
+        {
+            return null;
+        }
+
+        if (!synchronized)
+        {
+            // If we're unable to synchronize we won't produce useful results, but we have to indicate
+            // it's due to out of sync by providing the old version
+            return new ProvideSemanticTokensResponse(tokens: null, hostDocumentSyncVersion: -1);
+        }
+
+        semanticTokensParams.TextDocument.Uri = csharpDoc.Uri;
+
+        var newParams = new SemanticTokensRangeParams
+        {
+            TextDocument = semanticTokensParams.TextDocument,
+            PartialResultToken = semanticTokensParams.PartialResultToken,
+            Range = semanticTokensParams.Range,
+        };
+
+        var textBuffer = csharpDoc.Snapshot.TextBuffer;
+        var csharpResults = await _requestInvoker.ReinvokeRequestOnServerAsync<SemanticTokensRangeParams, VSSemanticTokensResponse>(
+            textBuffer,
+            Methods.TextDocumentSemanticTokensRangeName,
+            RazorLSPConstants.RazorCSharpLanguageServerName,
+            newParams,
+            cancellationToken).ConfigureAwait(false);
+
+        var result = csharpResults?.Response;
+        if (result is null)
+        {
+            // Weren't able to re-invoke C# semantic tokens but we have to indicate it's due to out of sync by providing the old version
+            return new ProvideSemanticTokensResponse(tokens: null, hostDocumentSyncVersion: csharpDoc.HostDocumentSyncVersion);
+        }
+
+        var response = new ProvideSemanticTokensResponse(result.Data, semanticTokensParams.RequiredHostDocumentVersion);
+
+        return response;
+    }
+
+    public override async Task<IReadOnlyList<ColorInformation>?> ProvideHtmlDocumentColorAsync(DelegatedDocumentColorParams documentColorParams, CancellationToken cancellationToken)
+    {
+        if (documentColorParams is null)
+        {
+            throw new ArgumentNullException(nameof(documentColorParams));
+        }
+
+        var (synchronized, htmlDoc) = await _documentSynchronizer.TrySynchronizeVirtualDocumentAsync<HtmlVirtualDocumentSnapshot>(
+            documentColorParams.HostDocumentVersion, documentColorParams.TextDocument.Uri, cancellationToken);
+        if (!synchronized)
+        {
+            return new List<ColorInformation>();
+        }
+
+        documentColorParams.TextDocument.Uri = htmlDoc.Uri;
+        var htmlTextBuffer = htmlDoc.Snapshot.TextBuffer;
+        var requests = _requestInvoker.ReinvokeRequestOnMultipleServersAsync<DocumentColorParams, ColorInformation[]>(
+            htmlTextBuffer,
+            Methods.DocumentColorRequest.Name,
+            SupportsDocumentColor,
+            documentColorParams,
+            cancellationToken).ConfigureAwait(false);
+
+        var colorInformation = new List<ColorInformation>();
+        await foreach (var response in requests)
+        {
+            if (response.Response is not null)
+            {
+                colorInformation.AddRange(response.Response);
             }
-
-            if (formattingOptionsProvider is null)
-            {
-                throw new ArgumentNullException(nameof(formattingOptionsProvider));
+        }
+
+        return colorInformation;
+    }
+
+    public override async Task<IReadOnlyList<ColorPresentation>> ProvideHtmlColorPresentationAsync(DelegatedColorPresentationParams colorPresentationParams, CancellationToken cancellationToken)
+    {
+        if (colorPresentationParams is null)
+        {
+            throw new ArgumentNullException(nameof(colorPresentationParams));
+        }
+
+        var (synchronized, htmlDoc) = await _documentSynchronizer.TrySynchronizeVirtualDocumentAsync<HtmlVirtualDocumentSnapshot>(
+            colorPresentationParams.RequiredHostDocumentVersion, colorPresentationParams.TextDocument.Uri, cancellationToken);
+        if (!synchronized)
+        {
+            return new List<ColorPresentation>();
+        }
+
+        colorPresentationParams.TextDocument.Uri = htmlDoc.Uri;
+        var htmlTextBuffer = htmlDoc.Snapshot.TextBuffer;
+        var requests = _requestInvoker.ReinvokeRequestOnMultipleServersAsync<ColorPresentationParams, ColorPresentation[]>(
+            htmlTextBuffer,
+            ColorPresentationEndpoint.ColorPresentationMethodName,
+            colorPresentationParams,
+            cancellationToken).ConfigureAwait(false);
+
+        var colorPresentation = new List<ColorPresentation>();
+        await foreach (var response in requests)
+        {
+            if (response.Response is not null)
+            {
+                colorPresentation.AddRange(response.Response);
             }
-
-            if (editorSettingsManager is null)
-            {
-                throw new ArgumentNullException(nameof(editorSettingsManager));
+        }
+
+        return colorPresentation;
+    }
+
+    private static bool SupportsCodeActionResolve(JToken token)
+    {
+        var serverCapabilities = token.ToObject<ServerCapabilities>();
+
+        var (providesCodeActions, resolvesCodeActions) = serverCapabilities?.CodeActionProvider?.Match(
+            boolValue => (boolValue, false),
+            options => (true, options.ResolveProvider)) ?? (false, false);
+
+        return providesCodeActions && resolvesCodeActions;
+    }
+
+    private static bool SupportsDocumentColor(JToken token)
+    {
+        var serverCapabilities = token.ToObject<ServerCapabilities>();
+
+        var supportsDocumentColor = serverCapabilities?.DocumentColorProvider?.Match(
+            boolValue => boolValue,
+            options => options != null) ?? false;
+
+        return supportsDocumentColor;
+    }
+
+    // NOTE: This method is a polyfill for VS. We only intend to do it this way until VS formally
+    // supports sending workspace configuration requests.
+    public override Task<object[]> WorkspaceConfigurationAsync(
+        ConfigurationParams configParams,
+        CancellationToken cancellationToken)
+    {
+        if (configParams is null)
+        {
+            throw new ArgumentNullException(nameof(configParams));
+        }
+
+        var result = new List<object>();
+        foreach (var item in configParams.Items)
+        {
+            // Right now in VS we only care about editor settings, but we should update this logic later if
+            // we want to support Razor and HTML settings as well.
+            var setting = item.Section == "vs.editor.razor"
+                ? _editorSettingsManager.Current
+                : new object();
+            result.Add(setting);
+        }
+
+        return Task.FromResult(result.ToArray());
+    }
+
+    public override async Task<VSInternalWrapWithTagResponse> RazorWrapWithTagAsync(VSInternalWrapWithTagParams wrapWithParams, CancellationToken cancellationToken)
+    {
+        // Same as in LanguageServerConstants, and in Web Tools
+        const string HtmlWrapWithTagEndpoint = "textDocument/_vsweb_wrapWithTag";
+
+        var response = new VSInternalWrapWithTagResponse(wrapWithParams.Range, Array.Empty<TextEdit>());
+
+        var (synchronized, htmlDocument) = await _documentSynchronizer.TrySynchronizeVirtualDocumentAsync<HtmlVirtualDocumentSnapshot>(
+            wrapWithParams.TextDocument.Version,
+            wrapWithParams.TextDocument.Uri,
+            cancellationToken);
+
+        if (!synchronized)
+        {
+            Debug.Fail("Document was not synchronized");
+            return response;
+        }
+
+        var languageServerName = RazorLSPConstants.HtmlLanguageServerName;
+        var projectedUri = htmlDocument.Uri;
+
+        // We call the Html language server to do the actual work here, now that we have the vitrual document that they know about
+        var request = new VSInternalWrapWithTagParams(
+            wrapWithParams.Range,
+            wrapWithParams.TagName,
+            wrapWithParams.Options,
+            new VersionedTextDocumentIdentifier() { Uri = projectedUri, });
+
+        var textBuffer = htmlDocument.Snapshot.TextBuffer;
+        var result = await _requestInvoker.ReinvokeRequestOnServerAsync<VSInternalWrapWithTagParams, VSInternalWrapWithTagResponse>(
+            textBuffer,
+            HtmlWrapWithTagEndpoint,
+            languageServerName,
+            request,
+            cancellationToken).ConfigureAwait(false);
+
+        if (result?.Response is not null)
+        {
+            response = result.Response;
+        }
+
+        return response;
+    }
+
+    public override async Task<VSInternalInlineCompletionList?> ProvideInlineCompletionAsync(RazorInlineCompletionRequest inlineCompletionParams, CancellationToken cancellationToken)
+    {
+        if (inlineCompletionParams is null)
+        {
+            throw new ArgumentNullException(nameof(inlineCompletionParams));
+        }
+
+        var hostDocumentUri = inlineCompletionParams.TextDocument.Uri;
+        if (!_documentManager.TryGetDocument(hostDocumentUri, out var documentSnapshot))
+        {
+            return null;
+        }
+
+        if (!documentSnapshot.TryGetVirtualDocument<CSharpVirtualDocumentSnapshot>(out var csharpDoc))
+        {
+            return null;
+        }
+
+        var csharpRequest = new VSInternalInlineCompletionRequest
+        {
+            Context = inlineCompletionParams.Context,
+            Position = inlineCompletionParams.Position,
+            TextDocument = new TextDocumentIdentifier { Uri = csharpDoc.Uri, },
+            Options = inlineCompletionParams.Options,
+        };
+
+        var textBuffer = csharpDoc.Snapshot.TextBuffer;
+        var request = await _requestInvoker.ReinvokeRequestOnServerAsync<VSInternalInlineCompletionRequest, VSInternalInlineCompletionList?>(
+            textBuffer,
+            VSInternalMethods.TextDocumentInlineCompletionName,
+            RazorLSPConstants.RazorCSharpLanguageServerName,
+            csharpRequest,
+            cancellationToken).ConfigureAwait(false);
+
+        return request?.Response;
+    }
+
+    public override async Task<RazorFoldingRangeResponse?> ProvideFoldingRangesAsync(RazorFoldingRangeRequestParam foldingRangeParams, CancellationToken cancellationToken)
+    {
+        if (foldingRangeParams is null)
+        {
+            throw new ArgumentNullException(nameof(foldingRangeParams));
+        }
+
+        var csharpRanges = new List<FoldingRange>();
+        var csharpTask = Task.Run(async () =>
+        {
+            var (synchronized, csharpSnapshot) = await _documentSynchronizer.TrySynchronizeVirtualDocumentAsync<CSharpVirtualDocumentSnapshot>(
+                foldingRangeParams.HostDocumentVersion, foldingRangeParams.TextDocument.Uri, cancellationToken);
+
+            if (synchronized)
+            {
+                var csharpRequestParams = new FoldingRangeParams()
+                {
+                    TextDocument = new()
+                    {
+                        Uri = csharpSnapshot.Uri
+                    }
+                };
+
+                var request = await _requestInvoker.ReinvokeRequestOnServerAsync<FoldingRangeParams, IEnumerable<FoldingRange>?>(
+                    csharpSnapshot.Snapshot.TextBuffer,
+                    Methods.TextDocumentFoldingRange.Name,
+                    RazorLSPConstants.RazorCSharpLanguageServerName,
+                    SupportsFoldingRange,
+                    csharpRequestParams,
+                    cancellationToken).ConfigureAwait(false);
+
+                var result = request?.Response;
+                if (result is null)
+                {
+                    csharpRanges = null;
+                }
+                else
+                {
+                    csharpRanges.AddRange(result);
+                }
             }
-
-            if (documentSynchronizer is null)
-            {
-                throw new ArgumentNullException(nameof(documentSynchronizer));
+        }, cancellationToken);
+
+        var htmlRanges = new List<FoldingRange>();
+        var htmlTask = Task.CompletedTask;
+        htmlTask = Task.Run(async () =>
+        {
+            var (synchronized, htmlDocument) = await _documentSynchronizer.TrySynchronizeVirtualDocumentAsync<HtmlVirtualDocumentSnapshot>(
+                foldingRangeParams.HostDocumentVersion, foldingRangeParams.TextDocument.Uri, cancellationToken);
+
+            if (synchronized)
+            {
+                var htmlRequestParams = new FoldingRangeParams()
+                {
+                    TextDocument = new()
+                    {
+                        Uri = htmlDocument.Uri
+                    }
+                };
+
+                var request = await _requestInvoker.ReinvokeRequestOnServerAsync<FoldingRangeParams, IEnumerable<FoldingRange>?>(
+                    htmlDocument.Snapshot.TextBuffer,
+                    Methods.TextDocumentFoldingRange.Name,
+                    RazorLSPConstants.HtmlLanguageServerName,
+                    SupportsFoldingRange,
+                    htmlRequestParams,
+                    cancellationToken).ConfigureAwait(false);
+
+                var result = request?.Response;
+                if (result is null)
+                {
+                    htmlRanges = null;
+                }
+                else
+                {
+                    htmlRanges.AddRange(result);
+                }
             }
-
-            _documentManager = (TrackingLSPDocumentManager)documentManager;
-
-            if (_documentManager is null)
-            {
-                throw new ArgumentException("The LSP document manager should be of type " + typeof(TrackingLSPDocumentManager).FullName, nameof(_documentManager));
-            }
-
-            _joinableTaskFactory = joinableTaskContext.Factory;
-            _requestInvoker = requestInvoker;
-            _formattingOptionsProvider = formattingOptionsProvider;
-            _editorSettingsManager = editorSettingsManager;
-            _documentSynchronizer = documentSynchronizer;
-        }
-
-        // Testing constructor
-#pragma warning disable CS8618 // Non-nullable field must contain a non-null value when exiting constructor. Consider declaring as nullable.
-        internal DefaultRazorLanguageServerCustomMessageTarget(TrackingLSPDocumentManager documentManager,
-            LSPDocumentSynchronizer documentSynchronizer)
-#pragma warning restore CS8618 // Non-nullable field must contain a non-null value when exiting constructor. Consider declaring as nullable.
-        {
-            _documentManager = documentManager;
-            _documentSynchronizer = documentSynchronizer;
-        }
-
-        public override async Task UpdateCSharpBufferAsync(UpdateBufferRequest request, CancellationToken cancellationToken)
-        {
-            if (request is null)
-            {
-                throw new ArgumentNullException(nameof(request));
-            }
-
-            await _joinableTaskFactory.SwitchToMainThreadAsync(cancellationToken);
-
-            UpdateCSharpBuffer(request);
-        }
-
-        // Internal for testing
-        internal void UpdateCSharpBuffer(UpdateBufferRequest request)
-        {
-            if (request is null || request.HostDocumentFilePath is null || request.HostDocumentVersion is null)
-            {
-                return;
-            }
-
-            var hostDocumentUri = new Uri(request.HostDocumentFilePath);
-            _documentManager.UpdateVirtualDocument<CSharpVirtualDocument>(
-                hostDocumentUri,
-                request.Changes.Select(change => change.ToVisualStudioTextChange()).ToArray(),
-                request.HostDocumentVersion.Value,
-                state: null);
-        }
-
-        public override async Task UpdateHtmlBufferAsync(UpdateBufferRequest request, CancellationToken cancellationToken)
-        {
-            if (request is null)
-            {
-                throw new ArgumentNullException(nameof(request));
-            }
-
-            await _joinableTaskFactory.SwitchToMainThreadAsync(cancellationToken);
-
-            UpdateHtmlBuffer(request);
-        }
-
-        // Internal for testing
-        internal void UpdateHtmlBuffer(UpdateBufferRequest request)
-        {
-            if (request is null || request.HostDocumentFilePath is null || request.HostDocumentVersion is null)
-            {
-                return;
-            }
-
-            var hostDocumentUri = new Uri(request.HostDocumentFilePath);
-            _documentManager.UpdateVirtualDocument<HtmlVirtualDocument>(
-                hostDocumentUri,
-                request.Changes.Select(change => change.ToVisualStudioTextChange()).ToArray(),
-                request.HostDocumentVersion.Value,
-                state: null);
-        }
-
-        public override async Task<RazorDocumentRangeFormattingResponse> RazorDocumentFormattingAsync(VersionedDocumentFormattingParams request, CancellationToken cancellationToken)
-        {
-            var response = new RazorDocumentRangeFormattingResponse() { Edits = Array.Empty<TextEdit>() };
-
-            await _joinableTaskFactory.SwitchToMainThreadAsync(cancellationToken);
-
-            var (synchronized, htmlDocument) = await _documentSynchronizer.TrySynchronizeVirtualDocumentAsync<HtmlVirtualDocumentSnapshot>(
-                request.HostDocumentVersion,
-                request.TextDocument.Uri,
-                cancellationToken);
-
-            var languageServerName = RazorLSPConstants.HtmlLanguageServerName;
-            var projectedUri = htmlDocument.Uri;
-
-            if (!synchronized)
-            {
-                Debug.Fail("RangeFormatting not synchronized.");
-                return response;
-            }
-
-            var formattingParams = new DocumentFormattingParams()
-            {
-                TextDocument = new TextDocumentIdentifier() { Uri = projectedUri },
-                Options = request.Options
-            };
-
-            var textBuffer = htmlDocument.Snapshot.TextBuffer;
-            var edits = await _requestInvoker.ReinvokeRequestOnServerAsync<DocumentFormattingParams, TextEdit[]>(
-                textBuffer,
-                Methods.TextDocumentFormattingName,
-                languageServerName,
-                formattingParams,
-                cancellationToken).ConfigureAwait(false);
-
-            response.Edits = edits?.Response ?? Array.Empty<TextEdit>();
-
-            return response;
-        }
-
-        public override async Task<RazorDocumentRangeFormattingResponse> HtmlOnTypeFormattingAsync(RazorDocumentOnTypeFormattingParams request, CancellationToken cancellationToken)
-        {
-            var response = new RazorDocumentRangeFormattingResponse() { Edits = Array.Empty<TextEdit>() };
-
-            var hostDocumentUri = request.TextDocument.Uri;
-
-            var languageServerName = RazorLSPConstants.HtmlLanguageServerName;
-            var (synchronized, htmlDocument) = await _documentSynchronizer.TrySynchronizeVirtualDocumentAsync<HtmlVirtualDocumentSnapshot>(
-                request.HostDocumentVersion, hostDocumentUri, cancellationToken);
-
-            if (!synchronized)
-            {
-                return response;
-            }
-
-            var formattingParams = new DocumentOnTypeFormattingParams()
-            {
-                Character = request.Character,
-                Position = request.Position,
-                TextDocument = new TextDocumentIdentifier() { Uri = htmlDocument.Uri },
-                Options = request.Options
-            };
-
-            var textBuffer = htmlDocument.Snapshot.TextBuffer;
-            var edits = await _requestInvoker.ReinvokeRequestOnServerAsync<DocumentOnTypeFormattingParams, TextEdit[]>(
-                textBuffer,
-                Methods.TextDocumentOnTypeFormattingName,
-                languageServerName,
-                formattingParams,
-                cancellationToken).ConfigureAwait(false);
-
-            response.Edits = edits?.Response ?? Array.Empty<TextEdit>();
-
-            return response;
-        }
-
-        public override async Task<RazorDocumentRangeFormattingResponse> RazorRangeFormattingAsync(RazorDocumentRangeFormattingParams request, CancellationToken cancellationToken)
-        {
-            var response = new RazorDocumentRangeFormattingResponse() { Edits = Array.Empty<TextEdit>() };
-
-            if (request.Kind == RazorLanguageKind.Razor)
-            {
-                return response;
-            }
-
-            await _joinableTaskFactory.SwitchToMainThreadAsync(cancellationToken);
-
-            var hostDocumentUri = new Uri(request.HostDocumentFilePath);
-            var (synchronized, csharpDocument) = await _documentSynchronizer.TrySynchronizeVirtualDocumentAsync<CSharpVirtualDocumentSnapshot>(
-                request.HostDocumentVersion,
+        }, cancellationToken);
+
+        var allTasks = Task.WhenAll(htmlTask, csharpTask);
+
+        try
+        {
+            await allTasks.ConfigureAwait(false);
+        }
+        catch (Exception)
+        {
+            // Return null if any of the tasks getting folding ranges
+            // results in an error
+            return null;
+        }
+
+        return new(htmlRanges.ToImmutableArray(), csharpRanges.ToImmutableArray());
+    }
+
+    private static bool SupportsFoldingRange(JToken token)
+    {
+        var serverCapabilities = token.ToObject<ServerCapabilities>();
+
+        var supportsFoldingRange = serverCapabilities?.FoldingRangeProvider?.Match(
+            boolValue => boolValue,
+            options => options is not null) ?? false;
+
+        return supportsFoldingRange;
+    }
+
+    public override Task<WorkspaceEdit?> ProvideTextPresentationAsync(RazorTextPresentationParams presentationParams, CancellationToken cancellationToken)
+    {
+        return ProvidePresentationAsync(presentationParams, presentationParams.TextDocument.Uri, presentationParams.HostDocumentVersion, presentationParams.Kind, VSInternalMethods.TextDocumentTextPresentationName, cancellationToken);
+    }
+
+    public override Task<WorkspaceEdit?> ProvideUriPresentationAsync(RazorUriPresentationParams presentationParams, CancellationToken cancellationToken)
+    {
+        return ProvidePresentationAsync(presentationParams, presentationParams.TextDocument.Uri, presentationParams.HostDocumentVersion, presentationParams.Kind, VSInternalMethods.TextDocumentUriPresentationName, cancellationToken);
+    }
+
+    public async Task<WorkspaceEdit?> ProvidePresentationAsync<TParams>(TParams presentationParams, Uri hostDocumentUri, int hostDocumentVersion, RazorLanguageKind kind, string methodName, CancellationToken cancellationToken)
+        where TParams : notnull, IPresentationParams
+    {
+        string languageServerName;
+        VirtualDocumentSnapshot document;
+        if (kind == RazorLanguageKind.CSharp)
+        {
+            var syncResult = await _documentSynchronizer.TrySynchronizeVirtualDocumentAsync<CSharpVirtualDocumentSnapshot>(
+                hostDocumentVersion,
                 hostDocumentUri,
                 cancellationToken);
-
-            string languageServerName;
-            Uri projectedUri;
-
-            if (!synchronized)
-            {
-                // Document could not be synchronized
-                return response;
+            languageServerName = RazorLSPConstants.RazorCSharpLanguageServerName;
+            presentationParams.TextDocument = new TextDocumentIdentifier
+            {
+                Uri = syncResult.VirtualSnapshot.Uri,
+            };
+            document = syncResult.VirtualSnapshot;
+        }
+        else if (kind == RazorLanguageKind.Html)
+        {
+            var syncResult = await _documentSynchronizer.TrySynchronizeVirtualDocumentAsync<HtmlVirtualDocumentSnapshot>(
+                hostDocumentVersion,
+                hostDocumentUri,
+                cancellationToken);
+            languageServerName = RazorLSPConstants.HtmlLanguageServerName;
+            presentationParams.TextDocument = new TextDocumentIdentifier
+            {
+                Uri = syncResult.VirtualSnapshot.Uri,
+            };
+            document = syncResult.VirtualSnapshot;
+        }
+        else
+        {
+            Debug.Fail("Unexpected RazorLanguageKind. This can't really happen in a real scenario.");
+            return null;
+        }
+
+        var textBuffer = document.Snapshot.TextBuffer;
+        var result = await _requestInvoker.ReinvokeRequestOnServerAsync<TParams, WorkspaceEdit?>(
+            textBuffer,
+            methodName,
+            languageServerName,
+            presentationParams,
+            cancellationToken).ConfigureAwait(false);
+
+        return result?.Response;
+    }
+
+    // JToken returning because there's no value in converting the type into its final type because this method serves entirely as a delegation point (immedaitely re-serializes).
+    public override async Task<JToken?> ProvideCompletionsAsync(
+        DelegatedCompletionParams request,
+        CancellationToken cancellationToken)
+    {
+        var hostDocumentUri = request.HostDocument.Uri;
+
+        string languageServerName;
+        Uri projectedUri;
+        bool synchronized;
+        VirtualDocumentSnapshot virtualDocumentSnapshot;
+        if (request.ProjectedKind == RazorLanguageKind.Html)
+        {
+            (synchronized, virtualDocumentSnapshot) = await _documentSynchronizer.TrySynchronizeVirtualDocumentAsync<HtmlVirtualDocumentSnapshot>(
+                request.HostDocument.Version,
+                request.HostDocument.Uri,
+                cancellationToken);
+            languageServerName = RazorLSPConstants.HtmlLanguageServerName;
+            projectedUri = virtualDocumentSnapshot.Uri;
+        }
+        else if (request.ProjectedKind == RazorLanguageKind.CSharp)
+        {
+            (synchronized, virtualDocumentSnapshot) = await _documentSynchronizer.TrySynchronizeVirtualDocumentAsync<CSharpVirtualDocumentSnapshot>(
+                request.HostDocument.Version,
+                hostDocumentUri,
+                cancellationToken);
+            languageServerName = RazorLSPConstants.RazorCSharpLanguageServerName;
+            projectedUri = virtualDocumentSnapshot.Uri;
+        }
+        else
+        {
+            Debug.Fail("Unexpected RazorLanguageKind. This shouldn't really happen in a real scenario.");
+            return null;
+        }
+
+        if (!synchronized)
+        {
+            return null;
+        }
+
+        var completionParams = new CompletionParams()
+        {
+            Context = request.Context,
+            Position = request.ProjectedPosition,
+            TextDocument = new TextDocumentIdentifier()
+            {
+                Uri = projectedUri,
+            },
+        };
+
+        var continueOnCapturedContext = false;
+        var provisionalTextEdit = request.ProvisionalTextEdit;
+        if (provisionalTextEdit is not null)
+        {
+            await _joinableTaskFactory.SwitchToMainThreadAsync(cancellationToken);
+
+            var provisionalChange = new VisualStudioTextChange(provisionalTextEdit, virtualDocumentSnapshot.Snapshot);
+            UpdateVirtualDocument(provisionalChange, request.ProjectedKind, request.HostDocument.Version, hostDocumentUri);
+
+            // We want the delegation to continue on the captured context because we're currently on the `main` thread and we need to get back to the
+            // main thread in order to update the virtual buffer with the reverted text edit.
+            continueOnCapturedContext = true;
+        }
+
+        try
+        {
+            var textBuffer = virtualDocumentSnapshot.Snapshot.TextBuffer;
+            var response = await _requestInvoker.ReinvokeRequestOnServerAsync<CompletionParams, JToken?>(
+                textBuffer,
+                Methods.TextDocumentCompletion.Name,
+                languageServerName,
+                completionParams,
+                cancellationToken).ConfigureAwait(continueOnCapturedContext);
+            return response?.Response;
+        }
+        finally
+        {
+            if (provisionalTextEdit is not null)
+            {
+                var revertedProvisionalTextEdit = BuildRevertedEdit(provisionalTextEdit);
+                var revertedProvisionalChange = new VisualStudioTextChange(revertedProvisionalTextEdit, virtualDocumentSnapshot.Snapshot);
+                UpdateVirtualDocument(revertedProvisionalChange, request.ProjectedKind, request.HostDocument.Version, hostDocumentUri);
             }
-
-            if (request.Kind == RazorLanguageKind.CSharp)
-            {
-                languageServerName = RazorLSPConstants.RazorCSharpLanguageServerName;
-                projectedUri = csharpDocument.Uri;
-            }
-            else
-            {
-                Debug.Fail("Unexpected RazorLanguageKind. This can't really happen in a real scenario.");
-                return response;
-            }
-
-            var formattingParams = new DocumentRangeFormattingParams()
-            {
-                TextDocument = new TextDocumentIdentifier() { Uri = projectedUri },
-                Range = request.ProjectedRange,
-                Options = request.Options
+        }
+    }
+
+    private static TextEdit BuildRevertedEdit(TextEdit provisionalTextEdit)
+    {
+        TextEdit? revertedProvisionalTextEdit;
+        if (provisionalTextEdit.Range.Start == provisionalTextEdit.Range.End)
+        {
+            // Insertion
+            revertedProvisionalTextEdit = new TextEdit()
+            {
+                Range = new Range()
+                {
+                    Start = provisionalTextEdit.Range.Start,
+
+                    // We're making an assumption that provisional text edits do not span more than 1 line.
+                    End = new Position(provisionalTextEdit.Range.End.Line, provisionalTextEdit.Range.End.Character + provisionalTextEdit.NewText.Length),
+                },
+                NewText = string.Empty
             };
-
-            var textBuffer = csharpDocument.Snapshot.TextBuffer;
-            var edits = await _requestInvoker.ReinvokeRequestOnServerAsync<DocumentRangeFormattingParams, TextEdit[]>(
-                textBuffer,
-                Methods.TextDocumentRangeFormattingName,
-                languageServerName,
-                formattingParams,
-                cancellationToken).ConfigureAwait(false);
-
-            response.Edits = edits?.Response ?? Array.Empty<TextEdit>();
-
-            return response;
-        }
-
-        public override async Task<IReadOnlyList<VSInternalCodeAction>?> ProvideCodeActionsAsync(DelegatedCodeActionParams codeActionParams, CancellationToken cancellationToken)
-        {
-            if (codeActionParams is null)
-            {
-                throw new ArgumentNullException(nameof(codeActionParams));
-            }
-
-            bool synchronized;
-            VirtualDocumentSnapshot virtualDocumentSnapshot;
-            if (codeActionParams.LanguageKind == RazorLanguageKind.Html)
-            {
-                (synchronized, virtualDocumentSnapshot) = await _documentSynchronizer.TrySynchronizeVirtualDocumentAsync<HtmlVirtualDocumentSnapshot>(
-                    codeActionParams.HostDocumentVersion,
-                    codeActionParams.CodeActionParams.TextDocument.Uri,
-                    cancellationToken);
-            }
-            else if (codeActionParams.LanguageKind == RazorLanguageKind.CSharp)
-            {
-                (synchronized, virtualDocumentSnapshot) = await _documentSynchronizer.TrySynchronizeVirtualDocumentAsync<CSharpVirtualDocumentSnapshot>(
-                    codeActionParams.HostDocumentVersion,
-                    codeActionParams.CodeActionParams.TextDocument.Uri,
-                    cancellationToken);
-            }
-            else
-            {
-                Debug.Fail("Unexpected RazorLanguageKind. This shouldn't really happen in a real scenario.");
-                return null;
-            }
-
-            if (!synchronized || virtualDocumentSnapshot is null)
-            {
-                // Document could not synchronize
-                return null;
-            }
-
-            codeActionParams.CodeActionParams.TextDocument.Uri = virtualDocumentSnapshot.Uri;
-
-            var textBuffer = virtualDocumentSnapshot.Snapshot.TextBuffer;
-            var requests = _requestInvoker.ReinvokeRequestOnMultipleServersAsync<CodeActionParams, IReadOnlyList<VSInternalCodeAction>>(
-                textBuffer,
-                Methods.TextDocumentCodeActionName,
-                SupportsCodeActionResolve,
-                codeActionParams.CodeActionParams,
-                cancellationToken).ConfigureAwait(false);
-
-            var codeActions = new List<VSInternalCodeAction>();
-            await foreach (var response in requests)
-            {
-                if (response.Response != null)
-                {
-                    codeActions.AddRange(response.Response);
-                }
-            }
-
-            return codeActions;
-        }
-
-        public override async Task<VSInternalCodeAction?> ResolveCodeActionsAsync(RazorResolveCodeActionParams resolveCodeActionParams, CancellationToken cancellationToken)
-        {
-            if (resolveCodeActionParams is null)
-            {
-                throw new ArgumentNullException(nameof(resolveCodeActionParams));
-            }
-
-            if (!_documentManager.TryGetDocument(resolveCodeActionParams.Uri, out var documentSnapshot))
-            {
-                // Couldn't resolve the document associated with the code action bail out.
-                return null;
-            }
-
-            bool synchronized;
-            VirtualDocumentSnapshot virtualDocumentSnapshot;
-            if (resolveCodeActionParams.LanguageKind == RazorLanguageKind.Html)
-            {
-                (synchronized, virtualDocumentSnapshot) = await _documentSynchronizer.TrySynchronizeVirtualDocumentAsync<HtmlVirtualDocumentSnapshot>(
-                    resolveCodeActionParams.HostDocumentVersion,
-                    resolveCodeActionParams.Uri,
-                    cancellationToken);
-            }
-            else if (resolveCodeActionParams.LanguageKind == RazorLanguageKind.CSharp)
-            {
-                (synchronized, virtualDocumentSnapshot) = await _documentSynchronizer.TrySynchronizeVirtualDocumentAsync<CSharpVirtualDocumentSnapshot>(
-                    resolveCodeActionParams.HostDocumentVersion,
-                    resolveCodeActionParams.Uri,
-                    cancellationToken);
-            }
-            else
-            {
-                Debug.Fail("Unexpected RazorLanguageKind. This shouldn't really happen in a real scenario.");
-                return null;
-            }
-
-            if (!synchronized || virtualDocumentSnapshot is null)
-            {
-                // Document could not synchronize
-                return null;
-            }
-
-            var textBuffer = virtualDocumentSnapshot.Snapshot.TextBuffer;
-            var codeAction = resolveCodeActionParams.CodeAction;
-            var requests = _requestInvoker.ReinvokeRequestOnMultipleServersAsync<CodeAction, VSInternalCodeAction?>(
-                textBuffer,
-                Methods.CodeActionResolveName,
-                SupportsCodeActionResolve,
-                codeAction,
-                cancellationToken).ConfigureAwait(false);
-
-            await foreach (var response in requests)
-            {
-                if (response.Response is not null)
-                {
-                    // Only take the first response from a resolution
-                    return response.Response;
-                }
-            }
-
-            return null;
-        }
-
-        public override async Task<ProvideSemanticTokensResponse?> ProvideSemanticTokensRangeAsync(
-            ProvideSemanticTokensRangeParams semanticTokensParams,
-            CancellationToken cancellationToken)
-        {
-            if (semanticTokensParams is null)
-            {
-                throw new ArgumentNullException(nameof(semanticTokensParams));
-            }
-
-            if (semanticTokensParams.Range is null)
-            {
-                throw new ArgumentNullException(nameof(semanticTokensParams.Range));
-            }
-
-            var (synchronized, csharpDoc) = await _documentSynchronizer.TrySynchronizeVirtualDocumentAsync<CSharpVirtualDocumentSnapshot>(
-                (int)semanticTokensParams.RequiredHostDocumentVersion, semanticTokensParams.TextDocument.Uri, cancellationToken);
-
-            if (csharpDoc is null)
-            {
-                return null;
-            }
-
-            if (!synchronized)
-            {
-                // If we're unable to synchronize we won't produce useful results, but we have to indicate
-                // it's due to out of sync by providing the old version
-                return new ProvideSemanticTokensResponse(tokens: null, hostDocumentSyncVersion: -1);
-            }
-
-            semanticTokensParams.TextDocument.Uri = csharpDoc.Uri;
-
-            var newParams = new SemanticTokensRangeParams
-            {
-                TextDocument = semanticTokensParams.TextDocument,
-                PartialResultToken = semanticTokensParams.PartialResultToken,
-                Range = semanticTokensParams.Range,
+        }
+        else
+        {
+            // Replace
+            revertedProvisionalTextEdit = new TextEdit()
+            {
+                Range = provisionalTextEdit.Range,
+                NewText = string.Empty
             };
-
-            var textBuffer = csharpDoc.Snapshot.TextBuffer;
-            var csharpResults = await _requestInvoker.ReinvokeRequestOnServerAsync<SemanticTokensRangeParams, VSSemanticTokensResponse>(
-                textBuffer,
-                Methods.TextDocumentSemanticTokensRangeName,
-                RazorLSPConstants.RazorCSharpLanguageServerName,
-                newParams,
-                cancellationToken).ConfigureAwait(false);
-
-            var result = csharpResults?.Response;
-            if (result is null)
-            {
-                // Weren't able to re-invoke C# semantic tokens but we have to indicate it's due to out of sync by providing the old version
-                return new ProvideSemanticTokensResponse(tokens: null, hostDocumentSyncVersion: csharpDoc.HostDocumentSyncVersion);
-            }
-
-            var response = new ProvideSemanticTokensResponse(result.Data, semanticTokensParams.RequiredHostDocumentVersion);
-
-            return response;
-        }
-
-    public override async Task<IReadOnlyList<ColorInformation>?> ProvideHtmlDocumentColorAsync(DelegatedDocumentColorParams documentColorParams, CancellationToken cancellationToken)
-        {
-            if (documentColorParams is null)
-            {
-                throw new ArgumentNullException(nameof(documentColorParams));
-            }
-
-            var (synchronized, htmlDoc) = await _documentSynchronizer.TrySynchronizeVirtualDocumentAsync<HtmlVirtualDocumentSnapshot>(
-<<<<<<< HEAD
-                documentColorParams.RequiredHostDocumentVersion, documentColorParams.TextDocument.Uri, cancellationToken);
-            if (!synchronized)
-            {
-                return new List<ColorInformation>();
-            }
-=======
-                documentColorParams.HostDocumentVersion, documentColorParams.TextDocument.Uri, cancellationToken);
->>>>>>> c05cefac
-
-            documentColorParams.TextDocument.Uri = htmlDoc.Uri;
-            var htmlTextBuffer = htmlDoc.Snapshot.TextBuffer;
-            var requests = _requestInvoker.ReinvokeRequestOnMultipleServersAsync<DocumentColorParams, ColorInformation[]>(
-                htmlTextBuffer,
-                Methods.DocumentColorRequest.Name,
-                SupportsDocumentColor,
-                documentColorParams,
-                cancellationToken).ConfigureAwait(false);
-
-            var colorInformation = new List<ColorInformation>();
-            await foreach (var response in requests)
-            {
-                if (response.Response is not null)
-                {
-                    colorInformation.AddRange(response.Response);
-                }
-            }
-
-            return colorInformation;
-        }
-
-<<<<<<< HEAD
-        public override async Task<IReadOnlyList<ColorPresentation>> ProvideHtmlColorPresentationAsync(DelegatedColorPresentationParams colorPresentationParams, CancellationToken cancellationToken)
-        {
-            if (colorPresentationParams is null)
-            {
-                throw new ArgumentNullException(nameof(colorPresentationParams));
-            }
-
-            var (synchronized, htmlDoc) = await _documentSynchronizer.TrySynchronizeVirtualDocumentAsync<HtmlVirtualDocumentSnapshot>(
-                colorPresentationParams.RequiredHostDocumentVersion, colorPresentationParams.TextDocument.Uri, cancellationToken);
-            if (!synchronized)
-            {
-                return new List<ColorPresentation>();
-            }
-
-            colorPresentationParams.TextDocument.Uri = htmlDoc.Uri;
-            var htmlTextBuffer = htmlDoc.Snapshot.TextBuffer;
-            var requests = _requestInvoker.ReinvokeRequestOnMultipleServersAsync<ColorPresentationParams, ColorPresentation[]>(
-                htmlTextBuffer,
-                ColorPresentationEndpoint.ColorPresentationMethodName,
-                colorPresentationParams,
-                cancellationToken).ConfigureAwait(false);
-
-            var colorPresentation = new List<ColorPresentation>();
-            await foreach (var response in requests)
-            {
-                if (response.Response is not null)
-                {
-                    colorPresentation.AddRange(response.Response);
-                }
-            }
-
-            return colorPresentation;
-        }
-
-        private static bool SupportsCSharpCodeActions(JToken token)
-=======
-        private static bool SupportsCodeActionResolve(JToken token)
->>>>>>> c05cefac
-        {
-            var serverCapabilities = token.ToObject<ServerCapabilities>();
-
-            var (providesCodeActions, resolvesCodeActions) = serverCapabilities?.CodeActionProvider?.Match(
-                boolValue => (boolValue, false),
-                options => (true, options.ResolveProvider)) ?? (false, false);
-
-            return providesCodeActions && resolvesCodeActions;
-        }
-
-        private static bool SupportsDocumentColor(JToken token)
-        {
-            var serverCapabilities = token.ToObject<ServerCapabilities>();
-
-            var supportsDocumentColor = serverCapabilities?.DocumentColorProvider?.Match(
-                boolValue => boolValue,
-                options => options != null) ?? false;
-
-            return supportsDocumentColor;
-        }
-
-        // NOTE: This method is a polyfill for VS. We only intend to do it this way until VS formally
-        // supports sending workspace configuration requests.
-        public override Task<object[]> WorkspaceConfigurationAsync(
-            ConfigurationParams configParams,
-            CancellationToken cancellationToken)
-        {
-            if (configParams is null)
-            {
-                throw new ArgumentNullException(nameof(configParams));
-            }
-
-            var result = new List<object>();
-            foreach (var item in configParams.Items)
-            {
-                // Right now in VS we only care about editor settings, but we should update this logic later if
-                // we want to support Razor and HTML settings as well.
-                var setting = item.Section == "vs.editor.razor"
-                    ? _editorSettingsManager.Current
-                    : new object();
-                result.Add(setting);
-            }
-
-            return Task.FromResult(result.ToArray());
-        }
-
-        public override async Task<VSInternalWrapWithTagResponse> RazorWrapWithTagAsync(VSInternalWrapWithTagParams wrapWithParams, CancellationToken cancellationToken)
-        {
-            // Same as in LanguageServerConstants, and in Web Tools
-            const string HtmlWrapWithTagEndpoint = "textDocument/_vsweb_wrapWithTag";
-
-            var response = new VSInternalWrapWithTagResponse(wrapWithParams.Range, Array.Empty<TextEdit>());
-
-            var (synchronized, htmlDocument) = await _documentSynchronizer.TrySynchronizeVirtualDocumentAsync<HtmlVirtualDocumentSnapshot>(
-                wrapWithParams.TextDocument.Version,
-                wrapWithParams.TextDocument.Uri,
+        }
+
+        return revertedProvisionalTextEdit;
+    }
+
+    private void UpdateVirtualDocument(
+        VisualStudioTextChange textChange,
+        RazorLanguageKind virtualDocumentKind,
+        int hostDocumentVersion,
+        Uri documentSnapshotUri)
+    {
+        if (_documentManager is not TrackingLSPDocumentManager trackingDocumentManager)
+        {
+            return;
+        }
+
+        if (virtualDocumentKind == RazorLanguageKind.CSharp)
+        {
+            trackingDocumentManager.UpdateVirtualDocument<CSharpVirtualDocument>(
+                documentSnapshotUri,
+                new[] { textChange },
+                hostDocumentVersion,
+                state: null);
+        }
+        else if (virtualDocumentKind == RazorLanguageKind.Html)
+        {
+            trackingDocumentManager.UpdateVirtualDocument<HtmlVirtualDocument>(
+                documentSnapshotUri,
+                new[] { textChange },
+                hostDocumentVersion,
+                state: null);
+        }
+    }
+
+    public override async Task<JToken?> ProvideResolvedCompletionItemAsync(DelegatedCompletionItemResolveParams request, CancellationToken cancellationToken)
+    {
+        string languageServerName;
+        bool synchronized;
+        VirtualDocumentSnapshot virtualDocumentSnapshot;
+        if (request.OriginatingKind == RazorLanguageKind.Html)
+        {
+            (synchronized, virtualDocumentSnapshot) = await _documentSynchronizer.TrySynchronizeVirtualDocumentAsync<HtmlVirtualDocumentSnapshot>(
+                request.HostDocument.Version,
+                request.HostDocument.Uri,
                 cancellationToken);
-
-            if (!synchronized)
-            {
-                Debug.Fail("Document was not synchronized");
-                return response;
-            }
-
-            var languageServerName = RazorLSPConstants.HtmlLanguageServerName;
-            var projectedUri = htmlDocument.Uri;
-
-            // We call the Html language server to do the actual work here, now that we have the vitrual document that they know about
-            var request = new VSInternalWrapWithTagParams(
-                wrapWithParams.Range,
-                wrapWithParams.TagName,
-                wrapWithParams.Options,
-                new VersionedTextDocumentIdentifier() { Uri = projectedUri, });
-
-            var textBuffer = htmlDocument.Snapshot.TextBuffer;
-            var result = await _requestInvoker.ReinvokeRequestOnServerAsync<VSInternalWrapWithTagParams, VSInternalWrapWithTagResponse>(
-                textBuffer,
-                HtmlWrapWithTagEndpoint,
-                languageServerName,
-                request,
-                cancellationToken).ConfigureAwait(false);
-
-            if (result?.Response is not null)
-            {
-                response = result.Response;
-            }
-
-            return response;
-        }
-
-        public override async Task<VSInternalInlineCompletionList?> ProvideInlineCompletionAsync(RazorInlineCompletionRequest inlineCompletionParams, CancellationToken cancellationToken)
-        {
-            if (inlineCompletionParams is null)
-            {
-                throw new ArgumentNullException(nameof(inlineCompletionParams));
-            }
-
-            var hostDocumentUri = inlineCompletionParams.TextDocument.Uri;
-            if (!_documentManager.TryGetDocument(hostDocumentUri, out var documentSnapshot))
-            {
-                return null;
-            }
-
-            if (!documentSnapshot.TryGetVirtualDocument<CSharpVirtualDocumentSnapshot>(out var csharpDoc))
-            {
-                return null;
-            }
-
-            var csharpRequest = new VSInternalInlineCompletionRequest
-            {
-                Context = inlineCompletionParams.Context,
-                Position = inlineCompletionParams.Position,
-                TextDocument = new TextDocumentIdentifier { Uri = csharpDoc.Uri, },
-                Options = inlineCompletionParams.Options,
-            };
-
-            var textBuffer = csharpDoc.Snapshot.TextBuffer;
-            var request = await _requestInvoker.ReinvokeRequestOnServerAsync<VSInternalInlineCompletionRequest, VSInternalInlineCompletionList?>(
-                textBuffer,
-                VSInternalMethods.TextDocumentInlineCompletionName,
-                RazorLSPConstants.RazorCSharpLanguageServerName,
-                csharpRequest,
-                cancellationToken).ConfigureAwait(false);
-
-            return request?.Response;
-        }
-
-        public override async Task<RazorFoldingRangeResponse?> ProvideFoldingRangesAsync(RazorFoldingRangeRequestParam foldingRangeParams, CancellationToken cancellationToken)
-        {
-            if (foldingRangeParams is null)
-            {
-                throw new ArgumentNullException(nameof(foldingRangeParams));
-            }
-
-            var csharpRanges = new List<FoldingRange>();
-            var csharpTask = Task.Run(async () =>
-            {
-                var (synchronized, csharpSnapshot) = await _documentSynchronizer.TrySynchronizeVirtualDocumentAsync<CSharpVirtualDocumentSnapshot>(
-                    foldingRangeParams.HostDocumentVersion, foldingRangeParams.TextDocument.Uri, cancellationToken);
-
-                if (synchronized)
-                {
-                    var csharpRequestParams = new FoldingRangeParams()
-                    {
-                        TextDocument = new()
-                        {
-                            Uri = csharpSnapshot.Uri
-                        }
-                    };
-
-                    var request = await _requestInvoker.ReinvokeRequestOnServerAsync<FoldingRangeParams, IEnumerable<FoldingRange>?>(
-                        csharpSnapshot.Snapshot.TextBuffer,
-                        Methods.TextDocumentFoldingRange.Name,
-                        RazorLSPConstants.RazorCSharpLanguageServerName,
-                        SupportsFoldingRange,
-                        csharpRequestParams,
-                        cancellationToken).ConfigureAwait(false);
-
-                    var result = request?.Response;
-                    if (result is null)
-                    {
-                        csharpRanges = null;
-                    }
-                    else
-                    {
-                        csharpRanges.AddRange(result);
-                    }
-                }
-            }, cancellationToken);
-
-            var htmlRanges = new List<FoldingRange>();
-            var htmlTask = Task.CompletedTask;
-            htmlTask = Task.Run(async () =>
-            {
-                var (synchronized, htmlDocument) = await _documentSynchronizer.TrySynchronizeVirtualDocumentAsync<HtmlVirtualDocumentSnapshot>(
-                    foldingRangeParams.HostDocumentVersion, foldingRangeParams.TextDocument.Uri, cancellationToken);
-
-                if (synchronized)
-                {
-                    var htmlRequestParams = new FoldingRangeParams()
-                    {
-                        TextDocument = new()
-                        {
-                            Uri = htmlDocument.Uri
-                        }
-                    };
-
-                    var request = await _requestInvoker.ReinvokeRequestOnServerAsync<FoldingRangeParams, IEnumerable<FoldingRange>?>(
-                        htmlDocument.Snapshot.TextBuffer,
-                        Methods.TextDocumentFoldingRange.Name,
-                        RazorLSPConstants.HtmlLanguageServerName,
-                        SupportsFoldingRange,
-                        htmlRequestParams,
-                        cancellationToken).ConfigureAwait(false);
-
-                    var result = request?.Response;
-                    if (result is null)
-                    {
-                        htmlRanges = null;
-                    }
-                    else
-                    {
-                        htmlRanges.AddRange(result);
-                    }
-                }
-            }, cancellationToken);
-
-            var allTasks = Task.WhenAll(htmlTask, csharpTask);
-
-            try
-            {
-                await allTasks.ConfigureAwait(false);
-            }
-            catch (Exception)
-            {
-                // Return null if any of the tasks getting folding ranges
-                // results in an error
-                return null;
-            }
-
-            return new(htmlRanges.ToImmutableArray(), csharpRanges.ToImmutableArray());
-        }
-
-        private static bool SupportsFoldingRange(JToken token)
-        {
-            var serverCapabilities = token.ToObject<ServerCapabilities>();
-
-            var supportsFoldingRange = serverCapabilities?.FoldingRangeProvider?.Match(
-                boolValue => boolValue,
-                options => options is not null) ?? false;
-
-            return supportsFoldingRange;
-        }
-
-        public override Task<WorkspaceEdit?> ProvideTextPresentationAsync(RazorTextPresentationParams presentationParams, CancellationToken cancellationToken)
-        {
-            return ProvidePresentationAsync(presentationParams, presentationParams.TextDocument.Uri, presentationParams.HostDocumentVersion, presentationParams.Kind, VSInternalMethods.TextDocumentTextPresentationName, cancellationToken);
-        }
-
-        public override Task<WorkspaceEdit?> ProvideUriPresentationAsync(RazorUriPresentationParams presentationParams, CancellationToken cancellationToken)
-        {
-            return ProvidePresentationAsync(presentationParams, presentationParams.TextDocument.Uri, presentationParams.HostDocumentVersion, presentationParams.Kind, VSInternalMethods.TextDocumentUriPresentationName, cancellationToken);
-        }
-
-        public async Task<WorkspaceEdit?> ProvidePresentationAsync<TParams>(TParams presentationParams, Uri hostDocumentUri, int hostDocumentVersion, RazorLanguageKind kind, string methodName, CancellationToken cancellationToken)
-            where TParams : notnull, IPresentationParams
-        {
-            string languageServerName;
-            VirtualDocumentSnapshot document;
-            if (kind == RazorLanguageKind.CSharp)
-            {
-                var syncResult = await _documentSynchronizer.TrySynchronizeVirtualDocumentAsync<CSharpVirtualDocumentSnapshot>(
-                    hostDocumentVersion,
-                    hostDocumentUri,
-                    cancellationToken);
-                languageServerName = RazorLSPConstants.RazorCSharpLanguageServerName;
-                presentationParams.TextDocument = new TextDocumentIdentifier
-                {
-                    Uri = syncResult.VirtualSnapshot.Uri,
-                };
-                document = syncResult.VirtualSnapshot;
-            }
-            else if (kind == RazorLanguageKind.Html)
-            {
-                var syncResult = await _documentSynchronizer.TrySynchronizeVirtualDocumentAsync<HtmlVirtualDocumentSnapshot>(
-                    hostDocumentVersion,
-                    hostDocumentUri,
-                    cancellationToken);
-                languageServerName = RazorLSPConstants.HtmlLanguageServerName;
-                presentationParams.TextDocument = new TextDocumentIdentifier
-                {
-                    Uri = syncResult.VirtualSnapshot.Uri,
-                };
-                document = syncResult.VirtualSnapshot;
-            }
-            else
-            {
-                Debug.Fail("Unexpected RazorLanguageKind. This can't really happen in a real scenario.");
-                return null;
-            }
-
-            var textBuffer = document.Snapshot.TextBuffer;
-            var result = await _requestInvoker.ReinvokeRequestOnServerAsync<TParams, WorkspaceEdit?>(
-                textBuffer,
-                methodName,
-                languageServerName,
-                presentationParams,
-                cancellationToken).ConfigureAwait(false);
-
-            return result?.Response;
-        }
-
-        // JToken returning because there's no value in converting the type into its final type because this method serves entirely as a delegation point (immedaitely re-serializes).
-        public override async Task<JToken?> ProvideCompletionsAsync(
-            DelegatedCompletionParams request,
-            CancellationToken cancellationToken)
-        {
-            var hostDocumentUri = request.HostDocument.Uri;
-
-            string languageServerName;
-            Uri projectedUri;
-            bool synchronized;
-            VirtualDocumentSnapshot virtualDocumentSnapshot;
-            if (request.ProjectedKind == RazorLanguageKind.Html)
-            {
-                (synchronized, virtualDocumentSnapshot) = await _documentSynchronizer.TrySynchronizeVirtualDocumentAsync<HtmlVirtualDocumentSnapshot>(
-                    request.HostDocument.Version,
-                    request.HostDocument.Uri,
-                    cancellationToken);
-                languageServerName = RazorLSPConstants.HtmlLanguageServerName;
-                projectedUri = virtualDocumentSnapshot.Uri;
-            }
-            else if (request.ProjectedKind == RazorLanguageKind.CSharp)
-            {
-                (synchronized, virtualDocumentSnapshot) = await _documentSynchronizer.TrySynchronizeVirtualDocumentAsync<CSharpVirtualDocumentSnapshot>(
-                    request.HostDocument.Version,
-                    hostDocumentUri,
-                    cancellationToken);
-                languageServerName = RazorLSPConstants.RazorCSharpLanguageServerName;
-                projectedUri = virtualDocumentSnapshot.Uri;
-            }
-            else
-            {
-                Debug.Fail("Unexpected RazorLanguageKind. This shouldn't really happen in a real scenario.");
-                return null;
-            }
-
-            if (!synchronized)
-            {
-                return null;
-            }
-
-            var completionParams = new CompletionParams()
-            {
-                Context = request.Context,
-                Position = request.ProjectedPosition,
-                TextDocument = new TextDocumentIdentifier()
-                {
-                    Uri = projectedUri,
-                },
-            };
-
-            var continueOnCapturedContext = false;
-            var provisionalTextEdit = request.ProvisionalTextEdit;
-            if (provisionalTextEdit is not null)
-            {
-                await _joinableTaskFactory.SwitchToMainThreadAsync(cancellationToken);
-
-                var provisionalChange = new VisualStudioTextChange(provisionalTextEdit, virtualDocumentSnapshot.Snapshot);
-                UpdateVirtualDocument(provisionalChange, request.ProjectedKind, request.HostDocument.Version, hostDocumentUri);
-
-                // We want the delegation to continue on the captured context because we're currently on the `main` thread and we need to get back to the
-                // main thread in order to update the virtual buffer with the reverted text edit.
-                continueOnCapturedContext = true;
-            }
-
-            try
-            {
-                var textBuffer = virtualDocumentSnapshot.Snapshot.TextBuffer;
-                var response = await _requestInvoker.ReinvokeRequestOnServerAsync<CompletionParams, JToken?>(
-                    textBuffer,
-                    Methods.TextDocumentCompletion.Name,
-                    languageServerName,
-                    completionParams,
-                    cancellationToken).ConfigureAwait(continueOnCapturedContext);
-                return response?.Response;
-            }
-            finally
-            {
-                if (provisionalTextEdit is not null)
-                {
-                    var revertedProvisionalTextEdit = BuildRevertedEdit(provisionalTextEdit);
-                    var revertedProvisionalChange = new VisualStudioTextChange(revertedProvisionalTextEdit, virtualDocumentSnapshot.Snapshot);
-                    UpdateVirtualDocument(revertedProvisionalChange, request.ProjectedKind, request.HostDocument.Version, hostDocumentUri);
-                }
-            }
-        }
-
-        private static TextEdit BuildRevertedEdit(TextEdit provisionalTextEdit)
-        {
-            TextEdit? revertedProvisionalTextEdit;
-            if (provisionalTextEdit.Range.Start == provisionalTextEdit.Range.End)
-            {
-                // Insertion
-                revertedProvisionalTextEdit = new TextEdit()
-                {
-                    Range = new Range()
-                    {
-                        Start = provisionalTextEdit.Range.Start,
-
-                        // We're making an assumption that provisional text edits do not span more than 1 line.
-                        End = new Position(provisionalTextEdit.Range.End.Line, provisionalTextEdit.Range.End.Character + provisionalTextEdit.NewText.Length),
-                    },
-                    NewText = string.Empty
-                };
-            }
-            else
-            {
-                // Replace
-                revertedProvisionalTextEdit = new TextEdit()
-                {
-                    Range = provisionalTextEdit.Range,
-                    NewText = string.Empty
-                };
-            }
-
-            return revertedProvisionalTextEdit;
-        }
-
-        private void UpdateVirtualDocument(
-            VisualStudioTextChange textChange,
-            RazorLanguageKind virtualDocumentKind,
-            int hostDocumentVersion,
-            Uri documentSnapshotUri)
-        {
-            if (_documentManager is not TrackingLSPDocumentManager trackingDocumentManager)
-            {
-                return;
-            }
-
-            if (virtualDocumentKind == RazorLanguageKind.CSharp)
-            {
-                trackingDocumentManager.UpdateVirtualDocument<CSharpVirtualDocument>(
-                    documentSnapshotUri,
-                    new[] { textChange },
-                    hostDocumentVersion,
-                    state: null);
-            }
-            else if (virtualDocumentKind == RazorLanguageKind.Html)
-            {
-                trackingDocumentManager.UpdateVirtualDocument<HtmlVirtualDocument>(
-                    documentSnapshotUri,
-                    new[] { textChange },
-                    hostDocumentVersion,
-                    state: null);
-            }
-        }
-
-        public override async Task<JToken?> ProvideResolvedCompletionItemAsync(DelegatedCompletionItemResolveParams request, CancellationToken cancellationToken)
-        {
-            string languageServerName;
-            bool synchronized;
-            VirtualDocumentSnapshot virtualDocumentSnapshot;
-            if (request.OriginatingKind == RazorLanguageKind.Html)
-            {
-                (synchronized, virtualDocumentSnapshot) = await _documentSynchronizer.TrySynchronizeVirtualDocumentAsync<HtmlVirtualDocumentSnapshot>(
-                    request.HostDocument.Version,
-                    request.HostDocument.Uri,
-                    cancellationToken);
-                languageServerName = RazorLSPConstants.HtmlLanguageServerName;
-            }
-            else if (request.OriginatingKind == RazorLanguageKind.CSharp)
-            {
-                (synchronized, virtualDocumentSnapshot) = await _documentSynchronizer.TrySynchronizeVirtualDocumentAsync<CSharpVirtualDocumentSnapshot>(
-                    request.HostDocument.Version,
-                    request.HostDocument.Uri,
-                    cancellationToken);
-                languageServerName = RazorLSPConstants.RazorCSharpLanguageServerName;
-            }
-            else
-            {
-                Debug.Fail("Unexpected RazorLanguageKind. This can't really happen in a real scenario.");
-                return null;
-            }
-
-            if (!synchronized)
-            {
-                // Document was not synchronized
-                return null;
-            }
-
-            var completionResolveParams = request.CompletionItem;
-
-            var textBuffer = virtualDocumentSnapshot.Snapshot.TextBuffer;
-            var response = await _requestInvoker.ReinvokeRequestOnServerAsync<VSInternalCompletionItem, JToken?>(
-                textBuffer,
-                Methods.TextDocumentCompletionResolve.Name,
-                languageServerName,
-                completionResolveParams,
-                cancellationToken).ConfigureAwait(false);
-            return response?.Response;
-        }
-
-        public override Task<FormattingOptions?> GetFormattingOptionsAsync(TextDocumentIdentifier document, CancellationToken cancellationToken)
-        {
-            var formattingOptions = _formattingOptionsProvider.GetOptions(document.Uri);
-            return Task.FromResult(formattingOptions);
-        }
-
-        public override async Task<WorkspaceEdit?> RenameAsync(DelegatedRenameParams request, CancellationToken cancellationToken)
-        {
-            var delegationDetails = await GetProjectedRequestDetailsAsync(request, cancellationToken).ConfigureAwait(false);
-            if (delegationDetails is null)
-            {
-                return null;
-            }
-
-            var renameParams = new RenameParams()
-            {
-                TextDocument = new TextDocumentIdentifier()
-                {
-                    Uri = delegationDetails.Value.ProjectedUri,
-                },
-                Position = request.ProjectedPosition,
-                NewName = request.NewName,
-            };
-
-            var textBuffer = delegationDetails.Value.TextBuffer;
-            var response = await _requestInvoker.ReinvokeRequestOnServerAsync<RenameParams, WorkspaceEdit?>(
-                textBuffer,
-                Methods.TextDocumentRenameName,
-                delegationDetails.Value.LanguageServerName,
-                renameParams,
-                cancellationToken).ConfigureAwait(false);
-            return response?.Response;
-        }
-
-        public override async Task<VSInternalDocumentOnAutoInsertResponseItem?> OnAutoInsertAsync(DelegatedOnAutoInsertParams request, CancellationToken cancellationToken)
-        {
-            var delegationDetails = await GetProjectedRequestDetailsAsync(request, cancellationToken).ConfigureAwait(false);
-            if (delegationDetails is null)
-            {
-                return default;
-            }
-
-            var onAutoInsertParams = new VSInternalDocumentOnAutoInsertParams
-            {
-                TextDocument = new TextDocumentIdentifier()
-                {
-                    Uri = delegationDetails.Value.ProjectedUri,
-                },
-                Position = request.ProjectedPosition,
-                Character = request.Character,
-                Options = request.Options
-            };
-
-            var response = await _requestInvoker.ReinvokeRequestOnServerAsync<VSInternalDocumentOnAutoInsertParams, VSInternalDocumentOnAutoInsertResponseItem?>(
-               delegationDetails.Value.TextBuffer,
-               VSInternalMethods.OnAutoInsertName,
-               delegationDetails.Value.LanguageServerName,
-               onAutoInsertParams,
-               cancellationToken).ConfigureAwait(false);
-            return response?.Response;
-        }
-
-        public override async Task<Range?> ValidateBreakpointRangeAsync(DelegatedValidateBreakpointRangeParams request, CancellationToken cancellationToken)
-        {
-            var delegationDetails = await GetProjectedRequestDetailsAsync(request, cancellationToken).ConfigureAwait(false);
-            if (delegationDetails is null)
-            {
-                return default;
-            }
-
-            var validateBreakpointRangeParams = new VSInternalValidateBreakableRangeParams
-            {
-                TextDocument = new TextDocumentIdentifier()
-                {
-                    Uri = delegationDetails.Value.ProjectedUri,
-                },
-                Range = request.ProjectedRange
-            };
-
-            var response = await _requestInvoker.ReinvokeRequestOnServerAsync<VSInternalValidateBreakableRangeParams, Range?>(
-                delegationDetails.Value.TextBuffer,
-                VSInternalMethods.TextDocumentValidateBreakableRangeName,
-                delegationDetails.Value.LanguageServerName,
-                validateBreakpointRangeParams,
-                cancellationToken).ConfigureAwait(false);
-            return response?.Response;
-        }
-
-        public override Task<VSInternalHover?> HoverAsync(DelegatedPositionParams request, CancellationToken cancellationToken)
-            => DelegateTextDocumentPositionRequestAsync<VSInternalHover>(request, Methods.TextDocumentHoverName, cancellationToken);
-
-        public override Task<Location[]?> DefinitionAsync(DelegatedPositionParams request, CancellationToken cancellationToken)
-            => DelegateTextDocumentPositionRequestAsync<Location[]>(request, Methods.TextDocumentDefinitionName, cancellationToken);
-
-        public override Task<DocumentHighlight[]?> DocumentHighlightAsync(DelegatedPositionParams request, CancellationToken cancellationToken)
-            => DelegateTextDocumentPositionRequestAsync<DocumentHighlight[]>(request, Methods.TextDocumentDocumentHighlightName, cancellationToken);
-
-        public override Task<SignatureHelp?> SignatureHelpAsync(DelegatedPositionParams request, CancellationToken cancellationToken)
-            => DelegateTextDocumentPositionRequestAsync<SignatureHelp>(request, Methods.TextDocumentSignatureHelpName, cancellationToken);
-
-        public override Task<ImplementationResult> ImplementationAsync(DelegatedPositionParams request, CancellationToken cancellationToken)
-            => DelegateTextDocumentPositionRequestAsync<ImplementationResult>(request, Methods.TextDocumentImplementationName, cancellationToken);
+            languageServerName = RazorLSPConstants.HtmlLanguageServerName;
+        }
+        else if (request.OriginatingKind == RazorLanguageKind.CSharp)
+        {
+            (synchronized, virtualDocumentSnapshot) = await _documentSynchronizer.TrySynchronizeVirtualDocumentAsync<CSharpVirtualDocumentSnapshot>(
+                request.HostDocument.Version,
+                request.HostDocument.Uri,
+                cancellationToken);
+            languageServerName = RazorLSPConstants.RazorCSharpLanguageServerName;
+        }
+        else
+        {
+            Debug.Fail("Unexpected RazorLanguageKind. This can't really happen in a real scenario.");
+            return null;
+        }
+
+        if (!synchronized)
+        {
+            // Document was not synchronized
+            return null;
+        }
+
+        var completionResolveParams = request.CompletionItem;
+
+        var textBuffer = virtualDocumentSnapshot.Snapshot.TextBuffer;
+        var response = await _requestInvoker.ReinvokeRequestOnServerAsync<VSInternalCompletionItem, JToken?>(
+            textBuffer,
+            Methods.TextDocumentCompletionResolve.Name,
+            languageServerName,
+            completionResolveParams,
+            cancellationToken).ConfigureAwait(false);
+        return response?.Response;
+    }
+
+    public override Task<FormattingOptions?> GetFormattingOptionsAsync(TextDocumentIdentifier document, CancellationToken cancellationToken)
+    {
+        var formattingOptions = _formattingOptionsProvider.GetOptions(document.Uri);
+        return Task.FromResult(formattingOptions);
+    }
+
+    public override async Task<WorkspaceEdit?> RenameAsync(DelegatedRenameParams request, CancellationToken cancellationToken)
+    {
+        var delegationDetails = await GetProjectedRequestDetailsAsync(request, cancellationToken).ConfigureAwait(false);
+        if (delegationDetails is null)
+        {
+            return null;
+        }
+
+        var renameParams = new RenameParams()
+        {
+            TextDocument = new TextDocumentIdentifier()
+            {
+                Uri = delegationDetails.Value.ProjectedUri,
+            },
+            Position = request.ProjectedPosition,
+            NewName = request.NewName,
+        };
+
+        var textBuffer = delegationDetails.Value.TextBuffer;
+        var response = await _requestInvoker.ReinvokeRequestOnServerAsync<RenameParams, WorkspaceEdit?>(
+            textBuffer,
+            Methods.TextDocumentRenameName,
+            delegationDetails.Value.LanguageServerName,
+            renameParams,
+            cancellationToken).ConfigureAwait(false);
+        return response?.Response;
+    }
+
+    public override async Task<VSInternalDocumentOnAutoInsertResponseItem?> OnAutoInsertAsync(DelegatedOnAutoInsertParams request, CancellationToken cancellationToken)
+    {
+        var delegationDetails = await GetProjectedRequestDetailsAsync(request, cancellationToken).ConfigureAwait(false);
+        if (delegationDetails is null)
+        {
+            return default;
+        }
+
+        var onAutoInsertParams = new VSInternalDocumentOnAutoInsertParams
+        {
+            TextDocument = new TextDocumentIdentifier()
+            {
+                Uri = delegationDetails.Value.ProjectedUri,
+            },
+            Position = request.ProjectedPosition,
+            Character = request.Character,
+            Options = request.Options
+        };
+
+        var response = await _requestInvoker.ReinvokeRequestOnServerAsync<VSInternalDocumentOnAutoInsertParams, VSInternalDocumentOnAutoInsertResponseItem?>(
+           delegationDetails.Value.TextBuffer,
+           VSInternalMethods.OnAutoInsertName,
+           delegationDetails.Value.LanguageServerName,
+           onAutoInsertParams,
+           cancellationToken).ConfigureAwait(false);
+        return response?.Response;
+    }
+
+    public override async Task<Range?> ValidateBreakpointRangeAsync(DelegatedValidateBreakpointRangeParams request, CancellationToken cancellationToken)
+    {
+        var delegationDetails = await GetProjectedRequestDetailsAsync(request, cancellationToken).ConfigureAwait(false);
+        if (delegationDetails is null)
+        {
+            return default;
+        }
+
+        var validateBreakpointRangeParams = new VSInternalValidateBreakableRangeParams
+        {
+            TextDocument = new TextDocumentIdentifier()
+            {
+                Uri = delegationDetails.Value.ProjectedUri,
+            },
+            Range = request.ProjectedRange
+        };
+
+        var response = await _requestInvoker.ReinvokeRequestOnServerAsync<VSInternalValidateBreakableRangeParams, Range?>(
+            delegationDetails.Value.TextBuffer,
+            VSInternalMethods.TextDocumentValidateBreakableRangeName,
+            delegationDetails.Value.LanguageServerName,
+            validateBreakpointRangeParams,
+            cancellationToken).ConfigureAwait(false);
+        return response?.Response;
+    }
+
+    public override Task<VSInternalHover?> HoverAsync(DelegatedPositionParams request, CancellationToken cancellationToken)
+        => DelegateTextDocumentPositionRequestAsync<VSInternalHover>(request, Methods.TextDocumentHoverName, cancellationToken);
+
+    public override Task<Location[]?> DefinitionAsync(DelegatedPositionParams request, CancellationToken cancellationToken)
+        => DelegateTextDocumentPositionRequestAsync<Location[]>(request, Methods.TextDocumentDefinitionName, cancellationToken);
+
+    public override Task<DocumentHighlight[]?> DocumentHighlightAsync(DelegatedPositionParams request, CancellationToken cancellationToken)
+        => DelegateTextDocumentPositionRequestAsync<DocumentHighlight[]>(request, Methods.TextDocumentDocumentHighlightName, cancellationToken);
+
+    public override Task<SignatureHelp?> SignatureHelpAsync(DelegatedPositionParams request, CancellationToken cancellationToken)
+        => DelegateTextDocumentPositionRequestAsync<SignatureHelp>(request, Methods.TextDocumentSignatureHelpName, cancellationToken);
+
+    public override Task<ImplementationResult> ImplementationAsync(DelegatedPositionParams request, CancellationToken cancellationToken)
+        => DelegateTextDocumentPositionRequestAsync<ImplementationResult>(request, Methods.TextDocumentImplementationName, cancellationToken);
 
     public override async Task<IEnumerable<VSInternalDiagnosticReport>?> DiagnosticsAsync(DelegatedDiagnosticParams request, CancellationToken cancellationToken)
     {
@@ -1174,75 +1163,75 @@
         return csharpResponse.Response;
     }
 
-        private async Task<TResult?> DelegateTextDocumentPositionRequestAsync<TResult>(DelegatedPositionParams request, string methodName, CancellationToken cancellationToken)
-        {
-            var delegationDetails = await GetProjectedRequestDetailsAsync(request, cancellationToken).ConfigureAwait(false);
-            if (delegationDetails is null)
-            {
-                return default;
-            }
-
-            var positionParams = new TextDocumentPositionParams()
-            {
-                TextDocument = new TextDocumentIdentifier()
-                {
-                    Uri = delegationDetails.Value.ProjectedUri,
-                },
-                Position = request.ProjectedPosition,
-            };
-
-            var response = await _requestInvoker.ReinvokeRequestOnServerAsync<TextDocumentPositionParams, TResult?>(
-                delegationDetails.Value.TextBuffer,
-                methodName,
-                delegationDetails.Value.LanguageServerName,
-                positionParams,
-                cancellationToken).ConfigureAwait(false);
-
-            if (response is null)
-            {
-                return default;
-            }
-
-            return response.Response;
-        }
-
-        private async Task<DelegationRequestDetails?> GetProjectedRequestDetailsAsync(IDelegatedParams request, CancellationToken cancellationToken)
-        {
-            string languageServerName;
-
-            bool synchronized;
-            VirtualDocumentSnapshot virtualDocumentSnapshot;
-            if (request.ProjectedKind == RazorLanguageKind.Html)
-            {
-                (synchronized, virtualDocumentSnapshot) = await _documentSynchronizer.TrySynchronizeVirtualDocumentAsync<HtmlVirtualDocumentSnapshot>(
-                    request.HostDocument.Version,
-                    request.HostDocument.Uri,
-                    rejectOnNewerParallelRequest: false,
-                    cancellationToken);
-                languageServerName = RazorLSPConstants.HtmlLanguageServerName;
-            }
-            else if (request.ProjectedKind == RazorLanguageKind.CSharp)
-            {
-                (synchronized, virtualDocumentSnapshot) = await _documentSynchronizer.TrySynchronizeVirtualDocumentAsync<CSharpVirtualDocumentSnapshot>(
-                    request.HostDocument.Version,
-                    request.HostDocument.Uri,
-                    rejectOnNewerParallelRequest: false,
-                    cancellationToken);
-                languageServerName = RazorLSPConstants.RazorCSharpLanguageServerName;
-            }
-            else
-            {
-                Debug.Fail("Unexpected RazorLanguageKind. This shouldn't really happen in a real scenario.");
-                return null;
-            }
-
-            if (!synchronized)
-            {
-                return null;
-            }
-
-            return new DelegationRequestDetails(languageServerName, virtualDocumentSnapshot.Uri, virtualDocumentSnapshot.Snapshot.TextBuffer);
-        }
-
-        private record struct DelegationRequestDetails(string LanguageServerName, Uri ProjectedUri, ITextBuffer TextBuffer);
-    }+    private async Task<TResult?> DelegateTextDocumentPositionRequestAsync<TResult>(DelegatedPositionParams request, string methodName, CancellationToken cancellationToken)
+    {
+        var delegationDetails = await GetProjectedRequestDetailsAsync(request, cancellationToken).ConfigureAwait(false);
+        if (delegationDetails is null)
+        {
+            return default;
+        }
+
+        var positionParams = new TextDocumentPositionParams()
+        {
+            TextDocument = new TextDocumentIdentifier()
+            {
+                Uri = delegationDetails.Value.ProjectedUri,
+            },
+            Position = request.ProjectedPosition,
+        };
+
+        var response = await _requestInvoker.ReinvokeRequestOnServerAsync<TextDocumentPositionParams, TResult?>(
+            delegationDetails.Value.TextBuffer,
+            methodName,
+            delegationDetails.Value.LanguageServerName,
+            positionParams,
+            cancellationToken).ConfigureAwait(false);
+
+        if (response is null)
+        {
+            return default;
+        }
+
+        return response.Response;
+    }
+
+    private async Task<DelegationRequestDetails?> GetProjectedRequestDetailsAsync(IDelegatedParams request, CancellationToken cancellationToken)
+    {
+        string languageServerName;
+
+        bool synchronized;
+        VirtualDocumentSnapshot virtualDocumentSnapshot;
+        if (request.ProjectedKind == RazorLanguageKind.Html)
+        {
+            (synchronized, virtualDocumentSnapshot) = await _documentSynchronizer.TrySynchronizeVirtualDocumentAsync<HtmlVirtualDocumentSnapshot>(
+                request.HostDocument.Version,
+                request.HostDocument.Uri,
+                rejectOnNewerParallelRequest: false,
+                cancellationToken);
+            languageServerName = RazorLSPConstants.HtmlLanguageServerName;
+        }
+        else if (request.ProjectedKind == RazorLanguageKind.CSharp)
+        {
+            (synchronized, virtualDocumentSnapshot) = await _documentSynchronizer.TrySynchronizeVirtualDocumentAsync<CSharpVirtualDocumentSnapshot>(
+                request.HostDocument.Version,
+                request.HostDocument.Uri,
+                rejectOnNewerParallelRequest: false,
+                cancellationToken);
+            languageServerName = RazorLSPConstants.RazorCSharpLanguageServerName;
+        }
+        else
+        {
+            Debug.Fail("Unexpected RazorLanguageKind. This shouldn't really happen in a real scenario.");
+            return null;
+        }
+
+        if (!synchronized)
+        {
+            return null;
+        }
+
+        return new DelegationRequestDetails(languageServerName, virtualDocumentSnapshot.Uri, virtualDocumentSnapshot.Snapshot.TextBuffer);
+    }
+
+    private record struct DelegationRequestDetails(string LanguageServerName, Uri ProjectedUri, ITextBuffer TextBuffer);
+}