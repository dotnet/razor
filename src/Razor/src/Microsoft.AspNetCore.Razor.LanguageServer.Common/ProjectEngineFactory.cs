﻿// Copyright (c) .NET Foundation. All rights reserved.
// Licensed under the MIT license. See License.txt in the project root for license information.

using System;
using System.Reflection;
using Microsoft.AspNetCore.Razor.Language;
using Microsoft.CodeAnalysis.Razor;

namespace Microsoft.AspNetCore.Razor.LanguageServer.Common;

internal abstract class ProjectEngineFactory : IProjectEngineFactory
{
    protected abstract string AssemblyName { get; }

    public RazorProjectEngine Create(
        RazorConfiguration configuration,
        RazorProjectFileSystem fileSystem,
        Action<RazorProjectEngineBuilder> configure)
    {
        // Rewrite the assembly name into a full name just like this one, but with the name of the MVC design time assembly.
        var assemblyFullName = typeof(RazorProjectEngine).Assembly.FullName;
        Assumes.NotNull(assemblyFullName);

        var assemblyName = new AssemblyName(assemblyFullName)
        {
            Name = AssemblyName
        };

        var extension = new AssemblyExtension(configuration.ConfigurationName, Assembly.Load(assemblyName));
        var initializer = extension.CreateInitializer();

        return RazorProjectEngine.Create(configuration, fileSystem, builder =>
        {
<<<<<<< HEAD
            CompilerFeatures.Register(b);
            initializer.Initialize(b);
            configure?.Invoke(b);
=======
			CompilerFeatures.Register(builder);
			initializer.Initialize(builder);
            configure?.Invoke(builder);
>>>>>>> bd666165
        });
    }
}<|MERGE_RESOLUTION|>--- conflicted
+++ resolved
@@ -31,15 +31,9 @@
 
         return RazorProjectEngine.Create(configuration, fileSystem, builder =>
         {
-<<<<<<< HEAD
-            CompilerFeatures.Register(b);
-            initializer.Initialize(b);
-            configure?.Invoke(b);
-=======
 			CompilerFeatures.Register(builder);
 			initializer.Initialize(builder);
             configure?.Invoke(builder);
->>>>>>> bd666165
         });
     }
 }