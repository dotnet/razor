﻿// Copyright (c) .NET Foundation. All rights reserved.
// Licensed under the MIT license. See License.txt in the project root for license information.

namespace Microsoft.AspNetCore.Razor.LanguageServer.Common;

internal static class RazorLanguageServerCustomMessageTargets
{
    public const string RazorUpdateCSharpBufferEndpoint = "razor/updateCSharpBuffer";

    public const string RazorUpdateHtmlBufferEndpoint = "razor/updateHtmlBuffer";

    public const string RazorRangeFormattingEndpoint = "razor/rangeFormatting";

    public const string RazorProvideCodeActionsEndpoint = "razor/provideCodeActions";

    public const string RazorResolveCodeActionsEndpoint = "razor/resolveCodeActions";

    public const string RazorProvideSemanticTokensRangeEndpoint = "razor/provideSemanticTokensRange";

    public const string RazorProvideHtmlDocumentColorEndpoint = "razor/provideHtmlDocumentColor";

    public const string RazorInlineCompletionEndpoint = "razor/inlineCompletion";

<<<<<<< HEAD
        public const string RazorProvideHtmlColorPresentationEndpoint = "razor/provideHtmlColorPresentation";

        public const string RazorInlineCompletionEndpoint = "razor/inlineCompletion";
=======
    public const string RazorFoldingRangeEndpoint = "razor/foldingRange";
>>>>>>> c05cefac

    public const string RazorSemanticTokensRefreshEndpoint = "razor/semanticTokensRefresh";

    public const string RazorTextPresentationEndpoint = "razor/textPresentation";

    public const string RazorUriPresentationEndpoint = "razor/uriPresentation";

    public const string RazorRenameEndpointName = "razor/rename";

    public const string RazorHoverEndpointName = "razor/hover";

    public const string RazorDefinitionEndpointName = "razor/definition";

    public const string RazorDocumentHighlightEndpointName = "razor/documentHighlight";

    public const string RazorSignatureHelpEndpointName = "razor/signatureHelp";

    public const string RazorImplementationEndpointName = "razor/implementation";

    public const string RazorOnAutoInsertEndpointName = "razor/onAutoInsert";

    public const string RazorValidateBreakpointRangeName = "razor/validateBreakpointRange";

    public const string RazorPullDiagnosticEndpointName = "razor/pullDiagnostics";
}<|MERGE_RESOLUTION|>--- conflicted
+++ resolved
@@ -19,15 +19,11 @@
 
     public const string RazorProvideHtmlDocumentColorEndpoint = "razor/provideHtmlDocumentColor";
 
+    public const string RazorProvideHtmlColorPresentationEndpoint = "razor/provideHtmlColorPresentation";
+
     public const string RazorInlineCompletionEndpoint = "razor/inlineCompletion";
 
-<<<<<<< HEAD
-        public const string RazorProvideHtmlColorPresentationEndpoint = "razor/provideHtmlColorPresentation";
-
-        public const string RazorInlineCompletionEndpoint = "razor/inlineCompletion";
-=======
     public const string RazorFoldingRangeEndpoint = "razor/foldingRange";
->>>>>>> c05cefac
 
     public const string RazorSemanticTokensRefreshEndpoint = "razor/semanticTokensRefresh";
 
