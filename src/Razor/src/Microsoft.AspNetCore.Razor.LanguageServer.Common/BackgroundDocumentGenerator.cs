--- conflicted
+++ resolved
@@ -169,12 +169,6 @@
     {
         try
         {
-<<<<<<< HEAD
-            // Access to the timer is protected by the lock in Synchronize and in Timer_Tick.
-            // Timer will fire after a fixed delay, but only once.
-            _timer ??= new Timer(Timer_Tick, null, Delay, Timeout.InfiniteTimeSpan);
-        }
-=======
             OnStartingBackgroundWork();
 
             KeyValuePair<string, DocumentSnapshot>[] work;
@@ -184,7 +178,6 @@
                 work = _work.ToArray();
                 _work.Clear();
             }
->>>>>>> c05cefac
 
             OnBackgroundCapturedWorkload();
 
