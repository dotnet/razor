﻿// Copyright (c) .NET Foundation. All rights reserved.
// Licensed under the MIT license. See License.txt in the project root for license information.

using System;
using Microsoft.CodeAnalysis.Razor;

namespace Microsoft.AspNetCore.Razor.LanguageServer.Common;

<<<<<<< HEAD
internal class ProjectEngineFactories
=======
public static class ProjectEngineFactories
>>>>>>> b647abee
{
    public static readonly Lazy<IProjectEngineFactory, ICustomProjectEngineFactoryMetadata>[] Factories =
        new Lazy<IProjectEngineFactory, ICustomProjectEngineFactoryMetadata>[]
        {
            // Razor based configurations
            new Lazy<IProjectEngineFactory, ICustomProjectEngineFactoryMetadata>(
                () => new DefaultProjectEngineFactory(),
                new ExportCustomProjectEngineFactoryAttribute("Default") { SupportsSerialization = true }),
            new Lazy<IProjectEngineFactory, ICustomProjectEngineFactoryMetadata>(
                () => new ProjectEngineFactory_1_0(),
                new ExportCustomProjectEngineFactoryAttribute("MVC-1.0") { SupportsSerialization = true }),
            new Lazy<IProjectEngineFactory, ICustomProjectEngineFactoryMetadata>(
                () => new ProjectEngineFactory_1_1(),
                new ExportCustomProjectEngineFactoryAttribute("MVC-1.1") { SupportsSerialization = true }),
            new Lazy<IProjectEngineFactory, ICustomProjectEngineFactoryMetadata>(
                () => new ProjectEngineFactory_2_0(),
                new ExportCustomProjectEngineFactoryAttribute("MVC-2.0") { SupportsSerialization = true }),
            new Lazy<IProjectEngineFactory, ICustomProjectEngineFactoryMetadata>(
                () => new ProjectEngineFactory_2_1(),
                new ExportCustomProjectEngineFactoryAttribute("MVC-2.1") { SupportsSerialization = true }),
            new Lazy<IProjectEngineFactory, ICustomProjectEngineFactoryMetadata>(
                () => new ProjectEngineFactory_3_0(),
                new ExportCustomProjectEngineFactoryAttribute("MVC-3.0") { SupportsSerialization = true }),

        // Unsupported (Legacy/System.Web.Razor)
        new Lazy<IProjectEngineFactory, ICustomProjectEngineFactoryMetadata>(
            () => new ProjectEngineFactory_Unsupported(),
            new ExportCustomProjectEngineFactoryAttribute(UnsupportedRazorConfiguration.Instance.ConfigurationName) { SupportsSerialization = true }),
    };
}<|MERGE_RESOLUTION|>--- conflicted
+++ resolved
@@ -6,11 +6,7 @@
 
 namespace Microsoft.AspNetCore.Razor.LanguageServer.Common;
 
-<<<<<<< HEAD
-internal class ProjectEngineFactories
-=======
-public static class ProjectEngineFactories
->>>>>>> b647abee
+internal static class ProjectEngineFactories
 {
     public static readonly Lazy<IProjectEngineFactory, ICustomProjectEngineFactoryMetadata>[] Factories =
         new Lazy<IProjectEngineFactory, ICustomProjectEngineFactoryMetadata>[]
