/*---------------------------------------------------------------------------------------------
 *  Copyright (c) Microsoft Corporation. All rights reserved.
 *  Licensed under the MIT License. See License.txt in the project root for license information.
 *--------------------------------------------------------------------------------------------*/

import * as vscode from 'vscode';
import { RequestType } from 'vscode-languageclient';
import { RazorDocumentManager } from '../RazorDocumentManager';
import { RazorLanguageServerClient } from '../RazorLanguageServerClient';
import { RazorLogger } from '../RazorLogger';
import { convertRangeToSerializable } from '../RPC/SerializableRange';
import { SerializableColorInformation } from './SerializableColorInformation';
import { SerializableDocumentColorParams } from './SerializableDocumentColorParams';

export class DocumentColorHandler {
    private static readonly provideHtmlDocumentColorEndpoint = 'razor/provideHtmlDocumentColor';
    private documentColorRequestType: RequestType<SerializableDocumentColorParams, SerializableColorInformation[], any> = new RequestType(DocumentColorHandler.provideHtmlDocumentColorEndpoint);
    private emptyColorInformationResponse: SerializableColorInformation[] = [];

    constructor(
        private readonly documentManager: RazorDocumentManager,
        private readonly serverClient: RazorLanguageServerClient,
        private readonly logger: RazorLogger) { }

    public register() {
        // tslint:disable-next-line: no-floating-promises
        this.serverClient.onRequestWithParams<SerializableDocumentColorParams, SerializableColorInformation[], any>(
            this.documentColorRequestType,
            async (request: SerializableDocumentColorParams, token: vscode.CancellationToken) => this.provideHtmlDocumentColors(request, token));
    }

    private async provideHtmlDocumentColors(
        documentColorParams: SerializableDocumentColorParams,
        cancellationToken: vscode.CancellationToken) {
        try {
<<<<<<< HEAD
            const razorDocumentUri = vscode.Uri.parse(`${documentColorParams.textDocument.uri}`, true);
=======
            const razorDocumentUri = vscode.Uri.parse(documentColorParams.textDocument.uri, true);
>>>>>>> f100a98a
            const razorDocument = await this.documentManager.getDocument(razorDocumentUri);
            if (razorDocument === undefined) {
                this.logger.logWarning(`Could not find Razor document ${razorDocumentUri}; returning empty color information.`);
                return this.emptyColorInformationResponse;
            }

            const virtualHtmlUri = razorDocument.htmlDocument.uri;

            const colorInformation = await vscode.commands.executeCommand<vscode.ColorInformation[]>(
                'vscode.executeDocumentColorProvider',
                virtualHtmlUri);

            const serializableColorInformation = new Array<SerializableColorInformation>();
            for (const color of colorInformation) {
                const serializableRange = convertRangeToSerializable(color.range);
                const serializableColor = new SerializableColorInformation(serializableRange, color.color);
                serializableColorInformation.push(serializableColor);
            }

            return serializableColorInformation;
        } catch (error) {
            this.logger.logWarning(`${DocumentColorHandler.provideHtmlDocumentColorEndpoint} failed with ${error}`);
        }

        return this.emptyColorInformationResponse;
    }
}<|MERGE_RESOLUTION|>--- conflicted
+++ resolved
@@ -33,11 +33,7 @@
         documentColorParams: SerializableDocumentColorParams,
         cancellationToken: vscode.CancellationToken) {
         try {
-<<<<<<< HEAD
-            const razorDocumentUri = vscode.Uri.parse(`${documentColorParams.textDocument.uri}`, true);
-=======
             const razorDocumentUri = vscode.Uri.parse(documentColorParams.textDocument.uri, true);
->>>>>>> f100a98a
             const razorDocument = await this.documentManager.getDocument(razorDocumentUri);
             if (razorDocument === undefined) {
                 this.logger.logWarning(`Could not find Razor document ${razorDocumentUri}; returning empty color information.`);
