--- conflicted
+++ resolved
@@ -16,25 +16,15 @@
         {
             // No descriptors, so no need to see if any are used. Without setting this though,
             // we trigger an Assert in the ProcessRemaining method in the source generator.
-<<<<<<< HEAD
-            return codeDocument.WithReferencedTagHelpers(ImmutableHashSet<TagHelperDescriptor>.Empty);
-=======
-            codeDocument.SetReferencedTagHelpers([]);
-            return;
->>>>>>> 855d2dd4
+            return codeDocument.WithReferencedTagHelpers([]);
         }
 
         var binder = context.GetBinder();
         using var usedHelpers = new TagHelperCollection.Builder();
         var rewrittenSyntaxTree = TagHelperParseTreeRewriter.Rewrite(syntaxTree, binder, usedHelpers, cancellationToken);
 
-<<<<<<< HEAD
         return codeDocument
-            .WithReferencedTagHelpers(usedHelpers)
+            .WithReferencedTagHelpers(usedHelpers.ToCollection())
             .WithSyntaxTree(rewrittenSyntaxTree);
-=======
-        codeDocument.SetReferencedTagHelpers(usedHelpers.ToCollection());
-        codeDocument.SetSyntaxTree(rewrittenSyntaxTree);
->>>>>>> 855d2dd4
     }
 }