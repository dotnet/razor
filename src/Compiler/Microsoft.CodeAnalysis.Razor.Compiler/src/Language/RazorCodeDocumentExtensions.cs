﻿// Licensed to the .NET Foundation under one or more agreements.
// The .NET Foundation licenses this file to you under the MIT license.

#nullable disable

using System;
using System.Collections.Generic;
using System.Collections.Immutable;
using System.Diagnostics;
using System.Diagnostics.CodeAnalysis;
using Microsoft.AspNetCore.Razor.Language.Extensions;
using Microsoft.AspNetCore.Razor.Language.Intermediate;
using Microsoft.AspNetCore.Razor.Language.Syntax;
using Microsoft.AspNetCore.Razor.PooledObjects;

namespace Microsoft.AspNetCore.Razor.Language;

public static class RazorCodeDocumentExtensions
{
    private static readonly char[] PathSeparators = ['/', '\\'];
    private static readonly char[] NamespaceSeparators = ['.'];
    private static readonly object CssScopeKey = new();
    private static readonly object NamespaceKey = new();

    internal static TagHelperDocumentContext GetTagHelperContext(this RazorCodeDocument document)
    {
        if (document == null)
        {
            throw new ArgumentNullException(nameof(document));
        }

        return (TagHelperDocumentContext)document.Items[typeof(TagHelperDocumentContext)];
    }

    internal static void SetTagHelperContext(this RazorCodeDocument document, TagHelperDocumentContext context)
    {
        if (document == null)
        {
            throw new ArgumentNullException(nameof(document));
        }

        document.Items[typeof(TagHelperDocumentContext)] = context;
    }

    internal static IReadOnlyList<TagHelperDescriptor> GetTagHelpers(this RazorCodeDocument document)
    {
        if (document == null)
        {
            throw new ArgumentNullException(nameof(document));
        }

        return (document.Items[typeof(TagHelpersHolder)] as TagHelpersHolder)?.TagHelpers;
    }

    internal static void SetTagHelpers(this RazorCodeDocument document, IReadOnlyList<TagHelperDescriptor> tagHelpers)
    {
        if (document == null)
        {
            throw new ArgumentNullException(nameof(document));
        }

        document.Items[typeof(TagHelpersHolder)] = new TagHelpersHolder(tagHelpers);
    }

    internal static ISet<TagHelperDescriptor> GetReferencedTagHelpers(this RazorCodeDocument document)
    {
        if (document == null)
        {
            throw new ArgumentNullException(nameof(document));
        }

        return document.Items[nameof(GetReferencedTagHelpers)] as ISet<TagHelperDescriptor>;
    }

    internal static void SetReferencedTagHelpers(this RazorCodeDocument document, ISet<TagHelperDescriptor> tagHelpers)
    {
        if (document == null)
        {
            throw new ArgumentNullException(nameof(document));
        }

        document.Items[nameof(GetReferencedTagHelpers)] = tagHelpers;
    }

    public static RazorSyntaxTree GetPreTagHelperSyntaxTree(this RazorCodeDocument document)
    {
        if (document == null)
        {
            throw new ArgumentNullException(nameof(document));
        }

        return document.Items[nameof(GetPreTagHelperSyntaxTree)] as RazorSyntaxTree;
    }

    public static void SetPreTagHelperSyntaxTree(this RazorCodeDocument document, RazorSyntaxTree syntaxTree)
    {
        if (document == null)
        {
            throw new ArgumentNullException(nameof(document));
        }

        document.Items[nameof(GetPreTagHelperSyntaxTree)] = syntaxTree;
    }

    public static RazorSyntaxTree GetSyntaxTree(this RazorCodeDocument document)
    {
        if (document == null)
        {
            throw new ArgumentNullException(nameof(document));
        }

        return document.Items[typeof(RazorSyntaxTree)] as RazorSyntaxTree;
    }

    public static void SetSyntaxTree(this RazorCodeDocument document, RazorSyntaxTree syntaxTree)
    {
        if (document == null)
        {
            throw new ArgumentNullException(nameof(document));
        }

        document.Items[typeof(RazorSyntaxTree)] = syntaxTree;
    }

    public static ImmutableArray<RazorSyntaxTree> GetImportSyntaxTrees(this RazorCodeDocument document)
    {
        if (document == null)
        {
            throw new ArgumentNullException(nameof(document));
        }

        return (document.Items[typeof(ImportSyntaxTreesHolder)] as ImportSyntaxTreesHolder)?.SyntaxTrees ?? default;
    }

    public static void SetImportSyntaxTrees(this RazorCodeDocument document, ImmutableArray<RazorSyntaxTree> syntaxTrees)
    {
        if (document == null)
        {
            throw new ArgumentNullException(nameof(document));
        }

        if (syntaxTrees.IsDefault)
        {
            throw new ArgumentException("", nameof(syntaxTrees));
        }

        document.Items[typeof(ImportSyntaxTreesHolder)] = new ImportSyntaxTreesHolder(syntaxTrees);
    }

    public static DocumentIntermediateNode GetDocumentIntermediateNode(this RazorCodeDocument document)
    {
        if (document == null)
        {
            throw new ArgumentNullException(nameof(document));
        }

        return document.Items[typeof(DocumentIntermediateNode)] as DocumentIntermediateNode;
    }

    public static void SetDocumentIntermediateNode(this RazorCodeDocument document, DocumentIntermediateNode documentNode)
    {
        if (document == null)
        {
            throw new ArgumentNullException(nameof(document));
        }

        document.Items[typeof(DocumentIntermediateNode)] = documentNode;
    }

    internal static RazorHtmlDocument GetHtmlDocument(this RazorCodeDocument document)
    {
        if (document == null)
        {
            throw new ArgumentNullException(nameof(document));
        }

        var razorHtmlObj = document.Items[typeof(RazorHtmlDocument)];
        if (razorHtmlObj == null)
        {
            var razorHtmlDocument = RazorHtmlWriter.GetHtmlDocument(document);
            if (razorHtmlDocument != null)
            {
                document.Items[typeof(RazorHtmlDocument)] = razorHtmlDocument;
                return razorHtmlDocument;
            }
        }

        return (RazorHtmlDocument)razorHtmlObj;
    }

    public static RazorCSharpDocument GetCSharpDocument(this RazorCodeDocument document)
    {
        if (document == null)
        {
            throw new ArgumentNullException(nameof(document));
        }

        return (RazorCSharpDocument)document.Items[typeof(RazorCSharpDocument)];
    }

    public static void SetCSharpDocument(this RazorCodeDocument document, RazorCSharpDocument csharp)
    {
        if (document == null)
        {
            throw new ArgumentNullException(nameof(document));
        }

        document.Items[typeof(RazorCSharpDocument)] = csharp;
    }

    public static RazorParserOptions GetParserOptions(this RazorCodeDocument document)
    {
        if (document == null)
        {
            throw new ArgumentNullException(nameof(document));
        }

        return (RazorParserOptions)document.Items[typeof(RazorParserOptions)];
    }

    public static void SetParserOptions(this RazorCodeDocument document, RazorParserOptions parserOptions)
    {
        if (document == null)
        {
            throw new ArgumentNullException(nameof(document));
        }

        document.Items[typeof(RazorParserOptions)] = parserOptions;
    }

    public static RazorCodeGenerationOptions GetCodeGenerationOptions(this RazorCodeDocument document)
    {
        if (document == null)
        {
            throw new ArgumentNullException(nameof(document));
        }

        return (RazorCodeGenerationOptions)document.Items[typeof(RazorCodeGenerationOptions)];
    }

    public static void SetCodeGenerationOptions(this RazorCodeDocument document, RazorCodeGenerationOptions codeGenerationOptions)
    {
        if (document == null)
        {
            throw new ArgumentNullException(nameof(document));
        }

        document.Items[typeof(RazorCodeGenerationOptions)] = codeGenerationOptions;
    }

    public static string GetFileKind(this RazorCodeDocument document)
    {
        if (document == null)
        {
            throw new ArgumentNullException(nameof(document));
        }

        return (string)document.Items[typeof(FileKinds)];
    }

    public static void SetFileKind(this RazorCodeDocument document, string fileKind)
    {
        if (document == null)
        {
            throw new ArgumentNullException(nameof(document));
        }

        document.Items[typeof(FileKinds)] = fileKind;
    }

    public static string GetCssScope(this RazorCodeDocument document)
    {
        if (document == null)
        {
            throw new ArgumentNullException(nameof(document));
        }

        return (string)document.Items[CssScopeKey];
    }

    public static void SetCssScope(this RazorCodeDocument document, string cssScope)
    {
        if (document == null)
        {
            throw new ArgumentNullException(nameof(document));
        }

        document.Items[CssScopeKey] = cssScope;
    }

#nullable enable
    public static bool TryComputeClassName(this RazorCodeDocument codeDocument, [NotNullWhen(true)] out string? className)
    {
        var filePath = codeDocument.Source.RelativePath ?? codeDocument.Source.FilePath;
        if (filePath.IsNullOrEmpty())
        {
            className = null;
            return false;
        }

        className = CSharpIdentifier.GetClassNameFromPath(filePath);
        return className is not null;
    }
#nullable disable

    public static bool TryComputeNamespace(this RazorCodeDocument document, bool fallbackToRootNamespace, out string @namespace)
<<<<<<< HEAD
        => TryComputeNamespace(document, fallbackToRootNamespace: fallbackToRootNamespace, allowEmptyRootNamespace: false, out @namespace);
=======
        => TryComputeNamespace(document, fallbackToRootNamespace, out @namespace, out _);
>>>>>>> 12e83cdb

    // In general documents will have a relative path (relative to the project root).
    // We can only really compute a nice namespace when we know a relative path.
    //
    // However all kinds of thing are possible in tools. We shouldn't barf here if the document isn't
    // set up correctly.
<<<<<<< HEAD
    internal static bool TryComputeNamespace(this RazorCodeDocument document, bool fallbackToRootNamespace, bool allowEmptyRootNamespace, out string @namespace)
=======
    public static bool TryComputeNamespace(this RazorCodeDocument document, bool fallbackToRootNamespace, out string @namespace, out SourceSpan? namespaceSpan)
>>>>>>> 12e83cdb
    {
        if (document == null)
        {
            throw new ArgumentNullException(nameof(document));
        }

        var cachedNsInfo = document.Items[NamespaceKey];
        if (cachedNsInfo is not null)
        {
            (@namespace, namespaceSpan) = ((string, SourceSpan?))cachedNsInfo;
        }
        else
        {
<<<<<<< HEAD
            var result = TryComputeNamespaceCore(document, fallbackToRootNamespace: fallbackToRootNamespace, allowEmptyRootNamespace: allowEmptyRootNamespace, out @namespace);
            document.Items[NamespaceKey] = @namespace;
=======
            var result = TryComputeNamespaceCore(document, fallbackToRootNamespace, out @namespace, out namespaceSpan);
            if (result)
            {
                document.Items[NamespaceKey] = (@namespace, namespaceSpan);
            }
>>>>>>> 12e83cdb
            return result;
        }

#if DEBUG
        // In debug mode, even if we're cached, lets take the hit to run this again and make sure the cached value is correct.
        // This is to help us find issues with caching logic during development.
<<<<<<< HEAD
        var validateResult = TryComputeNamespaceCore(document, fallbackToRootNamespace: fallbackToRootNamespace, allowEmptyRootNamespace: allowEmptyRootNamespace, out var validateNamespace);
=======
        var validateResult = TryComputeNamespaceCore(document, fallbackToRootNamespace, out var validateNamespace, out _);
>>>>>>> 12e83cdb
        Debug.Assert(validateResult, "We couldn't compute the namespace, but have a cached value, so something has gone wrong");
        Debug.Assert(validateNamespace == @namespace, $"We cached a namespace of {@namespace} but calculated that it should be {validateNamespace}");
#endif

        return true;

<<<<<<< HEAD
        bool TryComputeNamespaceCore(RazorCodeDocument document, bool fallbackToRootNamespace, bool allowEmptyRootNamespace, out string @namespace)
=======
        bool TryComputeNamespaceCore(RazorCodeDocument document, bool fallbackToRootNamespace, out string @namespace, out SourceSpan? namespaceSpan)
>>>>>>> 12e83cdb
        {
            var filePath = document.Source.FilePath;
            if (filePath == null || document.Source.RelativePath == null || filePath.Length < document.Source.RelativePath.Length)
            {
                @namespace = null;
                namespaceSpan = null;
                return false;
            }

            // If the document or it's imports contains a @namespace directive, we want to use that over the root namespace.
            var baseNamespace = string.Empty;
            var appendSuffix = true;
            var lastNamespaceContent = string.Empty;
            namespaceSpan = null;

            if (document.GetImportSyntaxTrees() is { IsDefault: false } importSyntaxTrees)
            {
                // ImportSyntaxTrees is usually set. Just being defensive.
                foreach (var importSyntaxTree in importSyntaxTrees)
                {
                    if (importSyntaxTree != null && NamespaceVisitor.TryGetLastNamespaceDirective(importSyntaxTree, out var importNamespaceContent, out var importNamespaceLocation))
                    {
                        lastNamespaceContent = importNamespaceContent;
                        namespaceSpan = importNamespaceLocation;
                    }
                }
            }

            var syntaxTree = document.GetSyntaxTree();
            if (syntaxTree != null && NamespaceVisitor.TryGetLastNamespaceDirective(syntaxTree, out var namespaceContent, out var namespaceLocation))
            {
                lastNamespaceContent = namespaceContent;
                namespaceSpan = namespaceLocation;
            }

            var relativePath = document.Source.RelativePath.AsSpan();

            // If there are multiple @namespace directives in the hierarchy,
            // we want to pick the closest one to the current document.
            if (!string.IsNullOrEmpty(lastNamespaceContent))
            {
                baseNamespace = lastNamespaceContent;
                var directiveLocationDirectory = NormalizeDirectory(namespaceSpan.Value.FilePath);

                var sourceFilePath = document.Source.FilePath.AsSpan();
                // We're specifically using OrdinalIgnoreCase here because Razor treats all paths as case-insensitive.
                if (!sourceFilePath.StartsWith(directiveLocationDirectory, StringComparison.OrdinalIgnoreCase) ||
                    sourceFilePath.Length <= directiveLocationDirectory.Length)
                {
                    // The most relevant directive is not from the directory hierarchy, can't compute a suffix.
                    appendSuffix = false;
                }
                else
                {
                    // We know that the document containing the namespace directive is in the current document's hierarchy.
                    // Let's compute the actual relative path that we'll use to compute the namespace suffix.
                    relativePath = sourceFilePath.Slice(directiveLocationDirectory.Length);
                }
            }
            else if (fallbackToRootNamespace)
            {
                var options = document.GetCodeGenerationOptions() ?? document.GetDocumentIntermediateNode()?.Options;
                baseNamespace = options?.RootNamespace;
                appendSuffix = true;

                // null means RootNamespace wasn't set yet, so we fail for now, tooling seems to rely on this
                if (baseNamespace is null ||
                    (!allowEmptyRootNamespace && string.IsNullOrEmpty(baseNamespace)))
                {
                    @namespace = null;
                    return false;
                }
            }
            else
            {
                // There was no valid @namespace directive.
                @namespace = null;
                return false;
            }

            using var _ = StringBuilderPool.GetPooledObject(out var builder);

            // Sanitize the base namespace, but leave the dots.
            var segments = new StringTokenizer(baseNamespace, NamespaceSeparators);
            var first = true;
            foreach (var token in segments)
            {
                if (token.IsEmpty)
                {
                    continue;
                }

                if (first)
                {
                    first = false;
                }
                else
                {
                    builder.Append('.');
                }

                CSharpIdentifier.AppendSanitized(builder, token);
            }

            if (appendSuffix)
            {
                // If we get here, we already have a base namespace and the relative path that should be used as the namespace suffix.
                segments = new StringTokenizer(relativePath, PathSeparators);
                var previousLength = builder.Length;
                foreach (var token in segments)
                {
                    if (token.IsEmpty)
                    {
                        continue;
                    }

                    previousLength = builder.Length;

                    if (previousLength != 0)
                    {
                        builder.Append('.');
                    }

                    CSharpIdentifier.AppendSanitized(builder, token);
                }

                // Trim the last segment because it's the FileName.
                builder.Length = previousLength;
            }

            @namespace = builder.ToString();

            return true;
        }

        // We want to normalize the path of the file containing the '@namespace' directive to just the containing
        // directory with a trailing separator.
        //
        // Not using Path.GetDirectoryName here because it doesn't meet these requirements, and we want to handle
        // both 'view engine' style paths and absolute paths.
        //
        // We also don't normalize the separators here. We expect that all documents are using a consistent style of path.
        //
        // If we can't normalize the path, we just return null so it will be ignored.
        ReadOnlySpan<char> NormalizeDirectory(string path)
        {
            var span = path.AsSpanOrDefault();

            if (span.IsEmpty)
            {
                return default;
            }

            var lastSeparator = span.LastIndexOfAny(PathSeparators);
            if (lastSeparator < 0)
            {
                return default;
            }

            // Includes the separator
            return span[..(lastSeparator + 1)];
        }
    }

    private record class ImportSyntaxTreesHolder(ImmutableArray<RazorSyntaxTree> SyntaxTrees);

    private class IncludeSyntaxTreesHolder
    {
        public IncludeSyntaxTreesHolder(IReadOnlyList<RazorSyntaxTree> syntaxTrees)
        {
            SyntaxTrees = syntaxTrees;
        }

        public IReadOnlyList<RazorSyntaxTree> SyntaxTrees { get; }
    }

    private class TagHelpersHolder
    {
        public TagHelpersHolder(IReadOnlyList<TagHelperDescriptor> tagHelpers)
        {
            TagHelpers = tagHelpers;
        }

        public IReadOnlyList<TagHelperDescriptor> TagHelpers { get; }
    }

    private class NamespaceVisitor : SyntaxWalker
    {
        private readonly RazorSourceDocument _source;

        private NamespaceVisitor(RazorSourceDocument source)
        {
            _source = source;
        }

        public string LastNamespaceContent { get; set; }

        public SourceSpan LastNamespaceLocation { get; set; }

        public static bool TryGetLastNamespaceDirective(
            RazorSyntaxTree syntaxTree,
            out string namespaceDirectiveContent,
            out SourceSpan namespaceDirectiveSpan)
        {
            var visitor = new NamespaceVisitor(syntaxTree.Source);
            visitor.Visit(syntaxTree.Root);
            if (string.IsNullOrEmpty(visitor.LastNamespaceContent))
            {
                namespaceDirectiveContent = null;
                namespaceDirectiveSpan = SourceSpan.Undefined;
                return false;
            }

            namespaceDirectiveContent = visitor.LastNamespaceContent;
            namespaceDirectiveSpan = visitor.LastNamespaceLocation;
            return true;
        }

        public override void VisitRazorDirective(RazorDirectiveSyntax node)
        {
            if (node != null && node.DirectiveDescriptor == NamespaceDirective.Directive)
            {
                if (node.Body?.ChildNodes() is [_, CSharpCodeBlockSyntax { Children: [ _, CSharpSyntaxNode @namespace, ..] }])
                {
                    LastNamespaceContent = @namespace.GetContent();
                    LastNamespaceLocation = @namespace.GetSourceSpan(_source);
                }
            }

            base.VisitRazorDirective(node);
        }
    }
}<|MERGE_RESOLUTION|>--- conflicted
+++ resolved
@@ -304,22 +304,14 @@
 #nullable disable
 
     public static bool TryComputeNamespace(this RazorCodeDocument document, bool fallbackToRootNamespace, out string @namespace)
-<<<<<<< HEAD
-        => TryComputeNamespace(document, fallbackToRootNamespace: fallbackToRootNamespace, allowEmptyRootNamespace: false, out @namespace);
-=======
-        => TryComputeNamespace(document, fallbackToRootNamespace, out @namespace, out _);
->>>>>>> 12e83cdb
+        => TryComputeNamespace(document, fallbackToRootNamespace: fallbackToRootNamespace, allowEmptyRootNamespace: false, out @namespace, out _);
 
     // In general documents will have a relative path (relative to the project root).
     // We can only really compute a nice namespace when we know a relative path.
     //
     // However all kinds of thing are possible in tools. We shouldn't barf here if the document isn't
     // set up correctly.
-<<<<<<< HEAD
-    internal static bool TryComputeNamespace(this RazorCodeDocument document, bool fallbackToRootNamespace, bool allowEmptyRootNamespace, out string @namespace)
-=======
-    public static bool TryComputeNamespace(this RazorCodeDocument document, bool fallbackToRootNamespace, out string @namespace, out SourceSpan? namespaceSpan)
->>>>>>> 12e83cdb
+    internal static bool TryComputeNamespace(this RazorCodeDocument document, bool fallbackToRootNamespace, bool allowEmptyRootNamespace, out string @namespace, out SourceSpan? namespaceSpan)
     {
         if (document == null)
         {
@@ -333,38 +325,25 @@
         }
         else
         {
-<<<<<<< HEAD
-            var result = TryComputeNamespaceCore(document, fallbackToRootNamespace: fallbackToRootNamespace, allowEmptyRootNamespace: allowEmptyRootNamespace, out @namespace);
-            document.Items[NamespaceKey] = @namespace;
-=======
-            var result = TryComputeNamespaceCore(document, fallbackToRootNamespace, out @namespace, out namespaceSpan);
+            var result = TryComputeNamespaceCore(document, fallbackToRootNamespace: fallbackToRootNamespace, allowEmptyRootNamespace: allowEmptyRootNamespace, out @namespace, out namespaceSpan);
             if (result)
             {
                 document.Items[NamespaceKey] = (@namespace, namespaceSpan);
             }
->>>>>>> 12e83cdb
             return result;
         }
 
 #if DEBUG
         // In debug mode, even if we're cached, lets take the hit to run this again and make sure the cached value is correct.
         // This is to help us find issues with caching logic during development.
-<<<<<<< HEAD
-        var validateResult = TryComputeNamespaceCore(document, fallbackToRootNamespace: fallbackToRootNamespace, allowEmptyRootNamespace: allowEmptyRootNamespace, out var validateNamespace);
-=======
-        var validateResult = TryComputeNamespaceCore(document, fallbackToRootNamespace, out var validateNamespace, out _);
->>>>>>> 12e83cdb
+        var validateResult = TryComputeNamespaceCore(document, fallbackToRootNamespace: fallbackToRootNamespace, allowEmptyRootNamespace: allowEmptyRootNamespace, out var validateNamespace, out _);
         Debug.Assert(validateResult, "We couldn't compute the namespace, but have a cached value, so something has gone wrong");
         Debug.Assert(validateNamespace == @namespace, $"We cached a namespace of {@namespace} but calculated that it should be {validateNamespace}");
 #endif
 
         return true;
 
-<<<<<<< HEAD
-        bool TryComputeNamespaceCore(RazorCodeDocument document, bool fallbackToRootNamespace, bool allowEmptyRootNamespace, out string @namespace)
-=======
-        bool TryComputeNamespaceCore(RazorCodeDocument document, bool fallbackToRootNamespace, out string @namespace, out SourceSpan? namespaceSpan)
->>>>>>> 12e83cdb
+        bool TryComputeNamespaceCore(RazorCodeDocument document, bool fallbackToRootNamespace, bool allowEmptyRootNamespace, out string @namespace, out SourceSpan? namespaceSpan)
         {
             var filePath = document.Source.FilePath;
             if (filePath == null || document.Source.RelativePath == null || filePath.Length < document.Source.RelativePath.Length)
