--- conflicted
+++ resolved
@@ -427,14 +427,10 @@
 
         public override void VisitRazorDirective(RazorDirectiveSyntax node)
         {
-<<<<<<< HEAD
-            foreach (var child in node.DescendantNodes())
-=======
             var componentsWithEmptyTypeNamespace = _nonFullyQualifiedComponentsWithEmptyTypeNamespace.AssumeNotNull();
 
             var descendantLiterals = node.DescendantNodes();
             foreach (var child in descendantLiterals)
->>>>>>> fb06b2b8
             {
                 if (child is not CSharpStatementLiteralSyntax literal)
                 {
