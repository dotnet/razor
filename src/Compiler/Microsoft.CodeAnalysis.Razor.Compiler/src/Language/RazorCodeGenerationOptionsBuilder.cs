--- conflicted
+++ resolved
@@ -137,18 +137,11 @@
     public string? SuppressUniqueIds { get; set; }
 
     /// <summary>
-<<<<<<< HEAD
-=======
     /// Determines whether RenderTreeBuilder.AddComponentParameter should not be used.
     /// </summary>
-    public bool SuppressAddComponentParameter
-    {
-        get => _flags.IsFlagSet(RazorCodeGenerationOptionsFlags.SuppressAddComponentParameter);
-        set => _flags.UpdateFlag(RazorCodeGenerationOptionsFlags.SuppressAddComponentParameter, value);
-    }
+    public bool SuppressAddComponentParameter => Configuration?.SuppressAddComponentParameter ?? false;
 
     /// <summary>
->>>>>>> 12f51941
     /// Determines if the file paths emitted as part of line pragmas should be mapped back to a valid path on windows.
     /// </summary>
     public bool RemapLinePragmaPathsOnWindows
