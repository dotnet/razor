--- conflicted
+++ resolved
@@ -23,15 +23,9 @@
     {
         ArgHelper.ThrowIfNull(source);
 
-<<<<<<< HEAD
-        var context = new ParserContext(source, Options);
+        using var context = new ParserContext(source, Options);
         using var codeParser = new CSharpCodeParser(Options.Directives, context);
         using var markupParser = new HtmlMarkupParser(context);
-=======
-        using var context = new ParserContext(source, Options);
-        var codeParser = new CSharpCodeParser(Options.Directives, context);
-        var markupParser = new HtmlMarkupParser(context);
->>>>>>> 2511efed
 
         codeParser.HtmlParser = markupParser;
         markupParser.CodeParser = codeParser;
