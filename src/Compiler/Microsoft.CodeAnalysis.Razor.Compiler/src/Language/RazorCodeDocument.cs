--- conflicted
+++ resolved
@@ -71,16 +71,11 @@
     internal TagHelperCollection GetRequiredTagHelpers()
         => _properties.TagHelpers.RequiredValue;
 
-<<<<<<< HEAD
-    internal RazorCodeDocument WithTagHelpers(IReadOnlyList<TagHelperDescriptor>? value)
+    internal RazorCodeDocument WithTagHelpers(TagHelperCollection? value)
     {
         var newProperties = _properties.With(_properties.TagHelpers, value);
         return new RazorCodeDocument(Source, Imports, ParserOptions, CodeGenerationOptions, newProperties);
     }
-=======
-    internal void SetTagHelpers(TagHelperCollection? value)
-        => _properties.TagHelpers.SetValue(value);
->>>>>>> 855d2dd4
 
     internal bool TryGetReferencedTagHelpers([NotNullWhen(true)] out TagHelperCollection? result)
         => _properties.ReferencedTagHelpers.TryGetValue(out result);
@@ -91,11 +86,7 @@
     internal TagHelperCollection GetRequiredReferencedTagHelpers()
         => _properties.ReferencedTagHelpers.RequiredValue;
 
-<<<<<<< HEAD
-    internal RazorCodeDocument WithReferencedTagHelpers(ISet<TagHelperDescriptor> value)
-=======
-    internal void SetReferencedTagHelpers(TagHelperCollection value)
->>>>>>> 855d2dd4
+    internal RazorCodeDocument WithReferencedTagHelpers(TagHelperCollection value)
     {
         ArgHelper.ThrowIfNull(value);
         var newProperties = _properties.With(_properties.ReferencedTagHelpers, value);
