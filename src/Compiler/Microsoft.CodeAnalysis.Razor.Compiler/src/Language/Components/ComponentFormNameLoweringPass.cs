﻿// Licensed to the .NET Foundation under one or more agreements.
// The .NET Foundation licenses this file to you under the MIT license.

using System.Linq;
using Microsoft.AspNetCore.Razor.Language.Intermediate;

namespace Microsoft.AspNetCore.Razor.Language.Components;

internal sealed class ComponentFormNameLoweringPass : ComponentIntermediateNodePassBase, IRazorOptimizationPass
{
    // Run after component lowering pass
    public override int Order => 50;

    protected override void ExecuteCore(RazorCodeDocument codeDocument, DocumentIntermediateNode documentNode)
    {
        if (!IsComponentDocument(documentNode))
        {
            return;
        }

        var references = documentNode.FindDescendantReferences<TagHelperDirectiveAttributeIntermediateNode>();
        foreach (var reference in references)
        {
<<<<<<< HEAD
            var node = reference.Node;
            if (node.TagHelper.IsFormNameTagHelper())
=======
            var node = (TagHelperDirectiveAttributeIntermediateNode)reference.Node;
            if (node.TagHelper.Kind == TagHelperKind.FormName)
>>>>>>> ebc1db1b
            {
                var parent = reference.Parent;

                if (parent is not MarkupElementIntermediateNode { TagName: "form" })
                {
                    node.AddDiagnostic(ComponentDiagnosticFactory.CreateFormName_NotAForm(node.Source));
                    reference.Replace(RewriteForErrorRecovery(node, parent));
                    continue;
                }

                reference.Replace(Rewrite(node));
            }
        }

        static IntermediateNode Rewrite(TagHelperDirectiveAttributeIntermediateNode node)
        {
            return RewriteCore(node, new FormNameIntermediateNode
            {
                Source = node.Source
            });
        }

        static IntermediateNode RewriteForErrorRecovery(TagHelperDirectiveAttributeIntermediateNode node, IntermediateNode parent)
        {
            if (parent is ComponentIntermediateNode)
            {
                return RewriteCore(node, new ComponentAttributeIntermediateNode
                {
                    Source = node.Source,
                    AttributeName = node.OriginalAttributeName,
                });
            }

            var replacement = new HtmlAttributeIntermediateNode
            {
                Source = node.Source,
                AttributeName = node.OriginalAttributeName,
                Prefix = node.OriginalAttributeName + "=\"",
                Suffix = "\"",
            };
            replacement.Children.AddRange(node.Children.Select(static child =>
            {
                IntermediateNode result = child is CSharpExpressionIntermediateNode
                    ? new CSharpExpressionAttributeValueIntermediateNode()
                    : new HtmlAttributeValueIntermediateNode();
                result.Source = child.Source;
                result.Children.AddRange(child.Children);
                result.AddDiagnosticsFromNode(child);
                return result;
            }));
            replacement.AddDiagnosticsFromNode(node);
            return replacement;
        }

        static IntermediateNode RewriteCore(TagHelperDirectiveAttributeIntermediateNode node, IntermediateNode replacement)
        {
            replacement.Children.AddRange(node.Children);
            replacement.AddDiagnosticsFromNode(node);
            return replacement;
        }
    }
}<|MERGE_RESOLUTION|>--- conflicted
+++ resolved
@@ -21,13 +21,8 @@
         var references = documentNode.FindDescendantReferences<TagHelperDirectiveAttributeIntermediateNode>();
         foreach (var reference in references)
         {
-<<<<<<< HEAD
             var node = reference.Node;
-            if (node.TagHelper.IsFormNameTagHelper())
-=======
-            var node = (TagHelperDirectiveAttributeIntermediateNode)reference.Node;
             if (node.TagHelper.Kind == TagHelperKind.FormName)
->>>>>>> ebc1db1b
             {
                 var parent = reference.Parent;
 
