﻿// Licensed to the .NET Foundation under one or more agreements.
// The .NET Foundation licenses this file to you under the MIT license.

using Microsoft.AspNetCore.Razor.Language.Intermediate;

namespace Microsoft.AspNetCore.Razor.Language.Components;

internal sealed class ComponentRenderModeLoweringPass : ComponentIntermediateNodePassBase, IRazorOptimizationPass
{
    // Run after component lowering pass
    public override int Order => 50;

    protected override void ExecuteCore(RazorCodeDocument codeDocument, DocumentIntermediateNode documentNode)
    {
        if (!IsComponentDocument(documentNode))
        {
            return;
        }

        var references = documentNode.FindDescendantReferences<TagHelperDirectiveAttributeIntermediateNode>();
        foreach (var reference in references)
        {
<<<<<<< HEAD
            var (node, parent) = reference;

            if (node.TagHelper.IsRenderModeTagHelper())
=======
            if (reference is
                {
                    Node: TagHelperDirectiveAttributeIntermediateNode { TagHelper.Kind: TagHelperKind.RenderMode } node,
                    Parent: IntermediateNode parentNode
                })
>>>>>>> ebc1db1b
            {
                if (parent is not ComponentIntermediateNode componentNode)
                {
                    node.AddDiagnostic(ComponentDiagnosticFactory.CreateAttribute_ValidOnlyOnComponent(node.Source, node.OriginalAttributeName));
                    continue;
                }

                var expression = node.Children[0] switch
                {
                    CSharpExpressionIntermediateNode csharpNode => csharpNode.Children[0],
                    IntermediateNode token => token
                };

                var renderModeNode = new RenderModeIntermediateNode() { Source = node.Source, Children = { expression } };
                renderModeNode.AddDiagnosticsFromNode(node);

                if (componentNode.Component.Metadata is ComponentMetadata { HasRenderModeDirective: true })
                {
                    renderModeNode.AddDiagnostic(ComponentDiagnosticFactory.CreateRenderModeAttribute_ComponentDeclaredRenderMode(
                       node.Source,
                       componentNode.Component.Name));
                }

                reference.Replace(renderModeNode);
            }
        }
    }
}<|MERGE_RESOLUTION|>--- conflicted
+++ resolved
@@ -20,17 +20,9 @@
         var references = documentNode.FindDescendantReferences<TagHelperDirectiveAttributeIntermediateNode>();
         foreach (var reference in references)
         {
-<<<<<<< HEAD
             var (node, parent) = reference;
 
-            if (node.TagHelper.IsRenderModeTagHelper())
-=======
-            if (reference is
-                {
-                    Node: TagHelperDirectiveAttributeIntermediateNode { TagHelper.Kind: TagHelperKind.RenderMode } node,
-                    Parent: IntermediateNode parentNode
-                })
->>>>>>> ebc1db1b
+            if (node.TagHelper.Kind == TagHelperKind.RenderMode)
             {
                 if (parent is not ComponentIntermediateNode componentNode)
                 {
