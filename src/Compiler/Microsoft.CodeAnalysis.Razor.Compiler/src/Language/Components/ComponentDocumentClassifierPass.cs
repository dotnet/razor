﻿// Licensed to the .NET Foundation under one or more agreements.
// The .NET Foundation licenses this file to you under the MIT license.

#nullable disable

using System;
using System.IO;
using System.Linq;
using Microsoft.AspNetCore.Razor.Language.CodeGeneration;
using Microsoft.AspNetCore.Razor.Language.Intermediate;

namespace Microsoft.AspNetCore.Razor.Language.Components;

internal class ComponentDocumentClassifierPass : DocumentClassifierPassBase
{
    private readonly RazorLanguageVersion _version;

    public ComponentDocumentClassifierPass(RazorLanguageVersion version)
    {
        _version = version;
    }

    public const string ComponentDocumentKind = "component.1.0";

    /// <summary>
    /// The fallback value of the root namespace. Only used if the fallback root namespace
    /// was not passed in.
    /// </summary>
    public string FallbackRootNamespace { get; set; } = "__GeneratedComponent";

    /// <summary>
    /// Gets or sets whether to mangle class names.
    ///
    /// Set to true in the IDE so we can generated mangled class names. This is needed
    /// to avoid conflicts between generated design-time code and the code in the editor.
    ///
    /// A better workaround for this would be to create a singlefilegenerator that overrides
    /// the codegen process when a document is open, but this is more involved, so hacking
    /// it for now.
    /// </summary>
    public bool MangleClassNames { get; set; }

    protected override string DocumentKind => ComponentDocumentKind;

    // Ensure this runs before the MVC classifiers which have Order = 0
    public override int Order => -100;

    protected override bool IsMatch(RazorCodeDocument codeDocument, DocumentIntermediateNode documentNode)
    {
        return FileKinds.IsComponent(codeDocument.GetFileKind());
    }

    protected override CodeTarget CreateTarget(RazorCodeDocument codeDocument, RazorCodeGenerationOptions options)
    {
        return new ComponentCodeTarget(options, _version, TargetExtensions);
    }

    /// <inheritdoc />
    protected override void OnDocumentStructureCreated(
        RazorCodeDocument codeDocument,
        NamespaceDeclarationIntermediateNode @namespace,
        ClassDeclarationIntermediateNode @class,
        MethodDeclarationIntermediateNode method)
    {
<<<<<<< HEAD
        if (!codeDocument.TryComputeNamespace(fallbackToRootNamespace: true, allowEmptyRootNamespace: true, out var computedNamespace))
=======
        if (!codeDocument.TryComputeNamespace(fallbackToRootNamespace: true, out var computedNamespace, out var computedNamespaceSpan) ||
            !TryComputeClassName(codeDocument, out var computedClass))
>>>>>>> 12e83cdb
        {
            computedNamespace = FallbackRootNamespace;
        }

        if (!TryComputeClassName(codeDocument, out var computedClass))
        {
            var checksum = ChecksumUtilities.BytesToString(codeDocument.Source.Text.GetChecksum());
            computedClass = $"AspNetCore_{checksum}";
        }

        var documentNode = codeDocument.GetDocumentIntermediateNode();
        if (char.IsLower(computedClass, 0))
        {
            // We don't allow component names to start with a lowercase character.
            documentNode.Diagnostics.Add(
                ComponentDiagnosticFactory.Create_ComponentNamesCannotStartWithLowerCase(computedClass, documentNode.Source));
        }

        if (MangleClassNames)
        {
            computedClass = ComponentMetadata.MangleClassName(computedClass);
        }

        @class.Annotations[CommonAnnotations.NullableContext] = CommonAnnotations.NullableContext;

        @namespace.Content = computedNamespace;
        @namespace.Source = computedNamespaceSpan;
        @class.ClassName = computedClass;
        @class.Modifiers.Clear();
        @class.Modifiers.Add("public");
        @class.Modifiers.Add("partial");

        if (FileKinds.IsComponentImport(codeDocument.GetFileKind()))
        {
            // We don't want component imports to be considered as real component.
            // But we still want to generate code for it so we can get diagnostics.
            @class.BaseType = typeof(object).FullName;

            method.ReturnType = "void";
            method.MethodName = "Execute";
            method.Modifiers.Clear();
            method.Modifiers.Add("protected");

            method.Parameters.Clear();
        }
        else
        {
            @class.BaseType = "global::" + ComponentsApi.ComponentBase.FullTypeName;

            // Constrained type parameters are only supported in Razor language versions v6.0
            var razorLanguageVersion = codeDocument.GetParserOptions()?.Version ?? RazorLanguageVersion.Latest;
            var directiveType = razorLanguageVersion >= RazorLanguageVersion.Version_6_0
                ? ComponentConstrainedTypeParamDirective.Directive
                : ComponentTypeParamDirective.Directive;
            var typeParamReferences = documentNode.FindDirectiveReferences(directiveType);
            for (var i = 0; i < typeParamReferences.Count; i++)
            {
                var typeParamNode = (DirectiveIntermediateNode)typeParamReferences[i].Node;
                if (typeParamNode.HasDiagnostics)
                {
                    continue;
                }

                // The first token is the type parameter's name, the rest are its constraints, if any.
                var typeParameter = typeParamNode.Tokens.First();
                var constraints = typeParamNode.Tokens.Skip(1).FirstOrDefault();

                @class.TypeParameters.Add(new TypeParameter()
                {
                    ParameterName = typeParameter.Content,
                    ParameterNameSource = typeParameter.Source,
                    Constraints = constraints?.Content,
                    ConstraintsSource = constraints?.Source,
                });
            }

            method.ReturnType = "void";
            method.MethodName = ComponentsApi.ComponentBase.BuildRenderTree;
            method.Modifiers.Clear();
            method.Modifiers.Add("protected");
            method.Modifiers.Add("override");

            method.Parameters.Clear();
            method.Parameters.Add(new MethodParameter()
            {
                ParameterName = ComponentsApi.RenderTreeBuilder.BuilderParameter,
                TypeName = $"global::{ComponentsApi.RenderTreeBuilder.FullTypeName}",
            });
        }
    }

    private bool TryComputeClassName(RazorCodeDocument codeDocument, out string className)
    {
        className = null;
        if (codeDocument.Source.FilePath == null || codeDocument.Source.RelativePath == null)
        {
            return false;
        }

        var relativePath = NormalizePath(codeDocument.Source.RelativePath);
        className = CSharpIdentifier.SanitizeIdentifier(Path.GetFileNameWithoutExtension(relativePath).AsSpanOrDefault());
        return true;
    }

    private static string NormalizePath(string path)
    {
        path = path.Replace('\\', '/');

        return path;
    }
}<|MERGE_RESOLUTION|>--- conflicted
+++ resolved
@@ -62,12 +62,7 @@
         ClassDeclarationIntermediateNode @class,
         MethodDeclarationIntermediateNode method)
     {
-<<<<<<< HEAD
-        if (!codeDocument.TryComputeNamespace(fallbackToRootNamespace: true, allowEmptyRootNamespace: true, out var computedNamespace))
-=======
-        if (!codeDocument.TryComputeNamespace(fallbackToRootNamespace: true, out var computedNamespace, out var computedNamespaceSpan) ||
-            !TryComputeClassName(codeDocument, out var computedClass))
->>>>>>> 12e83cdb
+        if (!codeDocument.TryComputeNamespace(fallbackToRootNamespace: true, allowEmptyRootNamespace: true, out var computedNamespace, out var computedNamespaceSpan))
         {
             computedNamespace = FallbackRootNamespace;
         }
