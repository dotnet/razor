﻿// Licensed to the .NET Foundation under one or more agreements.
// The .NET Foundation licenses this file to you under the MIT license.

using System;
using System.Collections.Immutable;
using System.Diagnostics.CodeAnalysis;
using System.Globalization;
using System.Linq;
using Microsoft.AspNetCore.Razor.Language.Extensions;
using Microsoft.AspNetCore.Razor.Language.Intermediate;
using Microsoft.AspNetCore.Razor.PooledObjects;

#if !NET
using System.Collections.Generic;
#endif

namespace Microsoft.AspNetCore.Razor.Language.Components;

internal partial class ComponentBindLoweringPass : ComponentIntermediateNodePassBase, IRazorOptimizationPass
{
    private static readonly string s_cultureInvariantText = $"global::{typeof(CultureInfo).FullName}.{nameof(CultureInfo.InvariantCulture)}";

    // Run after event handler pass
    public override int Order => 100;

    protected override void ExecuteCore(RazorCodeDocument codeDocument, DocumentIntermediateNode documentNode)
    {
        if (!IsComponentDocument(documentNode))
        {
            return;
        }

        var @namespace = documentNode.FindPrimaryNamespace();
        var @class = documentNode.FindPrimaryClass();
        if (@namespace == null || @class == null)
        {
            // Nothing to do, bail. We can't function without the standard structure.
            return;
        }

        var bindGetSetSupported = codeDocument.ParserOptions.LanguageVersion >= RazorLanguageVersion.Version_7_0;

        using var references = new PooledArrayBuilder<IntermediateNodeReference>();
        using var parameterReferences = new PooledArrayBuilder<IntermediateNodeReference>();

        ref var referencesRef = ref references.AsRef();
        ref var parameterReferencesRef = ref parameterReferences.AsRef();

        // First, process duplicates so we don't have to worry about them later.
        documentNode.CollectDescendantReferences<TagHelperDirectiveAttributeIntermediateNode>(ref referencesRef);
        documentNode.CollectDescendantReferences<TagHelperDirectiveAttributeParameterIntermediateNode>(ref parameterReferencesRef);

        ProcessDuplicates(ref referencesRef, ref parameterReferencesRef);

        // Now that we've processed duplicates, re-collect all the references as some may have been removed.
        references.Clear();
        documentNode.CollectDescendantReferences<TagHelperDirectiveAttributeIntermediateNode>(ref referencesRef);

        parameterReferences.Clear();
        documentNode.CollectDescendantReferences<TagHelperDirectiveAttributeParameterIntermediateNode>(ref parameterReferencesRef);

        // For each @bind usage we need to rewrite the tag helper node to map to basic constructs.

        // Collect all the non-parameterized @bind or @bind-* attributes.
        // The dict key is essentially a tuple of (parent, attributeName) to differentiate attributes
        // with the same name in two different elements. We don't have to worry about duplicate bound
        // attributes in the same element such as, <Foo @bind="bar" @bind="bar" />, because IR lowering
        // takes care of that.
        using var _ = DictionaryPool<BindEntryKey, BindEntry>.GetPooledObject(out var bindEntries);

        foreach (var reference in references)
        {
<<<<<<< HEAD
            var node = (TagHelperDirectiveAttributeIntermediateNode)reference.Node;
=======
            var parent = reference.Parent;
            var node = reference.Node;
>>>>>>> 23a45289

            if (node.TagHelper.Kind == TagHelperKind.Bind)
            {
                bindEntries.Add(new(reference.Parent, node), new BindEntry(reference));
            }
        }

        // Do a pass to look for (@bind:get, @bind:set) pairs as this alternative form might have been used
        // to define the binding.
        foreach (var parameterReference in parameterReferences)
        {
            var parent = parameterReference.Parent;
            var node = parameterReference.Node;

            if (!node.BoundAttributeParameter.BindAttributeGetSet)
            {
                continue;
            }

            if (!bindGetSetSupported)
            {
<<<<<<< HEAD
                node.AddDiagnostic(ComponentDiagnosticFactory.CreateBindAttributeParameter_UnsupportedSyntaxBindGetSet(
                    node.Source,
                    node.AttributeName));
            }

            var key = new BindEntryKey(parent, node);

            if (!bindEntries.TryGetValue(key, out var existingEntry))
            {
                bindEntries.Add(key, new BindEntry(parameterReference));
            }
            else
            {
                var bindNode = existingEntry.BindNode.AssumeNotNull();

                bindNode.AddDiagnostic(ComponentDiagnosticFactory.CreateBindAttributeParameter_InvalidSyntaxBindAndBindGet(
                    node.Source,
                    bindNode.AttributeName));
=======
                if (!_bindGetSetSupported)
                {
                    node.AddDiagnostic(ComponentDiagnosticFactory.CreateBindAttributeParameter_UnsupportedSyntaxBindGetSet(
                        node.Source,
                        node.AttributeName));
                }
                if (!bindEntries.TryGetValue((parent, node.AttributeNameWithoutParameter), out var existingEntry))
                {
                    bindEntries[(parent, node.AttributeNameWithoutParameter)] = new BindEntry(parameterReference);
                }
                else
                {
                    existingEntry.BindNode.AddDiagnostic(ComponentDiagnosticFactory.CreateBindAttributeParameter_InvalidSyntaxBindAndBindGet(
                        node.Source,
                        existingEntry.BindNode.AttributeName));
                }
>>>>>>> 23a45289
            }
        }

        // Now collect all the parameterized attributes and store them along with their corresponding @bind or @bind-* attributes.
        foreach (var parameterReference in parameterReferences)
        {
            var parent = parameterReference.Parent;
            var node = parameterReference.Node;

            if (node.TagHelper.Kind != TagHelperKind.Bind)
            {
                continue;
            }

            // Check if this tag contains a corresponding non-parameterized bind node.
            var key = new BindEntryKey(parent, node);
            var name = node.BoundAttributeParameter.Name;

            if (!bindEntries.TryGetValue(key, out var entry))
            {
                if (name != "set")
                {
<<<<<<< HEAD
                    // There is no corresponding bind node. Add a diagnostic and move on.
                    parent.AddDiagnostic(ComponentDiagnosticFactory.CreateBindAttributeParameter_MissingBind(
                        node.Source,
                        node.AttributeName));
=======
                    if (node.BoundAttributeParameter.Name != "set")
                    {
                        // There is no corresponding bind node. Add a diagnostic and move on.
                        parent.AddDiagnostic(ComponentDiagnosticFactory.CreateBindAttributeParameter_MissingBind(
                            node.Source,
                            node.AttributeName));
                    }
                    else
                    {
                        // There is no corresponding bind node. Add a diagnostic and move on.
                        parent.AddDiagnostic(ComponentDiagnosticFactory.CreateBindAttributeParameter_MissingBindGet(
                            node.Source,
                            node.AttributeNameWithoutParameter));
                    }
                }
                else if (node.BoundAttributeParameter.Name == "event")
                {
                    entry.BindEventNode = node;
                }
                else if (node.BoundAttributeParameter.Name == "format")
                {
                    entry.BindFormatNode = node;
                }
                else if (node.BoundAttributeParameter.Name == "culture")
                {
                    entry.BindCultureNode = node;
                }
                else if (node.BoundAttributeParameter.Name == "after")
                {
                    entry.BindAfterNode = node;
                }
                else if (node.BoundAttributeParameter.Name == "get")
                {
                    // Avoid removing the reference since it will be processed later on.
                    continue;
>>>>>>> 23a45289
                }
                else
                {
<<<<<<< HEAD
                    // There is no corresponding bind node. Add a diagnostic and move on.
                    parent.AddDiagnostic(ComponentDiagnosticFactory.CreateBindAttributeParameter_MissingBindGet(
                        node.Source,
                        node.AttributeNameWithoutParameter));
=======
                    if (entry.BindNode != null)
                    {
                        parent.AddDiagnostic(ComponentDiagnosticFactory.CreateBindAttributeParameter_UseBindGet(
                            node.Source,
                            node.BoundAttribute.Name));
                    }
                    entry.BindSetNode = node;
>>>>>>> 23a45289
                }
            }
            else if (name == "event")
            {
                entry.BindEventNode = node;
            }
            else if (name == "format")
            {
                entry.BindFormatNode = node;
            }
            else if (name == "culture")
            {
                entry.BindCultureNode = node;
            }
            else if (name == "after")
            {
                entry.BindAfterNode = node;
            }
            else if (name == "get")
            {
                // Avoid removing the reference since it will be processed later on.
                continue;
            }
            else if (name == "set")
            {
                if (entry.BindNode != null)
                {
                    parent.AddDiagnostic(ComponentDiagnosticFactory.CreateBindAttributeParameter_UseBindGet(
                        node.Source,
                        node.BoundAttribute.Name));
                }

                entry.BindSetNode = node;
            }
            else
            {
                // Unsupported bind attribute parameter. This can only happen if bound attribute descriptor
                // is configured to expect a parameter other than 'event' and 'format'.
            }

            // We've extracted what we need from the parameterized bind node. Remove it.
            parameterReference.Remove();
        }

        // We now have all the info we need to rewrite the tag helper.
        foreach (var (key, entry) in bindEntries)
        {
<<<<<<< HEAD
            if (entry.BindSetNode != null && entry.BindAfterNode is { } afterNode)
            {
                key.Parent.AddDiagnostic(ComponentDiagnosticFactory.CreateBindAttributeParameter_InvalidSyntaxBindSetAfter(
=======
            var reference = entry.BindNodeReference;
            if (entry.BindSetNode != null && entry.BindAfterNode != null)
            {
                var afterNode = entry.BindAfterNode;
                key.Item1.AddDiagnostic(ComponentDiagnosticFactory.CreateBindAttributeParameter_InvalidSyntaxBindSetAfter(
>>>>>>> 23a45289
                    afterNode.Source,
                    afterNode.AttributeNameWithoutParameter));
            }

<<<<<<< HEAD
            var reference = entry.BindNodeReference;
            var newNodes = RewriteUsage(reference.Parent, entry);
=======
            var rewritten = RewriteUsage(reference.Parent, entry);
>>>>>>> 23a45289
            reference.Remove();

            foreach (var newNode in newNodes)
            {
                reference.Parent.Children.Add(newNode);
            }
        }
    }

    private static void ProcessDuplicates(
        ref PooledArrayBuilder<IntermediateNodeReference> references,
        ref PooledArrayBuilder<IntermediateNodeReference> parameterReferences)
    {
        using var _ = ReferenceEqualityHashSetPool<IntermediateNode>.GetPooledObject(out var parents);

        foreach (var reference in references)
        {
            parents.Add(reference.Parent);
        }

        foreach (var parameterReference in parameterReferences)
        {
            parents.Add(parameterReference.Parent);
        }

        foreach (var parent in parents)
        {
            ProcessDuplicateAttributes(parent);
        }
    }

    private static void ProcessDuplicateAttributes(IntermediateNode node)
    {
        var children = node.Children;

        // First, collect all the bind-related attributes on this node.
        using var attributes = new PooledArrayBuilder<AttributeInfo>();

        for (var i = 0; i < children.Count; i++)
        {
            switch (children[i])
            {
                case TagHelperDirectiveAttributeIntermediateNode directiveAttribute:
                    attributes.Add(new(directiveAttribute, i));
                    break;

                case TagHelperDirectiveAttributeParameterIntermediateNode directiveAttributeParameter:
                    attributes.Add(new(directiveAttributeParameter, i));
                    break;
            }
        }

        // Next, identify attributes for "fallback" bind tag helpers that are overridden by attributes
        // with more specific bind tag helpers.
        using var toRemove = new PooledArrayBuilder<AttributeInfo>();

        foreach (var attribute in attributes)
        {
            // For each usage of the general 'fallback' bind tag helper, it could duplicate
            // the usage of a more specific one. Look for duplicates and remove the fallback.
            //
            // Also treat the general <input @bind="..." /> as a 'fallback' for that case and remove it.
            // This is a workaround for a limitation where you can't write a tag helper that binds only
            // when a specific attribute is *not* present.

            if (attribute.IsFallback)
            {
                foreach (var candidate in attributes)
                {
                    if (ReferenceEquals(attribute.Node, candidate.Node))
                    {
                        // Same node, skip.
                        continue;
                    }

                    // If the candidate isn't a more specific bind tag helper then skip it.
                    if ((attribute.IsFallbackBindTagHelper && !candidate.IsBindTagHelper) ||
                        (attribute.IsInputElementFallbackBindTagHelper && !candidate.IsInputElementBindTagHelper))
                    {
                        continue;
                    }

                    if (attribute.AttributeName == candidate.AttributeName)
                    {
                        // Found a duplicate - remove the 'fallback' in favor of the more specific tag helper.
                        toRemove.Add(attribute);
                        break;
                    }
                }
            }
        }

        // Now that we've identified attributes that should be removed, iterate them in reverse order
        // and remove them using the index we stored. Note: We know the attributes are already ordered
        // by index.
        for (var i = toRemove.Count - 1; i >= 0; i--)
        {
            children.RemoveAt(toRemove[i].Index);
        }

        // If we still have duplicates at this point then they are genuine conflicts.
        // Use a hash set to quickly determine whether there are any duplicates.
        // If so, we need to do a more expensive pass to identify and remove them.
        using var _ = StringHashSetPool.Ordinal.GetPooledObject(out var duplicates);

        foreach (var child in children)
        {
            // UNDONE: For some reason, we do not look for duplicates among parameterized
            // attributes here or in ReportDiagnosticAndRemoveDuplicates. Prior to being
            // unrolled, duplicates were identified with a LINQ expression that called
            // OfType<TagHelperDirectiveAttributeIntermediateNode>(), meaning that
            // TagHelperDirectiveAttributeParameterIntermediateNode nodes were never considered.
            // This is possibly a bug, but without a report or a repro it's hard to say for sure.
            if (child is TagHelperDirectiveAttributeIntermediateNode { AttributeName: string attributeName } &&
                !duplicates.Add(attributeName))
            {
                ReportDiagnosticAndRemoveDuplicates(node);
                break;
            }
        }

        static void ReportDiagnosticAndRemoveDuplicates(IntermediateNode node)
        {
            var children = node.Children;

            using var _ = StringDictionaryPool<ImmutableArray<AttributeInfo>.Builder>.Ordinal.GetPooledObject(out var duplicates);

            for (var i = 0; i < children.Count; i++)
            {
                if (children[i] is TagHelperDirectiveAttributeIntermediateNode directiveAttribute)
                {
                    if (!duplicates.TryGetValue(directiveAttribute.AttributeName, out var builder))
                    {
                        builder = ImmutableArray.CreateBuilder<AttributeInfo>();
                        duplicates[directiveAttribute.AttributeName] = builder;
                    }

                    builder.Add(new(directiveAttribute, i));
                }
            }

            using var toRemove = new PooledArrayBuilder<AttributeInfo>();

            foreach (var (_, builder) in duplicates)
            {
                if (builder.Count > 1)
                {
                    node.AddDiagnostic(ComponentDiagnosticFactory.CreateBindAttribute_Duplicates(
                        node.Source,
                        builder[0].OriginalAttributeName,
                        builder.Select(static x => (TagHelperDirectiveAttributeIntermediateNode)x.Node)));

                    foreach (var attribute in builder)
                    {
                        toRemove.Add(attribute);
                    }
                }
            }

            // Do we have duplicates to remove? If so, remove them in reverse order.
            if (toRemove.Count > 0)
            {
                // Sort by index to ensure we remove in the right order.
                toRemove.Sort(static (x, y) => x.Index.CompareTo(y.Index));

                for (var i = toRemove.Count - 1; i >= 0; i--)
                {
                    children.RemoveAt(toRemove[i].Index);
                }
            }
        }
    }

    private static ImmutableArray<IntermediateNode> RewriteUsage(IntermediateNode parent, BindEntry bindEntry)
    {
        // Bind works similarly to a macro, it always expands to code that the user could have written.
        //
        // For the nodes that are related to the bind-attribute rewrite them to look like a set of
        // 'normal' HTML attributes similar to the following transformation.
        //
        // Input:   <MyComponent @bind-Value="@currentCount" />
        // Output:  <MyComponent Value ="...<get the value>..." ValueChanged ="... <set the value>..." ValueExpression ="() => ...<get the value>..." />
        //
        // This means that the expression that appears inside of '@bind' must be an LValue or else
        // there will be errors. In general the errors that come from C# in this case are good enough
        // to understand the problem.
        //
        // We also support and encourage the use of EventCallback<> with bind. So in the above example
        // the ValueChanged property could be an Action<> or an EventCallback<>.
        //
        // The BindMethods calls are required with Action<> because to give us a good experience. They
        // use overloading to ensure that can get an Action<object> that will convert and set an arbitrary
        // value. We have a similar set of APIs to use with EventCallback<>.
        //
        // We also assume that the element will be treated as a component for now because
        // multiple passes handle 'special' tag helpers. We have another pass that translates
        // a tag helper node back into 'regular' element when it doesn't have an associated component
        if (!TryComputeAttributeNames(
            parent,
            bindEntry,
            out var valueAttributeName,
            out var changeAttributeName,
            out var expressionAttributeName,
            out var changeAttributeNode,
            out var valueAttribute,
            out var changeAttribute,
            out var expressionAttribute))
        {
            // Skip anything we can't understand. It's important that we don't crash, that will bring down the build.
            if (bindEntry.BindNode is { } bindNode)
            {
                bindNode.AddDiagnostic(ComponentDiagnosticFactory.CreateBindAttribute_InvalidSyntax(
                    bindNode.Source,
                    bindNode.AttributeName));

                return [bindNode];
            }
            else
            {
                var bindGetNode = bindEntry.BindGetNode.AssumeNotNull();

                bindGetNode.AddDiagnostic(ComponentDiagnosticFactory.CreateBindAttribute_MissingBindSet(
                    bindGetNode.Source,
                    bindGetNode.AttributeName,
                    $"{bindGetNode.AttributeNameWithoutParameter}:set"));

                return [bindGetNode];
            }
        }

        var original = GetAttributeContent(bindEntry.GetEffectiveBindNode());
        if (string.IsNullOrEmpty(original.Content))
        {
            // This can happen in error cases, the parser will already have flagged this
            // as an error, so ignore it.
            return [bindEntry.GetEffectiveBindNode()];
        }

        // Look for a format. If we find one then we need to pass the format into the
        // two nodes we generate.
        IntermediateToken? format = null;
        if (bindEntry.BindFormatNode is { } formatNode)
        {
            format = GetAttributeContent(formatNode);
        }
        else if (bindEntry.GetFormat() is string formatContent)
        {
            // We may have a default format if one is associated with the field type.
            format = IntermediateNodeFactory.CSharpToken($"\"{formatContent}\"");
        }

        // Look for a culture. If we find one then we need to pass the culture into the
        // two nodes we generate.
        IntermediateToken? culture = null;
        if (bindEntry.BindCultureNode is { } cultureNode)
        {
            culture = GetAttributeContent(cultureNode);
        }
        else if (bindEntry.IsInvariantCultureBindTagHelper())
        {
            // We may have a default invariant culture if one is associated with the field type.
            culture = IntermediateNodeFactory.CSharpToken(s_cultureInvariantText);
        }

        // Look for an after event. If we find one then we need to pass the event into the
        // CreateBinder call we generate.
        var after = bindEntry.BindAfterNode is { } afterNode
            ? GetAttributeContent(afterNode)
            : null;

        var setter = bindEntry.BindSetNode is { } setterNode
            ? GetAttributeContent(setterNode)
            : null;

        using var valueExpressionTokens = new PooledArrayBuilder<IntermediateToken>();
        using var changeExpressionTokens = new PooledArrayBuilder<IntermediateToken>();

        // There are a few cases to handle for @bind:
        // 1. This is a component using a delegate (int Value & Action<int> Value)
        // 2. This is a component using EventCallback (int value & EventCallback<int>)
        // 3. This is an element
        if (parent is ComponentIntermediateNode && changeAttribute != null && changeAttribute.IsDelegateProperty())
        {
            RewriteNodesForComponentDelegateBind(
                original, setter, after, changeAttribute.IsDelegateWithAwaitableResult(),
                ref valueExpressionTokens.AsRef(),
                ref changeExpressionTokens.AsRef());
        }
        else if (parent is ComponentIntermediateNode)
        {
            RewriteNodesForComponentEventCallbackBind(
                original, setter, after,
                ref valueExpressionTokens.AsRef(),
                ref changeExpressionTokens.AsRef());
        }
        else
        {
            RewriteNodesForElementEventCallbackBind(
                original, format, culture, setter, after,
                ref valueExpressionTokens.AsRef(),
                ref changeExpressionTokens.AsRef());
        }

        var targetNode = bindEntry.GetEffectiveBindNode();

        if (parent is MarkupElementIntermediateNode)
        {
            var valueNode = new HtmlAttributeIntermediateNode()
            {
                OriginalAttributeName = bindEntry.OriginalAttributeName,
                AttributeName = valueAttributeName,
                Source = targetNode.Source,

                Prefix = valueAttributeName + "=\"",
                Suffix = "\"",
            };

            valueNode.AddDiagnosticsFromNode(targetNode);

            var valueAttributeValue = new CSharpExpressionAttributeValueIntermediateNode();

            foreach (var token in valueExpressionTokens)
            {
                valueAttributeValue.Children.Add(token);
            }

            valueNode.Children.Add(valueAttributeValue);

            var changeNode = new HtmlAttributeIntermediateNode()
            {
                OriginalAttributeName = bindEntry.OriginalAttributeName,
                AttributeName = changeAttributeName,
                AttributeNameExpression = changeAttributeNode,
                Source = targetNode.Source,

                Prefix = changeAttributeName + "=\"",
                Suffix = "\"",

                EventUpdatesAttributeName = valueAttributeName,
            };

            var changeAttributeValue = new CSharpExpressionAttributeValueIntermediateNode();

            foreach (var token in changeExpressionTokens)
            {
                changeAttributeValue.Children.Add(token);
            }

            changeNode.Children.Add(changeAttributeValue);

            return [valueNode, changeNode];
        }
        else
        {
            var node = bindEntry.BindNode;
            var getNode = bindEntry.BindGetNode;

            using var builder = new PooledArrayBuilder<IntermediateNode>();

            var valueNode = node != null
                ? ComponentAttributeIntermediateNode.From(node, addChildren: false)
                : ComponentAttributeIntermediateNode.From(getNode.AssumeNotNull(), addChildren: false);

            valueNode.OriginalAttributeName = bindEntry.OriginalAttributeName;

            valueNode.PropertySpan = GetOriginalPropertySpan(valueNode);
            valueNode.AttributeName = valueAttributeName;
            valueNode.BoundAttribute = valueAttribute; // Might be null if it doesn't match a component attribute
            valueNode.PropertyName = valueAttribute?.PropertyName;
            valueNode.TypeName = valueAttribute?.IsWeaklyTyped == false ? valueAttribute.TypeName : null;

            var valueExpressionNode = new CSharpExpressionIntermediateNode();

            foreach (var token in valueExpressionTokens)
            {
                valueExpressionNode.Children.Add(token);
            }

            valueNode.Children.Add(valueExpressionNode);

            builder.Add(valueNode);

            var changeNode = node != null
                ? ComponentAttributeIntermediateNode.From(node, addChildren: false)
                : ComponentAttributeIntermediateNode.From(getNode.AssumeNotNull(), addChildren: false);

            changeNode.OriginalAttributeName = bindEntry.OriginalAttributeName;
            changeNode.PropertySpan = GetOriginalPropertySpan(changeNode);
            changeNode.IsSynthesized = true;
            changeNode.AttributeName = changeAttributeName;
            changeNode.BoundAttribute = changeAttribute; // Might be null if it doesn't match a component attribute
            changeNode.PropertyName = changeAttribute?.PropertyName;
            changeNode.TypeName = changeAttribute?.IsWeaklyTyped == false ? changeAttribute.TypeName : null;

            var changeExpressionNode = new CSharpExpressionIntermediateNode();

            foreach (var token in changeExpressionTokens)
            {
                changeExpressionNode.Children.Add(token);
            }

            changeNode.Children.Add(changeExpressionNode);

            builder.Add(changeNode);

            // Finally, also emit a node for the "Expression" attribute, but only if the target
            // component is defined to accept one
            if (expressionAttribute != null)
            {
                var expressionNode = node != null
                    ? ComponentAttributeIntermediateNode.From(node, addChildren: false)
                    : ComponentAttributeIntermediateNode.From(getNode.AssumeNotNull(), addChildren: false);

                expressionNode.OriginalAttributeName = bindEntry.OriginalAttributeName;
                expressionNode.PropertySpan = GetOriginalPropertySpan(expressionNode);
                expressionNode.IsSynthesized = true;
                expressionNode.AttributeName = expressionAttributeName;
                expressionNode.BoundAttribute = expressionAttribute;
                expressionNode.PropertyName = expressionAttribute.PropertyName;
                expressionNode.TypeName = expressionAttribute.IsWeaklyTyped ? null : expressionAttribute.TypeName;

                expressionNode.Children.Add(new CSharpExpressionIntermediateNode()
                {
                    Children = { IntermediateNodeFactory.CSharpToken($"() => {original.Content}") }
                });

                builder.Add(expressionNode);
            }

            // We don't need to generate any runtime code for these attributes normally, as they're handled by the above nodes,
            // but in order for IDE scenarios around component attributes to work we need to generate a little bit of design
            // time code, so we create design time specific nodes with minimal information in order to do so.
            ref var builderRef = ref builder.AsRef();

            TryAddDesignTimePropertyAccessHelperNode(ref builderRef, bindEntry.BindSetNode, valueAttribute);
            TryAddDesignTimePropertyAccessHelperNode(ref builderRef, bindEntry.BindEventNode, valueAttribute);
            TryAddDesignTimePropertyAccessHelperNode(ref builderRef, bindEntry.BindAfterNode, valueAttribute);

            return builder.ToImmutableAndClear();
        }
    }

    private static void TryAddDesignTimePropertyAccessHelperNode(
        ref PooledArrayBuilder<IntermediateNode> builder,
        TagHelperDirectiveAttributeParameterIntermediateNode? node,
        BoundAttributeDescriptor? valueAttribute)
    {
        if (node is null || valueAttribute is null)
        {
            return;
        }

        var helperNode = ComponentAttributeIntermediateNode.From(node, addChildren: true);
        helperNode.OriginalAttributeName = node.OriginalAttributeName;
        helperNode.IsDesignTimePropertyAccessHelper = true;
        helperNode.PropertySpan = GetOriginalPropertySpan(node);
        helperNode.BoundAttribute = valueAttribute;
        helperNode.PropertyName = valueAttribute.PropertyName;

        builder.Add(helperNode);
    }

    private static bool TryParseBindAttribute(BindEntry bindEntry, out string? valueAttributeName)
    {
        var attributeName = bindEntry.AttributeName;
        valueAttributeName = null;

        if (attributeName == "bind")
        {
            return true;
        }

        if (!attributeName.StartsWith("bind-", StringComparison.Ordinal))
        {
            return false;
        }

        valueAttributeName = attributeName["bind-".Length..];
        return true;
    }

    // Attempts to compute the attribute names that should be used for an instance of 'bind'.
    private static bool TryComputeAttributeNames(
        IntermediateNode parent,
        BindEntry bindEntry,
        out string? valueAttributeName,
        [NotNullWhen(true)] out string? changeAttributeName,
        [NotNullWhen(true)] out string? expressionAttributeName,
        out CSharpExpressionIntermediateNode? changeAttributeNode,
        out BoundAttributeDescriptor? valueAttribute,
        out BoundAttributeDescriptor? changeAttribute,
        out BoundAttributeDescriptor? expressionAttribute)
    {
        changeAttributeName = null;
        expressionAttributeName = null;
        changeAttributeNode = null;
        valueAttribute = null;
        changeAttribute = null;
        expressionAttribute = null;

        // The tag helper specifies attribute names, they should win.
        //
        // This handles cases like <input type="text" bind="@Foo" /> where the tag helper is
        // generated to match a specific tag and has metadata that identify the attributes.
        //
        // We expect 1 bind tag helper per-node.

        // Even though some of our 'bind' tag helpers specify the attribute names, they
        // should still satisfy one of the valid syntaxes.
        if (!TryParseBindAttribute(bindEntry, out valueAttributeName))
        {
            return false;
        }

        valueAttributeName = bindEntry.GetValueAttributeName() ?? valueAttributeName;

        // If there an attribute that specifies the event like @bind:event="oninput",
        // that should be preferred. Otherwise, use the one from the tag helper.
        if (bindEntry.BindEventNode == null)
        {
            // @bind:event not specified
            changeAttributeName = bindEntry.GetChangeAttributeName();
        }
        else if (TryExtractEventNodeStaticText(bindEntry.BindEventNode, out var text))
        {
            // @bind:event="oninput" - change attribute is static
            changeAttributeName = text;
        }
        else
        {
            // @bind:event="@someExpr" - we can't know the name of the change attribute, it's dynamic
            changeAttributeNode = ExtractEventNodeExpression(bindEntry.BindEventNode);
        }

        expressionAttributeName = bindEntry.GetExpressionAttributeName();

        // We expect 0-1 components per-node.
        if ((parent as ComponentIntermediateNode)?.Component is not { } componentTagHelper)
        {
            // If it's not a component node then there isn't too much else to figure out.
            return changeAttributeName != null || changeAttributeNode != null;
        }

        // If this is a component, then we can infer '<PropertyName>Changed' as the name
        // of the change event.
        changeAttributeName ??= valueAttributeName + "Changed";

        // Likewise for the expression attribute
        expressionAttributeName ??= valueAttributeName + "Expression";

        var boundAttributes = componentTagHelper.BoundAttributes;
        for (int i = boundAttributes.Length - 1, set = 0; i >= 0 && set != 3; i--)
        {
            var attribute = boundAttributes[i];
            var comparison = attribute.GetComparison();

            if (valueAttribute is null && string.Equals(valueAttributeName, attribute.Name, comparison))
            {
                valueAttribute = attribute;
                set++;
            }

            if (changeAttribute is null && string.Equals(changeAttributeName, attribute.Name, comparison))
            {
                changeAttribute = attribute;
                set++;
            }

            if (expressionAttribute is null && string.Equals(expressionAttributeName, attribute.Name, comparison))
            {
                expressionAttribute = attribute;
                set++;
            }
        }

        return true;

        static bool TryExtractEventNodeStaticText(TagHelperDirectiveAttributeParameterIntermediateNode node, [NotNullWhen(true)] out string? text)
        {
            if (node.Children[0] is HtmlContentIntermediateNode html)
            {
                text = GetAttributeContent(html).Content;
                return true;
            }

            text = null;
            return false;
        }

        static CSharpExpressionIntermediateNode? ExtractEventNodeExpression(TagHelperDirectiveAttributeParameterIntermediateNode node)
        {
            return node.Children[0] as CSharpExpressionIntermediateNode;
        }
    }

    private static void RewriteNodesForComponentDelegateBind(
        IntermediateToken original,
        IntermediateToken? setter,
        IntermediateToken? after,
        bool awaitable,
        ref PooledArrayBuilder<IntermediateToken> valueExpressionTokens,
        ref PooledArrayBuilder<IntermediateToken> changeExpressionTokens)
    {
        // For a component using @bind we want to:
        //  - use the value as-is
        //  - create a delegate to handle changes
        valueExpressionTokens.Add(original);

        // Since we have to support setters and after, there are a few things to consider:
        // If we are provided with a setter, we can cast it to the change attribute type, like
        // (Action<int>)(value => { }) or (Func<int,Task>)(value => Task.CompletedTask) and use that.
        // If we are provided with an 'after' we'll need to generate a callback where we invoke the 'after' expression
        // after the regular setter. In this case, unfortunately we can't rely on EventCallbackFactory to normalize things
        // since the target attribute type is a delegate and not an EventCallback.
        // For that reason, we at least captured whether the attribute has an awaitable result, and we'll use that information
        // during code generation.
        // For example, with a synchronous 'after' method we will generate code as follows:
        // (TargetAttributeType)(__value => <code> = __value; RuntimeHelpers.InferSynchronousDelegate(after)(); }
        // With an asynchronous 'after' method we will generate code as follows:
        // (TargetAttributeType)(__value => <code> = __value; return RuntimeHelpers.InferAsynchronousDelegate(after)(); }

        // Now rewrite the content of the change-handler node. Since it's a component attribute,
        // we don't use the 'BindMethods' wrapper. We expect component attributes to always 'match' on type.
        //
        // __value => <code> = __value

        switch ((setter, after))
        {
            case (null, null):
                changeExpressionTokens.Add(IntermediateNodeFactory.CSharpToken($"__value => {original.Content} = __value"));
                break;

            case (not null, null):
                changeExpressionTokens.Add(setter);
                break;

            case (null, not null):
                var startToken = awaitable
                    ? IntermediateNodeFactory.CSharpToken($"async  __value => {{ {original.Content} = __value; await {ComponentsApi.RuntimeHelpers.InvokeAsynchronousDelegate}(")
                    : IntermediateNodeFactory.CSharpToken($" __value => {{ {original.Content} = __value; {ComponentsApi.RuntimeHelpers.InvokeSynchronousDelegate}(");

                changeExpressionTokens.Add(startToken);
                changeExpressionTokens.Add(after);
                changeExpressionTokens.Add(IntermediateNodeFactory.CSharpToken("); }"));
                break;

            default:
                // Treat this as the original case, since we don't support bind:set and bind:after simultaneously, we will produce an error.
                changeExpressionTokens.Add(IntermediateNodeFactory.CSharpToken($"__value => {original.Content} = __value"));
                break;
        }
    }

    private static void RewriteNodesForComponentEventCallbackBind(
        IntermediateToken original,
        IntermediateToken? setter,
        IntermediateToken? after,
        ref PooledArrayBuilder<IntermediateToken> valueExpressionTokens,
        ref PooledArrayBuilder<IntermediateToken> changeExpressionTokens)
    {
        // For a component using @bind we want to:
        //  - use the value as-is
        //  - create a delegate to handle changes
        valueExpressionTokens.Add(original);

        // This is largely the same as the one for elements as we can invoke CreateInferredCallback all the way to victory
        changeExpressionTokens.Add(IntermediateNodeFactory.CSharpToken($"{ComponentsApi.RuntimeHelpers.CreateInferredEventCallback}(this, "));

        switch ((setter, after))
        {
            case (null, null):
                // no bind:set nor bind:after, assign to the bound expression
                changeExpressionTokens.Add(IntermediateNodeFactory.CSharpToken($"__value => {original.Content} = __value"));
                break;

            case (not null, null):
                // bind:set only
                changeExpressionTokens.Add(setter);
                break;

            case (null, not null):
                // bind:after only
                changeExpressionTokens.Add(
                    IntermediateNodeFactory.CSharpToken($"{ComponentsApi.RuntimeHelpers.CreateInferredBindSetter}(callback: __value => {{ {original.Content} = __value; return {ComponentsApi.RuntimeHelpers.InvokeAsynchronousDelegate}(callback: "));
                changeExpressionTokens.Add(after);
                changeExpressionTokens.Add(IntermediateNodeFactory.CSharpToken($"); }}, value: {original.Content})"));
                break;

            default:
                // bind:set and bind:after create the code even though we disallow this combination through a diagnostic
                changeExpressionTokens.Add(
                    IntermediateNodeFactory.CSharpToken($"{ComponentsApi.RuntimeHelpers.CreateInferredEventCallback}(this, callback: async __value => {{ await {ComponentsApi.RuntimeHelpers.CreateInferredBindSetter}(callback: "));
                changeExpressionTokens.Add(setter);
                changeExpressionTokens.Add(
                    IntermediateNodeFactory.CSharpToken($", value: {original.Content}); await {ComponentsApi.RuntimeHelpers.InvokeAsynchronousDelegate}(callback: "));
                changeExpressionTokens.Add(after);
                changeExpressionTokens.Add(IntermediateNodeFactory.CSharpToken($"); }}, value: {original.Content})"));
                break;
        }

        changeExpressionTokens.Add(IntermediateNodeFactory.CSharpToken($", {original.Content})"));
    }

    private static void RewriteNodesForElementEventCallbackBind(
        IntermediateToken original,
        IntermediateToken? format,
        IntermediateToken? culture,
        IntermediateToken? setter,
        IntermediateToken? after,
        ref PooledArrayBuilder<IntermediateToken> valueExpressionTokens,
        ref PooledArrayBuilder<IntermediateToken> changeExpressionTokens)
    {
        // This is bind on a markup element. We use FormatValue to transform the value in the correct way
        // according to format and culture.
        //
        // Now rewrite the content of the value node to look like:
        //
        // BindConverter.FormatValue(<code>, format: <format>, culture: <culture>)
        valueExpressionTokens.Add(IntermediateNodeFactory.CSharpToken($"global::{ComponentsApi.BindConverter.FormatValue}("));
        valueExpressionTokens.Add(original);

        if (format is { Content.Length: > 0 })
        {
            valueExpressionTokens.Add(IntermediateNodeFactory.CSharpToken(", format: "));
            valueExpressionTokens.Add(format);
        }

        if (culture is { Content.Length: > 0 })
        {
            valueExpressionTokens.Add(IntermediateNodeFactory.CSharpToken(", culture: "));
            valueExpressionTokens.Add(culture);
        }

        valueExpressionTokens.Add(IntermediateNodeFactory.CSharpToken(")"));

        // Now rewrite the content of the change-handler node. There are two cases we care about
        // here. If it's a component attribute, then don't use the 'CreateBinder' wrapper. We expect
        // component attributes to always 'match' on type.
        //
        // The really tricky part of this is that we CANNOT write the type name of of the EventCallback we
        // intend to create. Doing so would really complicate the story for how we deal with generic types,
        // since the generic type lowering pass runs after this. To keep this simple we're relying on
        // the compiler to resolve overloads for us.
        //
        // RuntimeHelpers.CreateInferredEventCallback(this, __value => <code> = __value, <code>)
        //
        // For general DOM attributes, we need to be able to create a delegate that accepts UIEventArgs
        // so we use 'CreateBinder'
        //
        // EventCallbackFactory.CreateBinder(this, __value => <code> = __value, <code>, format: <format>, culture: <culture>)
        //
        // Note that the line-mappings here are applied to the value attribute, not the change attribute.
        changeExpressionTokens.Add(
            IntermediateNodeFactory.CSharpToken($"global::{ComponentsApi.EventCallback.FactoryAccessor}.{ComponentsApi.EventCallbackFactory.CreateBinderMethod}(this, "));

        switch ((setter, after))
        {
            case (null, null):
                // no bind:set nor bind:after, , assign to the bound expression
                changeExpressionTokens.Add(IntermediateNodeFactory.CSharpToken($"__value => {original.Content} = __value"));
                break;

            case (not null, null):
                // bind:set only
                changeExpressionTokens.Add(IntermediateNodeFactory.CSharpToken($"{ComponentsApi.RuntimeHelpers.CreateInferredBindSetter}(callback: "));
                changeExpressionTokens.Add(setter);
                changeExpressionTokens.Add(IntermediateNodeFactory.CSharpToken($", value: {original.Content})"));
                break;

            case (null, not null):
                // bind:after only
                changeExpressionTokens.Add(
                    IntermediateNodeFactory.CSharpToken($"{ComponentsApi.RuntimeHelpers.CreateInferredBindSetter}(callback: __value => {{ {original.Content} = __value; return {ComponentsApi.RuntimeHelpers.InvokeAsynchronousDelegate}(callback: "));
                changeExpressionTokens.Add(after);
                changeExpressionTokens.Add(IntermediateNodeFactory.CSharpToken($"); }}, value: {original.Content})"));
                break;

            default:
                // bind:set and bind:after create the code even though we disallow this combination through a diagnostic
                changeExpressionTokens.Add(
                    IntermediateNodeFactory.CSharpToken($"{ComponentsApi.RuntimeHelpers.CreateInferredEventCallback}(this, callback: async __value => {{ await {ComponentsApi.RuntimeHelpers.CreateInferredBindSetter}(callback: "));
                changeExpressionTokens.Add(setter);
                changeExpressionTokens.Add(
                    IntermediateNodeFactory.CSharpToken($", value: {original.Content})(); await {ComponentsApi.RuntimeHelpers.InvokeAsynchronousDelegate}(callback: "));
                changeExpressionTokens.Add(after);
                changeExpressionTokens.Add(IntermediateNodeFactory.CSharpToken($"); }}, value: {original.Content})"));
                break;
        }

        changeExpressionTokens.Add(IntermediateNodeFactory.CSharpToken(", "));

        changeExpressionTokens.Add(IntermediateNodeFactory.CSharpToken(original.Content));

        if (format is { Content.Length: > 0 })
        {
            changeExpressionTokens.Add(IntermediateNodeFactory.CSharpToken($", format: {format.Content}"));
        }

        if (culture is { Content.Length: > 0 })
        {
            changeExpressionTokens.Add(IntermediateNodeFactory.CSharpToken($", culture: {culture.Content}"));
        }

        changeExpressionTokens.Add(IntermediateNodeFactory.CSharpToken(")"));
    }

    private static IntermediateToken GetAttributeContent(IntermediateNode node)
    {
        using var nodes = new PooledArrayBuilder<TemplateIntermediateNode>();
        node.CollectDescendantNodes(ref nodes.AsRef());

        if (nodes.FirstOrDefault() is { } template)
        {
            // See comments in TemplateDiagnosticPass
            node.AddDiagnostic(ComponentDiagnosticFactory.Create_TemplateInvalidLocation(template.Source));
            return IntermediateNodeFactory.CSharpToken(string.Empty);
        }

        return node.Children[0] switch
        {
            // This case can be hit for a 'string' attribute. We want to turn it into an expression.
            HtmlContentIntermediateNode htmlContentNode
                => IntermediateNodeFactory.CSharpToken(GetTokenContent(htmlContentNode.Children, addQuotes: true)),

            // This case can be hit when the attribute has an explicit @ inside, which
            // 'escapes' any special sugar we provide for codegen.
            CSharpExpressionIntermediateNode csharpNode
                => GetToken(csharpNode),

            // This is the common case for 'mixed' content.
            _ => GetToken(node)
        };

        static IntermediateToken GetToken(IntermediateNode node)
        {
            if (node.Children is [IntermediateToken token])
            {
                return token;
            }

            // In error cases we won't have a single token, but we still want to generate the code.
            return IntermediateNodeFactory.CSharpToken(GetTokenContent(node.Children));
        }

        static string GetTokenContent(IntermediateNodeCollection children, bool addQuotes = false)
        {
            using var _ = StringBuilderPool.GetPooledObject(out var builder);

            if (addQuotes)
            {
                builder.Append('"');
            }

            foreach (var child in children)
            {
                if (child is IntermediateToken token)
                {
                    builder.Append(token.Content);
                }
            }

            if (addQuotes)
            {
                builder.Append('"');
            }

            return builder.ToString();
        }
    }

    private static SourceSpan? GetOriginalPropertySpan(IntermediateNode node)
    {
        var originalSpan = node switch
        {
            ComponentAttributeIntermediateNode n => n.OriginalAttributeSpan,
            TagHelperDirectiveAttributeIntermediateNode n => n.OriginalAttributeSpan,
            TagHelperDirectiveAttributeParameterIntermediateNode n => n.OriginalAttributeSpan,
            TagHelperPropertyIntermediateNode n => n.OriginalAttributeSpan,
            _ => null
        };

        if (originalSpan is SourceSpan span)
        {
            var offset = "bind-".Length;

            return new SourceSpan(span.FilePath,
                                  span.AbsoluteIndex + offset,
                                  span.LineIndex,
                                  span.CharacterIndex + offset,
                                  span.Length - offset,
                                  span.LineCount,
                                  span.EndCharacterIndex);
        }

        return null;
    }

    private sealed class BindEntry
    {
<<<<<<< HEAD
=======
        public BindEntry(IntermediateNodeReference<TagHelperDirectiveAttributeIntermediateNode> bindNodeReference)
        {
            BindNodeReference = bindNodeReference;
            BindNode = bindNodeReference.Node;
        }

        public BindEntry(IntermediateNodeReference<TagHelperDirectiveAttributeParameterIntermediateNode> bindNodeReference)
        {
            BindNodeReference = bindNodeReference;
            BindGetNode = bindNodeReference.Node;
        }

>>>>>>> 23a45289
        public IntermediateNodeReference BindNodeReference { get; }

        // Note: Either BindNode or BindGetNode is non-null. They can't both be null or non-null.
        public TagHelperDirectiveAttributeIntermediateNode? BindNode { get; }
        public TagHelperDirectiveAttributeParameterIntermediateNode? BindGetNode { get; }

        public TagHelperDirectiveAttributeParameterIntermediateNode? BindEventNode { get; set; }
        public TagHelperDirectiveAttributeParameterIntermediateNode? BindFormatNode { get; set; }
        public TagHelperDirectiveAttributeParameterIntermediateNode? BindCultureNode { get; set; }
        public TagHelperDirectiveAttributeParameterIntermediateNode? BindSetNode { get; set; }
        public TagHelperDirectiveAttributeParameterIntermediateNode? BindAfterNode { get; set; }

        public TagHelperDescriptor TagHelper => field ??= GetTagHelper();
        public string AttributeName => field ??= GetAttributeName();
        public string OriginalAttributeName => field ??= GetOriginalAttributeName();

        public BindEntry(IntermediateNodeReference reference)
        {
            BindNodeReference = reference;
            BindNode = reference.Node as TagHelperDirectiveAttributeIntermediateNode;
            BindGetNode = reference.Node as TagHelperDirectiveAttributeParameterIntermediateNode;

            Assumed.True((BindNode is null && BindGetNode is not null) || (BindNode is not null && BindGetNode is null));
        }

        [DoesNotReturn]
        private static T CantBothBeNullOrNonNull<T>()
            => Assumed.Unreachable<T>($"{nameof(BindNode)} and {nameof(BindGetNode)} can't both be null or non-null.");

        public IntermediateNode GetEffectiveBindNode()
            => (BindNode, BindGetNode) switch
            {
                ({ } result, null) => result,
                (null, { } result) => result,
                _ => CantBothBeNullOrNonNull<IntermediateNode>()
            };

        private TagHelperDescriptor GetTagHelper()
            => (BindNode, BindGetNode) switch
            {
                ({ TagHelper: var result }, null) => result,
                (null, { TagHelper: var result }) => result,
                _ => CantBothBeNullOrNonNull<TagHelperDescriptor>()
            };

        private string GetOriginalAttributeName()
            => (BindNode, BindGetNode) switch
            {
                ({ OriginalAttributeName: var result }, null) => result,
                (null, { OriginalAttributeName: var result }) => result,
                _ => CantBothBeNullOrNonNull<string>()
            };

        // Return the attribute name, for @bind it's the attribute, for @bind:get is the attribute without the parameter part.
        private string GetAttributeName()
            => (BindNode, BindGetNode) switch
            {
                ({ AttributeName: var result }, null) => result,
                (null, { AttributeNameWithoutParameter: var result }) => result,
                _ => CantBothBeNullOrNonNull<string>()
            };

        public string? GetChangeAttributeName()
            => TagHelper.GetChangeAttributeName();

        public string? GetExpressionAttributeName()
            => TagHelper.GetExpressionAttributeName();

        public string? GetValueAttributeName()
            => TagHelper.GetValueAttributeName();

        public string? GetFormat()
            => TagHelper.GetFormat();

        public bool IsInvariantCultureBindTagHelper()
            => TagHelper.IsInvariantCultureBindTagHelper();
    }
}<|MERGE_RESOLUTION|>--- conflicted
+++ resolved
@@ -40,24 +40,24 @@
 
         var bindGetSetSupported = codeDocument.ParserOptions.LanguageVersion >= RazorLanguageVersion.Version_7_0;
 
-        using var references = new PooledArrayBuilder<IntermediateNodeReference>();
-        using var parameterReferences = new PooledArrayBuilder<IntermediateNodeReference>();
+        using var references = new PooledArrayBuilder<IntermediateNodeReference<TagHelperDirectiveAttributeIntermediateNode>>();
+        using var parameterReferences = new PooledArrayBuilder<IntermediateNodeReference<TagHelperDirectiveAttributeParameterIntermediateNode>>();
 
         ref var referencesRef = ref references.AsRef();
         ref var parameterReferencesRef = ref parameterReferences.AsRef();
 
         // First, process duplicates so we don't have to worry about them later.
-        documentNode.CollectDescendantReferences<TagHelperDirectiveAttributeIntermediateNode>(ref referencesRef);
-        documentNode.CollectDescendantReferences<TagHelperDirectiveAttributeParameterIntermediateNode>(ref parameterReferencesRef);
+        documentNode.CollectDescendantReferences(ref referencesRef);
+        documentNode.CollectDescendantReferences(ref parameterReferencesRef);
 
         ProcessDuplicates(ref referencesRef, ref parameterReferencesRef);
 
         // Now that we've processed duplicates, re-collect all the references as some may have been removed.
         references.Clear();
-        documentNode.CollectDescendantReferences<TagHelperDirectiveAttributeIntermediateNode>(ref referencesRef);
+        documentNode.CollectDescendantReferences(ref referencesRef);
 
         parameterReferences.Clear();
-        documentNode.CollectDescendantReferences<TagHelperDirectiveAttributeParameterIntermediateNode>(ref parameterReferencesRef);
+        documentNode.CollectDescendantReferences(ref parameterReferencesRef);
 
         // For each @bind usage we need to rewrite the tag helper node to map to basic constructs.
 
@@ -70,16 +70,12 @@
 
         foreach (var reference in references)
         {
-<<<<<<< HEAD
-            var node = (TagHelperDirectiveAttributeIntermediateNode)reference.Node;
-=======
             var parent = reference.Parent;
             var node = reference.Node;
->>>>>>> 23a45289
 
             if (node.TagHelper.Kind == TagHelperKind.Bind)
             {
-                bindEntries.Add(new(reference.Parent, node), new BindEntry(reference));
+                bindEntries.Add(new(parent, node), new BindEntry(reference));
             }
         }
 
@@ -97,7 +93,6 @@
 
             if (!bindGetSetSupported)
             {
-<<<<<<< HEAD
                 node.AddDiagnostic(ComponentDiagnosticFactory.CreateBindAttributeParameter_UnsupportedSyntaxBindGetSet(
                     node.Source,
                     node.AttributeName));
@@ -116,24 +111,6 @@
                 bindNode.AddDiagnostic(ComponentDiagnosticFactory.CreateBindAttributeParameter_InvalidSyntaxBindAndBindGet(
                     node.Source,
                     bindNode.AttributeName));
-=======
-                if (!_bindGetSetSupported)
-                {
-                    node.AddDiagnostic(ComponentDiagnosticFactory.CreateBindAttributeParameter_UnsupportedSyntaxBindGetSet(
-                        node.Source,
-                        node.AttributeName));
-                }
-                if (!bindEntries.TryGetValue((parent, node.AttributeNameWithoutParameter), out var existingEntry))
-                {
-                    bindEntries[(parent, node.AttributeNameWithoutParameter)] = new BindEntry(parameterReference);
-                }
-                else
-                {
-                    existingEntry.BindNode.AddDiagnostic(ComponentDiagnosticFactory.CreateBindAttributeParameter_InvalidSyntaxBindAndBindGet(
-                        node.Source,
-                        existingEntry.BindNode.AttributeName));
-                }
->>>>>>> 23a45289
             }
         }
 
@@ -156,65 +133,17 @@
             {
                 if (name != "set")
                 {
-<<<<<<< HEAD
                     // There is no corresponding bind node. Add a diagnostic and move on.
                     parent.AddDiagnostic(ComponentDiagnosticFactory.CreateBindAttributeParameter_MissingBind(
                         node.Source,
                         node.AttributeName));
-=======
-                    if (node.BoundAttributeParameter.Name != "set")
-                    {
-                        // There is no corresponding bind node. Add a diagnostic and move on.
-                        parent.AddDiagnostic(ComponentDiagnosticFactory.CreateBindAttributeParameter_MissingBind(
-                            node.Source,
-                            node.AttributeName));
-                    }
-                    else
-                    {
-                        // There is no corresponding bind node. Add a diagnostic and move on.
-                        parent.AddDiagnostic(ComponentDiagnosticFactory.CreateBindAttributeParameter_MissingBindGet(
-                            node.Source,
-                            node.AttributeNameWithoutParameter));
-                    }
-                }
-                else if (node.BoundAttributeParameter.Name == "event")
-                {
-                    entry.BindEventNode = node;
-                }
-                else if (node.BoundAttributeParameter.Name == "format")
-                {
-                    entry.BindFormatNode = node;
-                }
-                else if (node.BoundAttributeParameter.Name == "culture")
-                {
-                    entry.BindCultureNode = node;
-                }
-                else if (node.BoundAttributeParameter.Name == "after")
-                {
-                    entry.BindAfterNode = node;
-                }
-                else if (node.BoundAttributeParameter.Name == "get")
-                {
-                    // Avoid removing the reference since it will be processed later on.
-                    continue;
->>>>>>> 23a45289
                 }
                 else
                 {
-<<<<<<< HEAD
                     // There is no corresponding bind node. Add a diagnostic and move on.
                     parent.AddDiagnostic(ComponentDiagnosticFactory.CreateBindAttributeParameter_MissingBindGet(
                         node.Source,
                         node.AttributeNameWithoutParameter));
-=======
-                    if (entry.BindNode != null)
-                    {
-                        parent.AddDiagnostic(ComponentDiagnosticFactory.CreateBindAttributeParameter_UseBindGet(
-                            node.Source,
-                            node.BoundAttribute.Name));
-                    }
-                    entry.BindSetNode = node;
->>>>>>> 23a45289
                 }
             }
             else if (name == "event")
@@ -262,27 +191,15 @@
         // We now have all the info we need to rewrite the tag helper.
         foreach (var (key, entry) in bindEntries)
         {
-<<<<<<< HEAD
             if (entry.BindSetNode != null && entry.BindAfterNode is { } afterNode)
             {
                 key.Parent.AddDiagnostic(ComponentDiagnosticFactory.CreateBindAttributeParameter_InvalidSyntaxBindSetAfter(
-=======
-            var reference = entry.BindNodeReference;
-            if (entry.BindSetNode != null && entry.BindAfterNode != null)
-            {
-                var afterNode = entry.BindAfterNode;
-                key.Item1.AddDiagnostic(ComponentDiagnosticFactory.CreateBindAttributeParameter_InvalidSyntaxBindSetAfter(
->>>>>>> 23a45289
                     afterNode.Source,
                     afterNode.AttributeNameWithoutParameter));
             }
 
-<<<<<<< HEAD
             var reference = entry.BindNodeReference;
             var newNodes = RewriteUsage(reference.Parent, entry);
-=======
-            var rewritten = RewriteUsage(reference.Parent, entry);
->>>>>>> 23a45289
             reference.Remove();
 
             foreach (var newNode in newNodes)
@@ -293,8 +210,8 @@
     }
 
     private static void ProcessDuplicates(
-        ref PooledArrayBuilder<IntermediateNodeReference> references,
-        ref PooledArrayBuilder<IntermediateNodeReference> parameterReferences)
+        ref PooledArrayBuilder<IntermediateNodeReference<TagHelperDirectiveAttributeIntermediateNode>> references,
+        ref PooledArrayBuilder<IntermediateNodeReference<TagHelperDirectiveAttributeParameterIntermediateNode>> parameterReferences)
     {
         using var _ = ReferenceEqualityHashSetPool<IntermediateNode>.GetPooledObject(out var parents);
 
@@ -1182,21 +1099,6 @@
 
     private sealed class BindEntry
     {
-<<<<<<< HEAD
-=======
-        public BindEntry(IntermediateNodeReference<TagHelperDirectiveAttributeIntermediateNode> bindNodeReference)
-        {
-            BindNodeReference = bindNodeReference;
-            BindNode = bindNodeReference.Node;
-        }
-
-        public BindEntry(IntermediateNodeReference<TagHelperDirectiveAttributeParameterIntermediateNode> bindNodeReference)
-        {
-            BindNodeReference = bindNodeReference;
-            BindGetNode = bindNodeReference.Node;
-        }
-
->>>>>>> 23a45289
         public IntermediateNodeReference BindNodeReference { get; }
 
         // Note: Either BindNode or BindGetNode is non-null. They can't both be null or non-null.
@@ -1213,13 +1115,16 @@
         public string AttributeName => field ??= GetAttributeName();
         public string OriginalAttributeName => field ??= GetOriginalAttributeName();
 
-        public BindEntry(IntermediateNodeReference reference)
-        {
-            BindNodeReference = reference;
-            BindNode = reference.Node as TagHelperDirectiveAttributeIntermediateNode;
-            BindGetNode = reference.Node as TagHelperDirectiveAttributeParameterIntermediateNode;
-
-            Assumed.True((BindNode is null && BindGetNode is not null) || (BindNode is not null && BindGetNode is null));
+        public BindEntry(IntermediateNodeReference<TagHelperDirectiveAttributeIntermediateNode> bindNodeReference)
+        {
+            BindNodeReference = bindNodeReference;
+            BindNode = bindNodeReference.Node;
+        }
+
+        public BindEntry(IntermediateNodeReference<TagHelperDirectiveAttributeParameterIntermediateNode> bindNodeReference)
+        {
+            BindNodeReference = bindNodeReference;
+            BindGetNode = bindNodeReference.Node;
         }
 
         [DoesNotReturn]
