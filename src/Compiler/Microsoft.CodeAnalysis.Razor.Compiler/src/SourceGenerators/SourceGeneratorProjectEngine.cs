--- conflicted
+++ resolved
@@ -88,39 +88,16 @@
             var previousUsedTagHelpers = codeDocument.GetRequiredReferencedTagHelpers();
 
             // re-run discovery to figure out which tag helpers are now in scope for this document
-            codeDocument.SetTagHelpers(tagHelpers);
-            _discoveryPhase.Execute(codeDocument, cancellationToken);
+            codeDocument = codeDocument.SetTagHelpers(tagHelpers);
+            codeDocument = _discoveryPhase.Execute(codeDocument, cancellationToken);
 
             var newTagHelpersInScope = codeDocument.GetRequiredTagHelperContext().TagHelpers;
 
             // Check if any new tag helpers were added or ones we previously used were removed
             if (!RequiresRewrite(newTagHelpersInScope, previousTagHelpersInScope, previousUsedTagHelpers))
             {
-<<<<<<< HEAD
-                // tag helpers have changed, figure out if we need to re-write
-                var previousTagHelpersInScope = codeDocument.GetRequiredTagHelperContext().TagHelpers;
-                var previousUsedTagHelpers = codeDocument.GetRequiredReferencedTagHelpers();
-
-                // re-run discovery to figure out which tag helpers are now in scope for this document
-                codeDocument = codeDocument.WithTagHelpers(tagHelpers);
-                codeDocument = _discoveryPhase.Execute(codeDocument, cancellationToken);
-                var tagHelpersInScope = codeDocument.GetRequiredTagHelperContext().TagHelpers;
-
-                // Check if any new tag helpers were added or ones we previously used were removed
-                var newVisibleTagHelpers = tagHelpersInScope.Except(previousTagHelpersInScope);
-                var newUnusedTagHelpers = previousUsedTagHelpers.Except(tagHelpersInScope);
-                if (!newVisibleTagHelpers.Any() && !newUnusedTagHelpers.Any())
-                {
-                    // No newly visible tag helpers, and any that got removed weren't used by this document anyway
-                    return sgDocument;
-                }
-
-                // We need to re-write the document, but can skip the scoping as we just performed it
-                startIndex = _rewritePhaseIndex;
-=======
                 // No newly visible tag helpers, and any that got removed weren't used by this document anyway
                 return sgDocument;
->>>>>>> 855d2dd4
             }
 
             // We need to re-write the document, but can skip the scoping as we just performed it
