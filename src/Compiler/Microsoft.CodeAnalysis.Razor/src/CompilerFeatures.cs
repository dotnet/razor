﻿// Licensed to the .NET Foundation under one or more agreements.
// The .NET Foundation licenses this file to you under the MIT license.

#nullable disable

using System;
using Microsoft.AspNetCore.Razor.Language;

namespace Microsoft.CodeAnalysis.Razor;

/// <summary>
/// Provides access to built-in Razor features that require a reference to <c>Microsoft.CodeAnalysis.CSharp</c>.
/// </summary>
public static class CompilerFeatures
{
    /// <summary>
    /// Registers built-in Razor features that require a reference to <c>Microsoft.CodeAnalysis.CSharp</c>.
    /// </summary>
    /// <param name="builder">The <see cref="RazorProjectEngineBuilder"/>.</param>
    public static void Register(RazorProjectEngineBuilder builder)
    {
        if (builder == null)
        {
            throw new ArgumentNullException(nameof(builder));
        }

        if (builder.Configuration.LanguageVersion.CompareTo(RazorLanguageVersion.Version_3_0) >= 0)
        {
            builder.Features.Add(new BindTagHelperDescriptorProvider());
            builder.Features.Add(new ComponentTagHelperDescriptorProvider());
            builder.Features.Add(new EventHandlerTagHelperDescriptorProvider());
            builder.Features.Add(new RefTagHelperDescriptorProvider());
            builder.Features.Add(new KeyTagHelperDescriptorProvider());
            builder.Features.Add(new SplatTagHelperDescriptorProvider());

            builder.Features.Add(new DefaultTypeNameFeature());
        }

        if (builder.Configuration.LanguageVersion.CompareTo(RazorLanguageVersion.Version_8_0) >= 0)
        {
<<<<<<< HEAD
            builder.Features.Add(new RenderModeTagHelperDescriptorProvider());
=======
            builder.Features.Add(new FormNameTagHelperDescriptorProvider());
>>>>>>> 2791c758
        }
    }
}<|MERGE_RESOLUTION|>--- conflicted
+++ resolved
@@ -38,11 +38,8 @@
 
         if (builder.Configuration.LanguageVersion.CompareTo(RazorLanguageVersion.Version_8_0) >= 0)
         {
-<<<<<<< HEAD
             builder.Features.Add(new RenderModeTagHelperDescriptorProvider());
-=======
             builder.Features.Add(new FormNameTagHelperDescriptorProvider());
->>>>>>> 2791c758
         }
     }
 }