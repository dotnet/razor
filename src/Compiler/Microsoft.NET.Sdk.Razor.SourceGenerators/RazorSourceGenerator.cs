﻿// Copyright (c) .NET Foundation. All rights reserved.
// Licensed under the Apache License, Version 2.0. See License.txt in the project root for license information.

using System;
using System.Collections.Immutable;
using System.Diagnostics;
using System.IO;
using System.Linq;
using Microsoft.AspNetCore.Razor.Language;
using Microsoft.AspNetCore.Razor.PooledObjects;
using Microsoft.CodeAnalysis;
using Microsoft.CodeAnalysis.CSharp;
<<<<<<< HEAD
using Microsoft.CodeAnalysis.ExternalAccess.RazorCompiler;
=======
using Microsoft.CodeAnalysis.CSharp.Syntax;
>>>>>>> f55618b1

namespace Microsoft.NET.Sdk.Razor.SourceGenerators
{
    [Generator]
    public partial class RazorSourceGenerator : IIncrementalGenerator
    {
        private static RazorSourceGeneratorEventSource Log => RazorSourceGeneratorEventSource.Log;

        public void Initialize(IncrementalGeneratorInitializationContext context)
        {
            var analyzerConfigOptions = context.AnalyzerConfigOptionsProvider;
            var parseOptions = context.ParseOptionsProvider;
            var compilation = context.CompilationProvider;

            // determine if we should suppress this run and filter out all the additional files if so
            var isGeneratorSuppressed = analyzerConfigOptions.Select(GetSuppressionStatus);
            var additionalTexts = context.AdditionalTextsProvider
                .Combine(isGeneratorSuppressed)
                .Where(pair => !pair.Right)
                .Select((pair, _) => pair.Left);

            var razorSourceGeneratorOptions = analyzerConfigOptions
                .Combine(parseOptions)
                .Select(ComputeRazorSourceGeneratorOptions)
                .ReportDiagnostics(context);

            var sourceItems = additionalTexts
                .Where(static (file) => file.Path.EndsWith(".razor", StringComparison.OrdinalIgnoreCase) || file.Path.EndsWith(".cshtml", StringComparison.OrdinalIgnoreCase))
                .Combine(analyzerConfigOptions)
                .Select(ComputeProjectItems)
                .ReportDiagnostics(context);

            var hasRazorFiles = sourceItems.Collect()
                .Select(static (sourceItems, _) => sourceItems.Any());

            var importFiles = sourceItems.Where(static file =>
            {
                var path = file.FilePath;
                if (path.EndsWith(".razor", StringComparison.OrdinalIgnoreCase))
                {
                    var fileName = Path.GetFileNameWithoutExtension(path);
                    return string.Equals(fileName, "_Imports", StringComparison.OrdinalIgnoreCase);
                }
                else if (path.EndsWith(".cshtml", StringComparison.OrdinalIgnoreCase))
                {
                    var fileName = Path.GetFileNameWithoutExtension(path);
                    return string.Equals(fileName, "_ViewImports", StringComparison.OrdinalIgnoreCase);
                }

                return false;
            });

            var componentFiles = sourceItems.Where(static file => file.FilePath.EndsWith(".razor", StringComparison.OrdinalIgnoreCase));

            var generatedDeclarationCode = componentFiles
                .Combine(importFiles.Collect())
                .Combine(razorSourceGeneratorOptions)
                .WithLambdaComparer((old, @new) => (old.Right.Equals(@new.Right) && old.Left.Left.Equals(@new.Left.Left) && old.Left.Right.SequenceEqual(@new.Left.Right)), (a) => a.GetHashCode())
                .Select(static (pair, _) =>
                {
                    var ((sourceItem, importFiles), razorSourceGeneratorOptions) = pair;
                    RazorSourceGeneratorEventSource.Log.GenerateDeclarationCodeStart(sourceItem.RelativePhysicalPath);

                    var projectEngine = GetDeclarationProjectEngine(sourceItem, importFiles, razorSourceGeneratorOptions);

                    var codeGen = projectEngine.Process(sourceItem);

                    var result = codeGen.GetCSharpDocument().GeneratedCode;

                    RazorSourceGeneratorEventSource.Log.GenerateDeclarationCodeStop(sourceItem.RelativePhysicalPath);

                    return (result, sourceItem.RelativePhysicalPath);
                });

            var generatedDeclarationSyntaxTrees = generatedDeclarationCode
                .Combine(parseOptions)
                .Select(static (pair, ct) =>
                {
                    var ((generatedDeclarationCode, filePath), parseOptions) = pair;
                    return CSharpSyntaxTree.ParseText(generatedDeclarationCode, (CSharpParseOptions)parseOptions, filePath, cancellationToken: ct);
                });

            var tagHelpersFromComponents = generatedDeclarationSyntaxTrees
                .Combine(compilation)
                .Combine(razorSourceGeneratorOptions)
                .SelectMany(static (pair, ct) =>
                {

                    var ((generatedDeclarationSyntaxTree, compilation), razorSourceGeneratorOptions) = pair;
                    RazorSourceGeneratorEventSource.Log.DiscoverTagHelpersFromComponentStart(generatedDeclarationSyntaxTree.FilePath);

                    var tagHelperFeature = new StaticCompilationTagHelperFeature();
                    var discoveryProjectEngine = GetDiscoveryProjectEngine(compilation.References.ToImmutableArray(), tagHelperFeature);

                    var compilationWithDeclarations = compilation.AddSyntaxTrees(generatedDeclarationSyntaxTree);

                    // try and find the specific root class this component is declaring, falling back to the assembly if for any reason the code is not in the shape we expect
                    ISymbol targetSymbol = compilationWithDeclarations.Assembly;
                    var root = generatedDeclarationSyntaxTree.GetRoot(ct);
                    if (root is CompilationUnitSyntax { Members: [NamespaceDeclarationSyntax { Members: [ClassDeclarationSyntax classSyntax, ..] }, ..] })
                    {
                        var declaredClass = compilationWithDeclarations.GetSemanticModel(generatedDeclarationSyntaxTree).GetDeclaredSymbol(classSyntax, ct);
                        Debug.Assert(declaredClass is null || declaredClass is { AllInterfaces: [{ Name: "IComponent" }, ..] });
                        targetSymbol = declaredClass ?? targetSymbol;
                    }

                    tagHelperFeature.Compilation = compilationWithDeclarations;
                    tagHelperFeature.TargetSymbol = targetSymbol;

                    var result = tagHelperFeature.GetDescriptors();
                    RazorSourceGeneratorEventSource.Log.DiscoverTagHelpersFromComponentStop(generatedDeclarationSyntaxTree.FilePath);
                    return result;
                });

            var tagHelpersFromCompilation = compilation
                .Combine(razorSourceGeneratorOptions)
                .Select(static (pair, _) =>
                {
                    RazorSourceGeneratorEventSource.Log.DiscoverTagHelpersFromCompilationStart();

                    var (compilation, razorSourceGeneratorOptions) = pair;

                    var tagHelperFeature = new StaticCompilationTagHelperFeature();
                    var discoveryProjectEngine = GetDiscoveryProjectEngine(compilation.References.ToImmutableArray(), tagHelperFeature);

                    tagHelperFeature.Compilation = compilation;
                    tagHelperFeature.TargetSymbol = compilation.Assembly;

                    var result = tagHelperFeature.GetDescriptors();
                    RazorSourceGeneratorEventSource.Log.DiscoverTagHelpersFromCompilationStop();
                    return result;
                });

            var tagHelpersFromReferences = compilation
                .Combine(razorSourceGeneratorOptions)
                .Combine(hasRazorFiles)
                .WithLambdaComparer(static (a, b) =>
                {
                    var ((compilationA, razorSourceGeneratorOptionsA), hasRazorFilesA) = a;
                    var ((compilationB, razorSourceGeneratorOptionsB), hasRazorFilesB) = b;

                    if (!compilationA.References.SequenceEqual(compilationB.References))
                    {
                        return false;
                    }

                    if (razorSourceGeneratorOptionsA != razorSourceGeneratorOptionsB)
                    {
                        return false;
                    }

                    return hasRazorFilesA == hasRazorFilesB;
                },
                static item =>
                {
                    // we'll use the number of references as a hashcode.
                    var ((compilationA, razorSourceGeneratorOptionsA), hasRazorFilesA) = item;
                    return compilationA.References.GetHashCode();
                })
                .Select(static (pair, _) =>
                {
                    RazorSourceGeneratorEventSource.Log.DiscoverTagHelpersFromReferencesStart();

                    var ((compilation, razorSourceGeneratorOptions), hasRazorFiles) = pair;
                    if (!hasRazorFiles)
                    {
                        // If there's no razor code in this app, don't do anything.
                        RazorSourceGeneratorEventSource.Log.DiscoverTagHelpersFromReferencesStop();
                        return ImmutableArray<TagHelperDescriptor>.Empty;
                    }

                    var tagHelperFeature = new StaticCompilationTagHelperFeature();
                    var discoveryProjectEngine = GetDiscoveryProjectEngine(compilation.References.ToImmutableArray(), tagHelperFeature);

                    using var pool = ArrayBuilderPool<TagHelperDescriptor>.GetPooledObject(out var descriptors);
                    tagHelperFeature.Compilation = compilation;
                    foreach (var reference in compilation.References)
                    {
                        if (compilation.GetAssemblyOrModuleSymbol(reference) is IAssemblySymbol assembly)
                        {
                            tagHelperFeature.TargetSymbol = assembly;
                            descriptors.AddRange(tagHelperFeature.GetDescriptors());
                        }
                    }

                    RazorSourceGeneratorEventSource.Log.DiscoverTagHelpersFromReferencesStop();
                    return descriptors.ToImmutable();
                });

            var allTagHelpers = tagHelpersFromComponents.Collect()
                .Combine(tagHelpersFromCompilation)
                .Combine(tagHelpersFromReferences)
                .Select(static (pair, _) =>
                {
                    var ((tagHelpersFromComponents, tagHelpersFromCompilation), tagHelpersFromReferences) = pair;
                    var count = tagHelpersFromCompilation.Length + tagHelpersFromReferences.Length + tagHelpersFromComponents.Length;
                    if (count == 0)
                    {
                        return ImmutableArray<TagHelperDescriptor>.Empty;
                    }

                    using var pool = ArrayBuilderPool<TagHelperDescriptor>.GetPooledObject(out var allTagHelpers);
					allTagHelpers.AddRange(tagHelpersFromCompilation);
                    allTagHelpers.AddRange(tagHelpersFromReferences);
                    allTagHelpers.AddRange(tagHelpersFromComponents);

                    return allTagHelpers.ToImmutable();
                });

            IncrementalValuesProvider<(string hintName, RazorCodeDocument codeDocument)> codeDocuments(bool designTime) => sourceItems
                .Combine(importFiles.Collect())
                .WithLambdaComparer((old, @new) => old.Left.Equals(@new.Left) && old.Right.SequenceEqual(@new.Right), (a) => a.GetHashCode())
                .Combine(razorSourceGeneratorOptions)
                .Select((pair, _) =>
                {
                    var ((sourceItem, imports), razorSourceGeneratorOptions) = pair;

                    RazorSourceGeneratorEventSource.Log.ParseRazorDocumentStart(sourceItem.RelativePhysicalPath);

                    var projectEngine = GetGenerationProjectEngine(sourceItem, imports, razorSourceGeneratorOptions);

                    var document = projectEngine.ProcessInitialParse(sourceItem);

                    RazorSourceGeneratorEventSource.Log.ParseRazorDocumentStop(sourceItem.RelativePhysicalPath);
                    return (projectEngine, sourceItem.RelativePhysicalPath, document);
                })

                // Add the tag helpers in, but ignore if they've changed or not, only reprocessing the actual document changed
                .Combine(allTagHelpers)
                .WithLambdaComparer((old, @new) => old.Left.Equals(@new.Left), (item) => item.GetHashCode())
                .Select((pair, _) =>
                {
                    var ((projectEngine, filePath, codeDocument), allTagHelpers) = pair;
                    RazorSourceGeneratorEventSource.Log.RewriteTagHelpersStart(filePath);

<<<<<<< HEAD
                    var kind = designTime ? "DesignTime" : "Runtime";
                    RazorSourceGeneratorEventSource.Log.RazorCodeGenerateStart(sourceItem.FilePath, kind);
=======
                    codeDocument = projectEngine.ProcessTagHelpers(codeDocument, allTagHelpers, checkForIdempotency: false);
>>>>>>> f55618b1

                    RazorSourceGeneratorEventSource.Log.RewriteTagHelpersStop(filePath);
                    return (projectEngine, filePath, codeDocument);
                })

                // next we do a second parse, along with the helpers, but check for idempotency. If the tag helpers used on the previous parse match, the compiler can skip re-computing them
                .Combine(allTagHelpers)
                .Select((pair, _) =>
                {

                    var ((projectEngine, filePath, document), allTagHelpers) = pair;
                    RazorSourceGeneratorEventSource.Log.CheckAndRewriteTagHelpersStart(filePath);

<<<<<<< HEAD
                    var codeDocument = designTime
                        ? projectEngine.ProcessDesignTime(sourceItem)
                        : projectEngine.Process(sourceItem);

                    RazorSourceGeneratorEventSource.Log.RazorCodeGenerateStop(sourceItem.FilePath, kind);
                    return (hintName, codeDocument);
                });

            var csharpDocuments = codeDocuments(designTime: false)
                .Select(static (tuple, _) =>
                {
                    var (hintName, codeDocument) = tuple;

                    var csharpDocument = codeDocument.GetCSharpDocument();

                    return (hintName, csharpDocument);
=======
                    document = projectEngine.ProcessTagHelpers(document, allTagHelpers, checkForIdempotency: true);

                    RazorSourceGeneratorEventSource.Log.CheckAndRewriteTagHelpersStop(filePath);
                    return (projectEngine, filePath, document);
                })

                .Select((pair, _) =>
                {
                    var (projectEngine, filePath, document) = pair;
                    RazorSourceGeneratorEventSource.Log.RazorCodeGenerateStart(filePath);
                    document = projectEngine.ProcessRemaining(document);
                    var csharpDocument = document.CodeDocument.GetCSharpDocument();

                    RazorSourceGeneratorEventSource.Log.RazorCodeGenerateStop(filePath);
                    return (filePath, csharpDocument);
>>>>>>> f55618b1
                })
                .WithLambdaComparer(static (a, b) =>
                {
                    if (a.csharpDocument.Diagnostics.Count > 0 || b.csharpDocument.Diagnostics.Count > 0)
                    {
                        // if there are any diagnostics, treat the documents as unequal and force RegisterSourceOutput to be called uncached.
                        return false;
                    }

                    return string.Equals(a.csharpDocument.GeneratedCode, b.csharpDocument.GeneratedCode, StringComparison.Ordinal);
                }, static a => StringComparer.Ordinal.GetHashCode(a.csharpDocument));

            context.RegisterImplementationSourceOutput(csharpDocuments, static (context, pair) =>
            {
                var (filePath, csharpDocument) = pair;

                // Add a generated suffix so tools, such as coverlet, consider the file to be generated
                var hintName = GetIdentifierFromPath(filePath) + ".g.cs";

                RazorSourceGeneratorEventSource.Log.AddSyntaxTrees(hintName);
                for (var i = 0; i < csharpDocument.Diagnostics.Count; i++)
                {
                    var razorDiagnostic = csharpDocument.Diagnostics[i];
                    var csharpDiagnostic = razorDiagnostic.AsDiagnostic();
                    context.ReportDiagnostic(csharpDiagnostic);
                }

                context.AddSource(hintName, csharpDocument.GeneratedCode);
            });

            var hostOutput = codeDocuments(designTime: true);
            context.RegisterHostOutput(hostOutput, static (context, tuple, _) =>
            {
                var (hintName, codeDocument) = tuple;
                context.AddOutput(hintName + ".rsg-cs", codeDocument.GetCSharpDocument().GeneratedCode);
                context.AddOutput(hintName + ".rsg-html", codeDocument.GetHtmlDocument().GeneratedCode);
            });
        }
    }
}<|MERGE_RESOLUTION|>--- conflicted
+++ resolved
@@ -10,11 +10,7 @@
 using Microsoft.AspNetCore.Razor.PooledObjects;
 using Microsoft.CodeAnalysis;
 using Microsoft.CodeAnalysis.CSharp;
-<<<<<<< HEAD
-using Microsoft.CodeAnalysis.ExternalAccess.RazorCompiler;
-=======
 using Microsoft.CodeAnalysis.CSharp.Syntax;
->>>>>>> f55618b1
 
 namespace Microsoft.NET.Sdk.Razor.SourceGenerators
 {
@@ -30,11 +26,11 @@
             var compilation = context.CompilationProvider;
 
             // determine if we should suppress this run and filter out all the additional files if so
-            var isGeneratorSuppressed = analyzerConfigOptions.Select(GetSuppressionStatus);
+            var isGeneratorSuppressed = context.AnalyzerConfigOptionsProvider.Select(GetSuppressionStatus);
             var additionalTexts = context.AdditionalTextsProvider
-                .Combine(isGeneratorSuppressed)
-                .Where(pair => !pair.Right)
-                .Select((pair, _) => pair.Left);
+                 .Combine(isGeneratorSuppressed)
+                 .Where(pair => !pair.Right)
+                 .Select((pair, _) => pair.Left);
 
             var razorSourceGeneratorOptions = analyzerConfigOptions
                 .Combine(parseOptions)
@@ -75,6 +71,7 @@
                 .WithLambdaComparer((old, @new) => (old.Right.Equals(@new.Right) && old.Left.Left.Equals(@new.Left.Left) && old.Left.Right.SequenceEqual(@new.Left.Right)), (a) => a.GetHashCode())
                 .Select(static (pair, _) =>
                 {
+
                     var ((sourceItem, importFiles), razorSourceGeneratorOptions) = pair;
                     RazorSourceGeneratorEventSource.Log.GenerateDeclarationCodeStart(sourceItem.RelativePhysicalPath);
 
@@ -224,11 +221,11 @@
                     return allTagHelpers.ToImmutable();
                 });
 
-            IncrementalValuesProvider<(string hintName, RazorCodeDocument codeDocument)> codeDocuments(bool designTime) => sourceItems
+            var generatedOutput = sourceItems
                 .Combine(importFiles.Collect())
                 .WithLambdaComparer((old, @new) => old.Left.Equals(@new.Left) && old.Right.SequenceEqual(@new.Right), (a) => a.GetHashCode())
                 .Combine(razorSourceGeneratorOptions)
-                .Select((pair, _) =>
+                .Select(static (pair, _) =>
                 {
                     var ((sourceItem, imports), razorSourceGeneratorOptions) = pair;
 
@@ -250,12 +247,7 @@
                     var ((projectEngine, filePath, codeDocument), allTagHelpers) = pair;
                     RazorSourceGeneratorEventSource.Log.RewriteTagHelpersStart(filePath);
 
-<<<<<<< HEAD
-                    var kind = designTime ? "DesignTime" : "Runtime";
-                    RazorSourceGeneratorEventSource.Log.RazorCodeGenerateStart(sourceItem.FilePath, kind);
-=======
                     codeDocument = projectEngine.ProcessTagHelpers(codeDocument, allTagHelpers, checkForIdempotency: false);
->>>>>>> f55618b1
 
                     RazorSourceGeneratorEventSource.Log.RewriteTagHelpersStop(filePath);
                     return (projectEngine, filePath, codeDocument);
@@ -269,24 +261,6 @@
                     var ((projectEngine, filePath, document), allTagHelpers) = pair;
                     RazorSourceGeneratorEventSource.Log.CheckAndRewriteTagHelpersStart(filePath);
 
-<<<<<<< HEAD
-                    var codeDocument = designTime
-                        ? projectEngine.ProcessDesignTime(sourceItem)
-                        : projectEngine.Process(sourceItem);
-
-                    RazorSourceGeneratorEventSource.Log.RazorCodeGenerateStop(sourceItem.FilePath, kind);
-                    return (hintName, codeDocument);
-                });
-
-            var csharpDocuments = codeDocuments(designTime: false)
-                .Select(static (tuple, _) =>
-                {
-                    var (hintName, codeDocument) = tuple;
-
-                    var csharpDocument = codeDocument.GetCSharpDocument();
-
-                    return (hintName, csharpDocument);
-=======
                     document = projectEngine.ProcessTagHelpers(document, allTagHelpers, checkForIdempotency: true);
 
                     RazorSourceGeneratorEventSource.Log.CheckAndRewriteTagHelpersStop(filePath);
@@ -302,7 +276,6 @@
 
                     RazorSourceGeneratorEventSource.Log.RazorCodeGenerateStop(filePath);
                     return (filePath, csharpDocument);
->>>>>>> f55618b1
                 })
                 .WithLambdaComparer(static (a, b) =>
                 {
@@ -315,7 +288,7 @@
                     return string.Equals(a.csharpDocument.GeneratedCode, b.csharpDocument.GeneratedCode, StringComparison.Ordinal);
                 }, static a => StringComparer.Ordinal.GetHashCode(a.csharpDocument));
 
-            context.RegisterImplementationSourceOutput(csharpDocuments, static (context, pair) =>
+            context.RegisterSourceOutput(generatedOutput, static (context, pair) =>
             {
                 var (filePath, csharpDocument) = pair;
 
@@ -332,14 +305,6 @@
 
                 context.AddSource(hintName, csharpDocument.GeneratedCode);
             });
-
-            var hostOutput = codeDocuments(designTime: true);
-            context.RegisterHostOutput(hostOutput, static (context, tuple, _) =>
-            {
-                var (hintName, codeDocument) = tuple;
-                context.AddOutput(hintName + ".rsg-cs", codeDocument.GetCSharpDocument().GeneratedCode);
-                context.AddOutput(hintName + ".rsg-html", codeDocument.GetHtmlDocument().GeneratedCode);
-            });
         }
     }
 }