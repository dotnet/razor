--- conflicted
+++ resolved
@@ -9,11 +9,7 @@
 using Microsoft.AspNetCore.Razor.Language;
 using Microsoft.CodeAnalysis;
 using Microsoft.CodeAnalysis.CSharp;
-<<<<<<< HEAD
-using Microsoft.CodeAnalysis.CSharp.Syntax;
 using Microsoft.CodeAnalysis.ExternalAccess.RazorCompiler;
-=======
->>>>>>> 6dff364b
 
 namespace Microsoft.NET.Sdk.Razor.SourceGenerators
 {
@@ -100,14 +96,9 @@
                 .Combine(razorSourceGeneratorOptions)
                 .Select(static (pair, _) =>
                 {
-<<<<<<< HEAD
-                    var (((generatedDeclarationSyntaxTree, allGeneratedDeclarationSyntaxTrees), compilation), razorSourceGeneratorOptions) = pair;
-                    RazorSourceGeneratorEventSource.Log.DiscoverTagHelpersFromComponentStart(generatedDeclarationSyntaxTree.FilePath);
-=======
                     RazorSourceGeneratorEventSource.Log.DiscoverTagHelpersFromCompilationStart();
 
                     var ((compilation, generatedDeclarationSyntaxTrees), razorSourceGeneratorOptions) = pair;
->>>>>>> 6dff364b
 
                     var tagHelperFeature = new StaticCompilationTagHelperFeature();
                     var discoveryProjectEngine = GetDiscoveryProjectEngine(compilation.References.ToImmutableArray(), tagHelperFeature);
@@ -215,8 +206,7 @@
 
             var withOptions = sourceItems
                 .Combine(importFiles.Collect())
-<<<<<<< HEAD
-                .WithLambdaComparer((old, @new) => old.Left.Equals(@new.Left) && old.Right.SequenceEqual(@new.Right), (a) => a.GetHashCode())
+                .Combine(allTagHelpers)
                 .Combine(razorSourceGeneratorOptions);
 
             var withOptionsDesignTime = withOptions
@@ -224,85 +214,29 @@
                 .Where(pair => pair.Right)
                 .Select((pair, _) => pair.Left);
 
-            IncrementalValuesProvider<(string, SourceGeneratorRazorCodeDocument)> processed(bool designTime) => (designTime ? withOptionsDesignTime : withOptions)
+            IncrementalValuesProvider<(string, RazorCodeDocument)> processed(bool designTime) => (designTime ? withOptionsDesignTime : withOptions)
                 .Select((pair, _) =>
                 {
-                    var ((sourceItem, imports), razorSourceGeneratorOptions) = pair;
-
-                    RazorSourceGeneratorEventSource.Log.ParseRazorDocumentStart(sourceItem.RelativePhysicalPath);
-
-                    var projectEngine = GetGenerationProjectEngine(sourceItem, imports, razorSourceGeneratorOptions);
-
-                    var document = projectEngine.ProcessInitialParse(sourceItem, designTime: designTime);
-
-                    RazorSourceGeneratorEventSource.Log.ParseRazorDocumentStop(sourceItem.RelativePhysicalPath);
-                    return (projectEngine, sourceItem.RelativePhysicalPath, document);
-                })
-
-                // Add the tag helpers in, but ignore if they've changed or not, only reprocessing the actual document changed
-                .Combine(allTagHelpers)
-                .WithLambdaComparer((old, @new) => old.Left.Equals(@new.Left), (item) => item.GetHashCode())
-                .Select((pair, _) =>
-                {
-                    var ((projectEngine, filePath, codeDocument), allTagHelpers) = pair;
-                    RazorSourceGeneratorEventSource.Log.RewriteTagHelpersStart(filePath);
-=======
-                .Combine(allTagHelpers)
-                .Combine(razorSourceGeneratorOptions)
-                .Select(static (pair, _) =>
-                {
                     var (((sourceItem, imports), allTagHelpers), razorSourceGeneratorOptions) = pair;
->>>>>>> 6dff364b
-
-                    RazorSourceGeneratorEventSource.Log.RazorCodeGenerateStart(sourceItem.FilePath);
-
-<<<<<<< HEAD
-                    RazorSourceGeneratorEventSource.Log.RewriteTagHelpersStop(filePath);
-                    return (projectEngine, filePath, codeDocument);
-                })
-
-                // next we do a second parse, along with the helpers, but check for idempotency. If the tag helpers used on the previous parse match, the compiler can skip re-computing them
-                .Combine(allTagHelpers)
-                .Select((pair, _) =>
-                {
-                    var ((projectEngine, filePath, document), allTagHelpers) = pair;
-                    RazorSourceGeneratorEventSource.Log.CheckAndRewriteTagHelpersStart(filePath);
-=======
-                    // Add a generated suffix so tools, such as coverlet, consider the file to be generated
-                    var hintName = GetIdentifierFromPath(sourceItem.RelativePhysicalPath) + ".g.cs";
+
+                    var kind = designTime ? "DesignTime" : "Runtime";
+                    RazorSourceGeneratorEventSource.Log.RazorCodeGenerateStart(sourceItem.FilePath, kind);
 
                     var projectEngine = GetGenerationProjectEngine(allTagHelpers, sourceItem, imports, razorSourceGeneratorOptions);
->>>>>>> 6dff364b
-
-                    var codeDocument = projectEngine.Process(sourceItem);
-                    var csharpDocument = codeDocument.GetCSharpDocument();
-
-<<<<<<< HEAD
-                    RazorSourceGeneratorEventSource.Log.CheckAndRewriteTagHelpersStop(filePath);
-                    return (projectEngine, filePath, document);
-                })
-
-                .Select((pair, _) =>
-                {
-                    var (projectEngine, filePath, document) = pair;
-                    var kind = designTime ? "DesignTime" : "Runtime";
-                    RazorSourceGeneratorEventSource.Log.RazorCodeGenerateStart(filePath, kind);
-
-                    document = projectEngine.ProcessRemaining(document);
-
-                    RazorSourceGeneratorEventSource.Log.RazorCodeGenerateStop(filePath, kind);
-                    return (filePath, document);
+
+                    var codeDocument = designTime
+                        ? projectEngine.ProcessDesignTime(sourceItem)
+                        : projectEngine.Process(sourceItem);
+
+                    RazorSourceGeneratorEventSource.Log.RazorCodeGenerateStop(sourceItem.FilePath, kind);
+                    return (filePath: sourceItem.RelativePhysicalPath, codeDocument);
                 });
 
             var csharpDocuments = processed(designTime: false)
                 .Select(static (pair, _) =>
                 {
                     var (filePath, document) = pair;
-                    return (filePath, csharpDocument: document.CodeDocument.GetCSharpDocument());
-=======
-                    RazorSourceGeneratorEventSource.Log.RazorCodeGenerateStop(sourceItem.FilePath);
-                    return (hintName, csharpDocument);
->>>>>>> 6dff364b
+                    return (filePath, csharpDocument: document.GetCSharpDocument());
                 })
                 .WithLambdaComparer(static (a, b) =>
                 {
@@ -317,7 +251,11 @@
 
             context.RegisterImplementationSourceOutput(csharpDocuments, static (context, pair) =>
             {
-                var (hintName, csharpDocument) = pair;
+                var (filePath, csharpDocument) = pair;
+
+                // Add a generated suffix so tools, such as coverlet, consider the file to be generated
+                var hintName = GetIdentifierFromPath(filePath) + ".g.cs";
+
                 RazorSourceGeneratorEventSource.Log.AddSyntaxTrees(hintName);
                 for (var i = 0; i < csharpDocument.Diagnostics.Count; i++)
                 {
@@ -333,8 +271,8 @@
             {
                 var (filePath, document) = pair;
                 var hintName = GetIdentifierFromPath(filePath);
-                context.AddOutput(hintName + ".rsg.cs", document.CodeDocument.GetCSharpDocument().GeneratedCode);
-                context.AddOutput(hintName + ".rsg.html", document.CodeDocument.GetHtmlDocument().GeneratedCode);
+                context.AddOutput(hintName + ".rsg.cs", document.GetCSharpDocument().GeneratedCode);
+                context.AddOutput(hintName + ".rsg.html", document.GetHtmlDocument().GeneratedCode);
             });
         }
     }
