--- conflicted
+++ resolved
@@ -119,19 +119,7 @@
                     var ((compilation, razorSourceGeneratorOptions), isGeneratorSuppressed) = pair;
                     var results = new List<TagHelperDescriptor>();
 
-<<<<<<< HEAD
-                    var tagHelperFeature = GetStaticTagHelperFeature(compilation);
-                    var result = tagHelperFeature.GetDescriptors(compilation.Assembly);
-
-                    RazorSourceGeneratorEventSource.Log.DiscoverTagHelpersFromCompilationStop();
-                    return result;
-                })
-                .WithLambdaComparer(static (a, b) =>
-                {
-                    if (a.Count != b.Count)
-=======
                     if (isGeneratorSuppressed)
->>>>>>> 7149dcdb
                     {
                         return results;
                     }
@@ -271,22 +259,6 @@
                     {
                         var (projectEngine, filePath, document) = pair;
 
-<<<<<<< HEAD
-                    RazorSourceGeneratorEventSource.Log.CheckAndRewriteTagHelpersStop(filePath);
-                    return (projectEngine, filePath, document);
-                })
-                .Select((pair, _) =>
-                {
-                    var (projectEngine, filePath, document) = pair;
-
-                    var kind = designTime ? "DesignTime" : "Runtime";
-                    RazorSourceGeneratorEventSource.Log.RazorCodeGenerateStart(filePath, kind);
-                    document = projectEngine.ProcessRemaining(document);
-
-                    RazorSourceGeneratorEventSource.Log.RazorCodeGenerateStop(filePath, kind);
-                    return (filePath, document);
-                });
-=======
                         var kind = designTime ? "DesignTime" : "Runtime";
                         RazorSourceGeneratorEventSource.Log.RazorCodeGenerateStart(filePath, kind);
                         document = projectEngine.ProcessRemaining(document);
@@ -295,7 +267,6 @@
                         return (filePath, document);
                     });
             }
->>>>>>> 7149dcdb
 
             var csharpDocuments = processed(designTime: false)
                 .Select(static (pair, _) =>
