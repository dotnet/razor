﻿Document - 
    RazorCompiledItemAttribute - 
    NamespaceDeclaration -  - AspNetCore
        UsingDirective - (1:0,1 [22] ) - global::System
        UsingDirective - (24:1,1 [42] ) - global::System.Collections.Generic
        UsingDirective - (67:2,1 [27] ) - global::System.Linq
        UsingDirective - (95:3,1 [38] ) - global::System.Threading.Tasks
        UsingDirective - (134:4,1 [40] ) - global::Microsoft.AspNetCore.Mvc
        UsingDirective - (175:5,1 [50] ) - global::Microsoft.AspNetCore.Mvc.Rendering
        UsingDirective - (226:6,1 [53] ) - global::Microsoft.AspNetCore.Mvc.ViewFeatures
        RazorSourceChecksumAttribute - 
        RazorCompiledItemMetadataAttribute - 
        CreateNewOnMetadataUpdateAttribute - 
        ClassDeclaration -  - public - TestFiles_IntegrationTests_CodeGenerationIntegrationTest_EscapedIdentifier - global::Microsoft.AspNetCore.Mvc.Razor.RazorPage<dynamic> - 
            DefaultTagHelperRuntime - 
            FieldDeclaration -  - private - global::InputTagHelper - __InputTagHelper
            MethodDeclaration -  - public async override - global::System.Threading.Tasks.Task - ExecuteAsync
                HtmlContent - (33:1,0 [2] EscapedIdentifier.cshtml)
                    LazyIntermediateToken - (33:1,0 [2] EscapedIdentifier.cshtml) - Html - \n
                CSharpCode - (37:2,2 [163] EscapedIdentifier.cshtml)
                    LazyIntermediateToken - (37:2,2 [163] EscapedIdentifier.cshtml) - CSharp - \n    var count = "1";\n    var alive = true;\n    var obj = new { age = (object)1 };\n    var item = new { Items = new System.List<string>() { "one", "two" } };\n
                TagHelper - (203:8,0 [55] EscapedIdentifier.cshtml) - input - TagMode.SelfClosing
                    DefaultTagHelperBody - 
                    DefaultTagHelperCreate -  - InputTagHelper
                    DefaultTagHelperProperty - (215:8,12 [23] EscapedIdentifier.cshtml) - age - int InputTagHelper.AgeProp - HtmlAttributeValueStyle.DoubleQuotes
                        LazyIntermediateToken - (215:8,12 [16] EscapedIdentifier.cshtml) - CSharp - Convert.ToInt32(
                        CSharpExpression - (231:8,28 [6] EscapedIdentifier.cshtml)
                            LazyIntermediateToken - (231:8,28 [6] EscapedIdentifier.cshtml) - CSharp - @count
                        LazyIntermediateToken - (237:8,34 [1] EscapedIdentifier.cshtml) - CSharp - )
                    DefaultTagHelperProperty - (247:8,44 [7] EscapedIdentifier.cshtml) - alive - bool InputTagHelper.AliveProp - HtmlAttributeValueStyle.DoubleQuotes
                        LazyIntermediateToken - (247:8,44 [1] EscapedIdentifier.cshtml) - CSharp - !
                        CSharpExpression - (248:8,45 [6] EscapedIdentifier.cshtml)
                            LazyIntermediateToken - (248:8,45 [6] EscapedIdentifier.cshtml) - CSharp - @alive
                    DefaultTagHelperExecute - 
<<<<<<< HEAD
                HtmlContent - (103:5,39 [2] EscapedIdentifier.cshtml)
                    LazyIntermediateToken - (103:5,39 [2] EscapedIdentifier.cshtml) - Html - \n
            Inject - 
            Inject - 
            Inject - 
            Inject - 
            Inject - 
=======
                HtmlContent - (258:8,55 [2] EscapedIdentifier.cshtml)
                    LazyIntermediateToken - (258:8,55 [2] EscapedIdentifier.cshtml) - Html - \n
                TagHelper - (260:9,0 [55] EscapedIdentifier.cshtml) - input - TagMode.SelfClosing
                    DefaultTagHelperBody - 
                    DefaultTagHelperCreate -  - InputTagHelper
                    DefaultTagHelperProperty - (272:9,12 [13] EscapedIdentifier.cshtml) - age - int InputTagHelper.AgeProp - HtmlAttributeValueStyle.DoubleQuotes
                        LazyIntermediateToken - (272:9,12 [5] EscapedIdentifier.cshtml) - CSharp - (int)
                        CSharpExpression - (277:9,17 [8] EscapedIdentifier.cshtml)
                            LazyIntermediateToken - (277:9,17 [8] EscapedIdentifier.cshtml) - CSharp - @obj.age
                    DefaultTagHelperProperty - (292:9,32 [19] EscapedIdentifier.cshtml) - tag - object InputTagHelper.TagProp - HtmlAttributeValueStyle.DoubleQuotes
                        LazyIntermediateToken - (292:9,32 [3] EscapedIdentifier.cshtml) - CSharp - new
                        LazyIntermediateToken - (295:9,35 [2] EscapedIdentifier.cshtml) - CSharp -  {
                        LazyIntermediateToken - (297:9,37 [1] EscapedIdentifier.cshtml) - CSharp -  
                        CSharpExpression - (298:9,38 [7] EscapedIdentifier.cshtml)
                            LazyIntermediateToken - (298:9,38 [7] EscapedIdentifier.cshtml) - CSharp - @params
                        LazyIntermediateToken - (305:9,45 [2] EscapedIdentifier.cshtml) - CSharp -  =
                        LazyIntermediateToken - (307:9,47 [2] EscapedIdentifier.cshtml) - CSharp -  1
                        LazyIntermediateToken - (309:9,49 [2] EscapedIdentifier.cshtml) - CSharp -  }
                    DefaultTagHelperExecute - 
                HtmlContent - (315:9,55 [2] EscapedIdentifier.cshtml)
                    LazyIntermediateToken - (315:9,55 [2] EscapedIdentifier.cshtml) - Html - \n
                TagHelper - (317:10,0 [154] EscapedIdentifier.cshtml) - input - TagMode.SelfClosing
                    DefaultTagHelperBody - 
                    DefaultTagHelperCreate -  - InputTagHelper
                    DefaultTagHelperProperty - (343:10,26 [124] EscapedIdentifier.cshtml) - tuple-prefix-test - System.Collections.Generic.IDictionary<System.String, (System.Boolean, System.String)> InputTagHelper.DictionaryOfBoolAndStringTupleProperty - HtmlAttributeValueStyle.SingleQuotes
                        LazyIntermediateToken - (343:10,26 [1] EscapedIdentifier.cshtml) - CSharp - (
                        CSharpExpression - (344:10,27 [5] EscapedIdentifier.cshtml)
                            LazyIntermediateToken - (344:10,27 [5] EscapedIdentifier.cshtml) - CSharp - @item
                        LazyIntermediateToken - (349:10,32 [1] EscapedIdentifier.cshtml) - CSharp - .
                        LazyIntermediateToken - (350:10,33 [35] EscapedIdentifier.cshtml) - CSharp -  Items.Where(i=>i.Contains("one")).
                        LazyIntermediateToken - (385:10,68 [11] EscapedIdentifier.cshtml) - CSharp -  Count()>0,
                        LazyIntermediateToken - (396:10,79 [1] EscapedIdentifier.cshtml) - CSharp -  
                        CSharpExpression - (397:10,80 [5] EscapedIdentifier.cshtml)
                            LazyIntermediateToken - (397:10,80 [5] EscapedIdentifier.cshtml) - CSharp - @item
                        LazyIntermediateToken - (402:10,85 [1] EscapedIdentifier.cshtml) - CSharp - .
                        LazyIntermediateToken - (403:10,86 [45] EscapedIdentifier.cshtml) - CSharp -  Items.FirstOrDefault(i=>i.Contains("one"))?.
                        LazyIntermediateToken - (448:10,131 [19] EscapedIdentifier.cshtml) - CSharp -  Replace("one",""))
                    DefaultTagHelperExecute - 
                HtmlContent - (471:10,154 [2] EscapedIdentifier.cshtml)
                    LazyIntermediateToken - (471:10,154 [2] EscapedIdentifier.cshtml) - Html - \n
>>>>>>> c0bfb39f
<|MERGE_RESOLUTION|>--- conflicted
+++ resolved
@@ -32,15 +32,6 @@
                         CSharpExpression - (248:8,45 [6] EscapedIdentifier.cshtml)
                             LazyIntermediateToken - (248:8,45 [6] EscapedIdentifier.cshtml) - CSharp - @alive
                     DefaultTagHelperExecute - 
-<<<<<<< HEAD
-                HtmlContent - (103:5,39 [2] EscapedIdentifier.cshtml)
-                    LazyIntermediateToken - (103:5,39 [2] EscapedIdentifier.cshtml) - Html - \n
-            Inject - 
-            Inject - 
-            Inject - 
-            Inject - 
-            Inject - 
-=======
                 HtmlContent - (258:8,55 [2] EscapedIdentifier.cshtml)
                     LazyIntermediateToken - (258:8,55 [2] EscapedIdentifier.cshtml) - Html - \n
                 TagHelper - (260:9,0 [55] EscapedIdentifier.cshtml) - input - TagMode.SelfClosing
@@ -81,4 +72,8 @@
                     DefaultTagHelperExecute - 
                 HtmlContent - (471:10,154 [2] EscapedIdentifier.cshtml)
                     LazyIntermediateToken - (471:10,154 [2] EscapedIdentifier.cshtml) - Html - \n
->>>>>>> c0bfb39f
+            Inject - 
+            Inject - 
+            Inject - 
+            Inject - 
+            Inject - 