--- conflicted
+++ resolved
@@ -4,12 +4,12 @@
 |"*, TestAssembly"|
 
 Source Location: (35:1,2 [59] TestFiles/IntegrationTests/CodeGenerationIntegrationTest/TransitionsInTagHelperAttributes.cshtml)
-| 
+|
     var @class = "container-fluid";
     var @int = 1;
 |
 Generated Location: (2295:49,2 [59] )
-| 
+|
     var @class = "container-fluid";
     var @int = 1;
 |
@@ -44,22 +44,10 @@
 Generated Location: (3635:84,37 [1] )
 | |
 
-<<<<<<< HEAD
-Source Location: (207:8,26 [1] TestFiles/IntegrationTests/CodeGenerationIntegrationTest/TransitionsInTagHelperAttributes.cshtml)
-|@|
-Generated Location: (3636:84,38 [1] )
-|@|
-
-Source Location: (208:8,27 [3] TestFiles/IntegrationTests/CodeGenerationIntegrationTest/TransitionsInTagHelperAttributes.cshtml)
-|int|
-Generated Location: (3637:84,39 [3] )
-|int|
-=======
 Source Location: (207:8,26 [4] TestFiles/IntegrationTests/CodeGenerationIntegrationTest/TransitionsInTagHelperAttributes.cshtml)
 |@int|
 Generated Location: (2906:70,38 [4] )
 |@int|
->>>>>>> 7a23d444
 
 Source Location: (241:9,22 [3] TestFiles/IntegrationTests/CodeGenerationIntegrationTest/TransitionsInTagHelperAttributes.cshtml)
 |int|
