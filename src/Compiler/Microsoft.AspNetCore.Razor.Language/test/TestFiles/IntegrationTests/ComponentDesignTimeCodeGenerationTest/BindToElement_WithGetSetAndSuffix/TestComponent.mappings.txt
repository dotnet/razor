--- conflicted
+++ resolved
@@ -1,15 +1,11 @@
 ﻿Source Location: (25:0,25 [11] x:\dir\subdir\Test\TestComponent.cshtml)
 |ParentValue|
-<<<<<<< HEAD
-Generated Location: (1018:27,25 [11] )
-=======
-Generated Location: (1012:25,25 [11] )
->>>>>>> 73195a9c
+Generated Location: (1058:27,25 [11] )
 |ParentValue|
 
 Source Location: (57:0,57 [12] x:\dir\subdir\Test\TestComponent.cshtml)
 |ValueChanged|
-Generated Location: (1426:34,57 [12] )
+Generated Location: (1472:36,57 [12] )
 |ValueChanged|
 
 Source Location: (88:2,7 [144] x:\dir\subdir\Test\TestComponent.cshtml)
@@ -21,11 +17,7 @@
         return Task.CompletedTask;
     }
 |
-<<<<<<< HEAD
-Generated Location: (1479:38,7 [144] )
-=======
-Generated Location: (1666:44,7 [144] )
->>>>>>> 73195a9c
+Generated Location: (1712:46,7 [144] )
 |
     public string ParentValue { get; set; } = "hi";
 
