--- conflicted
+++ resolved
@@ -12,11 +12,7 @@
         return Task.CompletedTask;
     }
 |
-<<<<<<< HEAD
 Generated Location: (1440:36,7 [144] )
-=======
-Generated Location: (1442:36,7 [144] )
->>>>>>> e11a4b1f
 |
     public string ParentValue { get; set; } = "hi";
 
