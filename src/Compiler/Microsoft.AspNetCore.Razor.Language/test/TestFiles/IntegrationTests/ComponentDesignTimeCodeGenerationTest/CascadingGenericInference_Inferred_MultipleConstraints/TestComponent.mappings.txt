--- conflicted
+++ resolved
@@ -10,9 +10,5 @@
 
 Source Location: (126:2,29 [9] x:\dir\subdir\Test\TestComponent.cshtml)
 |FieldName|
-<<<<<<< HEAD
-Generated Location: (1735:46,29 [9] )
-=======
-Generated Location: (1774:46,29 [9] )
->>>>>>> ba0341c8
+Generated Location: (1775:46,29 [9] )
 |FieldName|
