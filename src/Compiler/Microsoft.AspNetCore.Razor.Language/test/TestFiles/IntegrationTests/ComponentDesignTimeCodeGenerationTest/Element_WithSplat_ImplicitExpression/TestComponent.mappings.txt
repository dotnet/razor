--- conflicted
+++ resolved
@@ -1,21 +1,13 @@
 ﻿Source Location: (45:0,45 [14] x:\dir\subdir\Test\TestComponent.cshtml)
 |someAttributes|
-<<<<<<< HEAD
-Generated Location: (1237:27,45 [14] )
-=======
 Generated Location: (1229:27,45 [14] )
->>>>>>> bb518aa6
 |someAttributes|
 
 Source Location: (107:2,7 [93] x:\dir\subdir\Test\TestComponent.cshtml)
 |
     private Dictionary<string, object> someAttributes = new Dictionary<string, object>();
 |
-<<<<<<< HEAD
-Generated Location: (1446:37,7 [93] )
-=======
 Generated Location: (1438:37,7 [93] )
->>>>>>> bb518aa6
 |
     private Dictionary<string, object> someAttributes = new Dictionary<string, object>();
 |
