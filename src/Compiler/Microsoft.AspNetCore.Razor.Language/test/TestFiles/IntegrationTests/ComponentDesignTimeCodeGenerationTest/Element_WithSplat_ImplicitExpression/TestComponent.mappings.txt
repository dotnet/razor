--- conflicted
+++ resolved
@@ -1,21 +1,13 @@
 ﻿Source Location: (45:0,45 [14] x:\dir\subdir\Test\TestComponent.cshtml)
 |someAttributes|
-<<<<<<< HEAD
-Generated Location: (1197:27,45 [14] )
-=======
-Generated Location: (1191:25,45 [14] )
->>>>>>> 73195a9c
+Generated Location: (1237:27,45 [14] )
 |someAttributes|
 
 Source Location: (107:2,7 [93] x:\dir\subdir\Test\TestComponent.cshtml)
 |
     private Dictionary<string, object> someAttributes = new Dictionary<string, object>();
 |
-<<<<<<< HEAD
-Generated Location: (1406:37,7 [93] )
-=======
-Generated Location: (1400:35,7 [93] )
->>>>>>> 73195a9c
+Generated Location: (1446:37,7 [93] )
 |
     private Dictionary<string, object> someAttributes = new Dictionary<string, object>();
 |
