--- conflicted
+++ resolved
@@ -1,8 +1,4 @@
 ﻿Source Location: (23:1,13 [12] x:\dir\subdir\Test\TestComponent.cshtml)
 |DateTime.Now|
-<<<<<<< HEAD
-Generated Location: (920:26,13 [12] )
-=======
-Generated Location: (914:24,13 [12] )
->>>>>>> 73195a9c
+Generated Location: (960:26,13 [12] )
 |DateTime.Now|
