﻿Source Location: (13:0,13 [8] x:\dir\subdir\Test\TestComponent.cshtml)
|DateTime|
<<<<<<< HEAD
Generated Location: (947:27,13 [8] )
=======
Generated Location: (941:25,13 [8] )
>>>>>>> 73195a9c
|DateTime|

Source Location: (32:0,32 [23] x:\dir\subdir\Test\TestComponent.cshtml)
|Array.Empty<DateTime>()|
<<<<<<< HEAD
Generated Location: (1285:36,32 [23] )
=======
Generated Location: (1279:34,32 [23] )
>>>>>>> 73195a9c
|Array.Empty<DateTime>()|

Source Location: (23:0,23 [5] x:\dir\subdir\Test\TestComponent.cshtml)
|Items|
<<<<<<< HEAD
Generated Location: (1985:56,23 [5] )
=======
Generated Location: (2017:55,23 [5] )
>>>>>>> 73195a9c
|Items|
<|MERGE_RESOLUTION|>--- conflicted
+++ resolved
@@ -1,26 +1,14 @@
 ﻿Source Location: (13:0,13 [8] x:\dir\subdir\Test\TestComponent.cshtml)
 |DateTime|
-<<<<<<< HEAD
-Generated Location: (947:27,13 [8] )
-=======
-Generated Location: (941:25,13 [8] )
->>>>>>> 73195a9c
+Generated Location: (987:27,13 [8] )
 |DateTime|
 
 Source Location: (32:0,32 [23] x:\dir\subdir\Test\TestComponent.cshtml)
 |Array.Empty<DateTime>()|
-<<<<<<< HEAD
-Generated Location: (1285:36,32 [23] )
-=======
-Generated Location: (1279:34,32 [23] )
->>>>>>> 73195a9c
+Generated Location: (1325:36,32 [23] )
 |Array.Empty<DateTime>()|
 
 Source Location: (23:0,23 [5] x:\dir\subdir\Test\TestComponent.cshtml)
 |Items|
-<<<<<<< HEAD
-Generated Location: (1985:56,23 [5] )
-=======
-Generated Location: (2017:55,23 [5] )
->>>>>>> 73195a9c
+Generated Location: (2063:57,23 [5] )
 |Items|
