--- conflicted
+++ resolved
@@ -1,21 +1,13 @@
 ﻿Source Location: (53:0,53 [14] x:\dir\subdir\Test\TestComponent.cshtml)
 |someAttributes|
-<<<<<<< HEAD
-Generated Location: (1268:28,53 [14] )
-=======
 Generated Location: (1260:28,53 [14] )
->>>>>>> bb518aa6
 |someAttributes|
 
 Source Location: (106:2,7 [93] x:\dir\subdir\Test\TestComponent.cshtml)
 |
     private Dictionary<string, object> someAttributes = new Dictionary<string, object>();
 |
-<<<<<<< HEAD
-Generated Location: (1824:49,7 [93] )
-=======
 Generated Location: (1816:49,7 [93] )
->>>>>>> bb518aa6
 |
     private Dictionary<string, object> someAttributes = new Dictionary<string, object>();
 |
