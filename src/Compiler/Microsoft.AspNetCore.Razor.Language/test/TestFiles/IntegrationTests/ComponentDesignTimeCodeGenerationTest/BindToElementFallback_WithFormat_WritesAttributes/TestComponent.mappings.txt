--- conflicted
+++ resolved
@@ -1,21 +1,13 @@
 ﻿Source Location: (33:0,33 [11] x:\dir\subdir\Test\TestComponent.cshtml)
 |CurrentDate|
-<<<<<<< HEAD
-Generated Location: (1026:27,33 [11] )
-=======
-Generated Location: (1020:25,33 [11] )
->>>>>>> 73195a9c
+Generated Location: (1066:27,33 [11] )
 |CurrentDate|
 
 Source Location: (113:1,7 [77] x:\dir\subdir\Test\TestComponent.cshtml)
 |
     public DateTime CurrentDate { get; set; } = new DateTime(2018, 1, 1);
 |
-<<<<<<< HEAD
-Generated Location: (1413:38,7 [77] )
-=======
-Generated Location: (1407:36,7 [77] )
->>>>>>> 73195a9c
+Generated Location: (1453:38,7 [77] )
 |
     public DateTime CurrentDate { get; set; } = new DateTime(2018, 1, 1);
 |
