﻿Source Location: (30:0,30 [11] x:\dir\subdir\Test\TestComponent.cshtml)
|ParentValue|
<<<<<<< HEAD
Generated Location: (1061:27,30 [11] )
=======
Generated Location: (1055:25,30 [11] )
>>>>>>> 73195a9c
|ParentValue|

Source Location: (62:0,62 [11] x:\dir\subdir\Test\TestComponent.cshtml)
|UpdateValue|
Generated Location: (1921:35,62 [11] )
|UpdateValue|

Source Location: (19:0,19 [5] x:\dir\subdir\Test\TestComponent.cshtml)
|Value|
Generated Location: (2386:48,19 [5] )
|Value|

Source Location: (49:0,49 [5] x:\dir\subdir\Test\TestComponent.cshtml)
|Value|
Generated Location: (2637:57,49 [5] )
|Value|

Source Location: (86:1,7 [102] x:\dir\subdir\Test\TestComponent.cshtml)
|
    public int ParentValue { get; set; } = 42;
    public EventCallback UpdateValue { get; set; }
|
<<<<<<< HEAD
Generated Location: (2298:49,7 [102] )
=======
Generated Location: (3050:75,7 [102] )
>>>>>>> 73195a9c
|
    public int ParentValue { get; set; } = 42;
    public EventCallback UpdateValue { get; set; }
|
<|MERGE_RESOLUTION|>--- conflicted
+++ resolved
@@ -1,25 +1,21 @@
 ﻿Source Location: (30:0,30 [11] x:\dir\subdir\Test\TestComponent.cshtml)
 |ParentValue|
-<<<<<<< HEAD
-Generated Location: (1061:27,30 [11] )
-=======
-Generated Location: (1055:25,30 [11] )
->>>>>>> 73195a9c
+Generated Location: (1101:27,30 [11] )
 |ParentValue|
 
 Source Location: (62:0,62 [11] x:\dir\subdir\Test\TestComponent.cshtml)
 |UpdateValue|
-Generated Location: (1921:35,62 [11] )
+Generated Location: (1967:37,62 [11] )
 |UpdateValue|
 
 Source Location: (19:0,19 [5] x:\dir\subdir\Test\TestComponent.cshtml)
 |Value|
-Generated Location: (2386:48,19 [5] )
+Generated Location: (2432:50,19 [5] )
 |Value|
 
 Source Location: (49:0,49 [5] x:\dir\subdir\Test\TestComponent.cshtml)
 |Value|
-Generated Location: (2637:57,49 [5] )
+Generated Location: (2683:59,49 [5] )
 |Value|
 
 Source Location: (86:1,7 [102] x:\dir\subdir\Test\TestComponent.cshtml)
@@ -27,11 +23,7 @@
     public int ParentValue { get; set; } = 42;
     public EventCallback UpdateValue { get; set; }
 |
-<<<<<<< HEAD
-Generated Location: (2298:49,7 [102] )
-=======
-Generated Location: (3050:75,7 [102] )
->>>>>>> 73195a9c
+Generated Location: (3096:77,7 [102] )
 |
     public int ParentValue { get; set; } = 42;
     public EventCallback UpdateValue { get; set; }
