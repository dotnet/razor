--- conflicted
+++ resolved
@@ -1,37 +1,21 @@
 ﻿Source Location: (30:0,30 [11] x:\dir\subdir\Test\TestComponent.cshtml)
 |ParentValue|
-<<<<<<< HEAD
-Generated Location: (1101:27,30 [11] )
-=======
 Generated Location: (1093:27,30 [11] )
->>>>>>> bb518aa6
 |ParentValue|
 
 Source Location: (62:0,62 [11] x:\dir\subdir\Test\TestComponent.cshtml)
 |UpdateValue|
-<<<<<<< HEAD
-Generated Location: (1967:37,62 [11] )
-=======
 Generated Location: (1959:37,62 [11] )
->>>>>>> bb518aa6
 |UpdateValue|
 
 Source Location: (19:0,19 [5] x:\dir\subdir\Test\TestComponent.cshtml)
 |Value|
-<<<<<<< HEAD
-Generated Location: (2432:50,19 [5] )
-=======
 Generated Location: (2424:50,19 [5] )
->>>>>>> bb518aa6
 |Value|
 
 Source Location: (49:0,49 [5] x:\dir\subdir\Test\TestComponent.cshtml)
 |Value|
-<<<<<<< HEAD
-Generated Location: (2683:59,49 [5] )
-=======
 Generated Location: (2675:59,49 [5] )
->>>>>>> bb518aa6
 |Value|
 
 Source Location: (86:1,7 [102] x:\dir\subdir\Test\TestComponent.cshtml)
@@ -39,11 +23,7 @@
     public int ParentValue { get; set; } = 42;
     public EventCallback UpdateValue { get; set; }
 |
-<<<<<<< HEAD
-Generated Location: (3096:77,7 [102] )
-=======
 Generated Location: (3088:77,7 [102] )
->>>>>>> bb518aa6
 |
     public int ParentValue { get; set; } = 42;
     public EventCallback UpdateValue { get; set; }
