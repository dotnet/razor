﻿Source Location: (1:0,1 [41] x:\dir\subdir\Test\TestComponent.cshtml)
|using Microsoft.AspNetCore.Components.Web|
Generated Location: (361:12,0 [41] )
|using Microsoft.AspNetCore.Components.Web|

Source Location: (75:1,31 [9] x:\dir\subdir\Test\TestComponent.cshtml)
|() => { }|
<<<<<<< HEAD
Generated Location: (1263:34,31 [9] )
=======
Generated Location: (1218:32,31 [9] )
>>>>>>> bb518aa6
|() => { }|

Source Location: (98:1,54 [1] x:\dir\subdir\Test\TestComponent.cshtml)
|x|
<<<<<<< HEAD
Generated Location: (1568:43,54 [1] )
=======
Generated Location: (1523:41,54 [1] )
>>>>>>> bb518aa6
|x|

Source Location: (117:2,7 [18] x:\dir\subdir\Test\TestComponent.cshtml)
|
    int x = 1;
|
<<<<<<< HEAD
Generated Location: (1763:53,7 [18] )
=======
Generated Location: (1718:51,7 [18] )
>>>>>>> bb518aa6
|
    int x = 1;
|
<|MERGE_RESOLUTION|>--- conflicted
+++ resolved
@@ -5,31 +5,19 @@
 
 Source Location: (75:1,31 [9] x:\dir\subdir\Test\TestComponent.cshtml)
 |() => { }|
-<<<<<<< HEAD
-Generated Location: (1263:34,31 [9] )
-=======
 Generated Location: (1218:32,31 [9] )
->>>>>>> bb518aa6
 |() => { }|
 
 Source Location: (98:1,54 [1] x:\dir\subdir\Test\TestComponent.cshtml)
 |x|
-<<<<<<< HEAD
-Generated Location: (1568:43,54 [1] )
-=======
 Generated Location: (1523:41,54 [1] )
->>>>>>> bb518aa6
 |x|
 
 Source Location: (117:2,7 [18] x:\dir\subdir\Test\TestComponent.cshtml)
 |
     int x = 1;
 |
-<<<<<<< HEAD
-Generated Location: (1763:53,7 [18] )
-=======
 Generated Location: (1718:51,7 [18] )
->>>>>>> bb518aa6
 |
     int x = 1;
 |
