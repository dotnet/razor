﻿Source Location: (1:0,1 [41] x:\dir\subdir\Test\TestComponent.cshtml)
|using Microsoft.AspNetCore.Components.Web|
Generated Location: (360:12,0 [41] )
|using Microsoft.AspNetCore.Components.Web|

Source Location: (81:2,7 [47] x:\dir\subdir\Test\TestComponent.cshtml)
|
    void OnClick(MouseEventArgs e) {
    }
|
<<<<<<< HEAD
Generated Location: (1127:35,7 [47] )
=======
Generated Location: (1121:33,7 [47] )
>>>>>>> 73195a9c
|
    void OnClick(MouseEventArgs e) {
    }
|
<|MERGE_RESOLUTION|>--- conflicted
+++ resolved
@@ -8,11 +8,7 @@
     void OnClick(MouseEventArgs e) {
     }
 |
-<<<<<<< HEAD
-Generated Location: (1127:35,7 [47] )
-=======
-Generated Location: (1121:33,7 [47] )
->>>>>>> 73195a9c
+Generated Location: (1167:35,7 [47] )
 |
     void OnClick(MouseEventArgs e) {
     }
