﻿Source Location: (23:0,23 [9] x:\dir\subdir\Test\TestComponent.cshtml)
|Increment|
<<<<<<< HEAD
Generated Location: (1162:27,23 [9] )
=======
Generated Location: (1156:25,23 [9] )
>>>>>>> 73195a9c
|Increment|

Source Location: (13:0,13 [7] x:\dir\subdir\Test\TestComponent.cshtml)
|OnClick|
<<<<<<< HEAD
Generated Location: (1542:39,13 [7] )
=======
Generated Location: (1574:38,13 [7] )
>>>>>>> 73195a9c
|OnClick|

Source Location: (46:2,7 [87] x:\dir\subdir\Test\TestComponent.cshtml)
|
    private int counter;
    private void Increment() {
        counter++;
    }
|
<<<<<<< HEAD
Generated Location: (1903:56,7 [87] )
=======
Generated Location: (1989:56,7 [87] )
>>>>>>> 73195a9c
|
    private int counter;
    private void Increment() {
        counter++;
    }
|
<|MERGE_RESOLUTION|>--- conflicted
+++ resolved
@@ -1,19 +1,11 @@
 ﻿Source Location: (23:0,23 [9] x:\dir\subdir\Test\TestComponent.cshtml)
 |Increment|
-<<<<<<< HEAD
-Generated Location: (1162:27,23 [9] )
-=======
-Generated Location: (1156:25,23 [9] )
->>>>>>> 73195a9c
+Generated Location: (1202:27,23 [9] )
 |Increment|
 
 Source Location: (13:0,13 [7] x:\dir\subdir\Test\TestComponent.cshtml)
 |OnClick|
-<<<<<<< HEAD
-Generated Location: (1542:39,13 [7] )
-=======
-Generated Location: (1574:38,13 [7] )
->>>>>>> 73195a9c
+Generated Location: (1620:40,13 [7] )
 |OnClick|
 
 Source Location: (46:2,7 [87] x:\dir\subdir\Test\TestComponent.cshtml)
@@ -23,11 +15,7 @@
         counter++;
     }
 |
-<<<<<<< HEAD
-Generated Location: (1903:56,7 [87] )
-=======
-Generated Location: (1989:56,7 [87] )
->>>>>>> 73195a9c
+Generated Location: (2035:58,7 [87] )
 |
     private int counter;
     private void Increment() {
