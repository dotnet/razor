﻿Source Location: (30:0,30 [11] x:\dir\subdir\Test\TestComponent.cshtml)
|ParentValue|
<<<<<<< HEAD
Generated Location: (1101:27,30 [11] )
=======
Generated Location: (1093:27,30 [11] )
>>>>>>> bb518aa6
|ParentValue|

Source Location: (60:0,60 [62] x:\dir\subdir\Test\TestComponent.cshtml)
|(value => { ParentValue = value; return Task.CompletedTask; })|
<<<<<<< HEAD
Generated Location: (1370:36,60 [62] )
=======
Generated Location: (1362:36,60 [62] )
>>>>>>> bb518aa6
|(value => { ParentValue = value; return Task.CompletedTask; })|

Source Location: (19:0,19 [5] x:\dir\subdir\Test\TestComponent.cshtml)
|Value|
<<<<<<< HEAD
Generated Location: (1846:49,19 [5] )
=======
Generated Location: (1838:49,19 [5] )
>>>>>>> bb518aa6
|Value|

Source Location: (49:0,49 [5] x:\dir\subdir\Test\TestComponent.cshtml)
|Value|
<<<<<<< HEAD
Generated Location: (2097:58,49 [5] )
=======
Generated Location: (2089:58,49 [5] )
>>>>>>> bb518aa6
|Value|

Source Location: (135:1,7 [50] x:\dir\subdir\Test\TestComponent.cshtml)
|
    public int ParentValue { get; set; } = 42;
|
<<<<<<< HEAD
Generated Location: (2510:76,7 [50] )
=======
Generated Location: (2502:76,7 [50] )
>>>>>>> bb518aa6
|
    public int ParentValue { get; set; } = 42;
|
<|MERGE_RESOLUTION|>--- conflicted
+++ resolved
@@ -1,48 +1,28 @@
 ﻿Source Location: (30:0,30 [11] x:\dir\subdir\Test\TestComponent.cshtml)
 |ParentValue|
-<<<<<<< HEAD
-Generated Location: (1101:27,30 [11] )
-=======
 Generated Location: (1093:27,30 [11] )
->>>>>>> bb518aa6
 |ParentValue|
 
 Source Location: (60:0,60 [62] x:\dir\subdir\Test\TestComponent.cshtml)
 |(value => { ParentValue = value; return Task.CompletedTask; })|
-<<<<<<< HEAD
-Generated Location: (1370:36,60 [62] )
-=======
 Generated Location: (1362:36,60 [62] )
->>>>>>> bb518aa6
 |(value => { ParentValue = value; return Task.CompletedTask; })|
 
 Source Location: (19:0,19 [5] x:\dir\subdir\Test\TestComponent.cshtml)
 |Value|
-<<<<<<< HEAD
-Generated Location: (1846:49,19 [5] )
-=======
 Generated Location: (1838:49,19 [5] )
->>>>>>> bb518aa6
 |Value|
 
 Source Location: (49:0,49 [5] x:\dir\subdir\Test\TestComponent.cshtml)
 |Value|
-<<<<<<< HEAD
-Generated Location: (2097:58,49 [5] )
-=======
 Generated Location: (2089:58,49 [5] )
->>>>>>> bb518aa6
 |Value|
 
 Source Location: (135:1,7 [50] x:\dir\subdir\Test\TestComponent.cshtml)
 |
     public int ParentValue { get; set; } = 42;
 |
-<<<<<<< HEAD
-Generated Location: (2510:76,7 [50] )
-=======
 Generated Location: (2502:76,7 [50] )
->>>>>>> bb518aa6
 |
     public int ParentValue { get; set; } = 42;
 |
