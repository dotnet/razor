--- conflicted
+++ resolved
@@ -5,9 +5,5 @@
 
 Source Location: (75:1,31 [9] x:\dir\subdir\Test\TestComponent.cshtml)
 |() => { }|
-<<<<<<< HEAD
-Generated Location: (1263:34,31 [9] )
-=======
 Generated Location: (1218:32,31 [9] )
->>>>>>> bb518aa6
 |() => { }|
