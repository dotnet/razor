﻿Source Location: (15:0,15 [23] x:\dir\subdir\Test\TestComponent.cshtml)
|Array.Empty<DateTime>()|
<<<<<<< HEAD
Generated Location: (1053:27,15 [23] )
=======
Generated Location: (1047:25,15 [23] )
>>>>>>> 73195a9c
|Array.Empty<DateTime>()|

Source Location: (6:0,6 [5] x:\dir\subdir\Test\TestComponent.cshtml)
|Items|
<<<<<<< HEAD
Generated Location: (1615:46,6 [5] )
=======
Generated Location: (1647:45,6 [5] )
>>>>>>> 73195a9c
|Items|
<|MERGE_RESOLUTION|>--- conflicted
+++ resolved
@@ -1,17 +1,9 @@
 ﻿Source Location: (15:0,15 [23] x:\dir\subdir\Test\TestComponent.cshtml)
 |Array.Empty<DateTime>()|
-<<<<<<< HEAD
-Generated Location: (1053:27,15 [23] )
-=======
-Generated Location: (1047:25,15 [23] )
->>>>>>> 73195a9c
+Generated Location: (1093:27,15 [23] )
 |Array.Empty<DateTime>()|
 
 Source Location: (6:0,6 [5] x:\dir\subdir\Test\TestComponent.cshtml)
 |Items|
-<<<<<<< HEAD
-Generated Location: (1615:46,6 [5] )
-=======
-Generated Location: (1647:45,6 [5] )
->>>>>>> 73195a9c
+Generated Location: (1693:47,6 [5] )
 |Items|
