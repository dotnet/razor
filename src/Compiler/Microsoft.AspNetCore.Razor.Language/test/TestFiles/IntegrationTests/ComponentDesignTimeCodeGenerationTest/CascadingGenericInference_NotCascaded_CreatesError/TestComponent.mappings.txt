--- conflicted
+++ resolved
@@ -5,9 +5,5 @@
 
 Source Location: (6:0,6 [5] x:\dir\subdir\Test\TestComponent.cshtml)
 |Items|
-<<<<<<< HEAD
-Generated Location: (1693:47,6 [5] )
-=======
 Generated Location: (1511:44,6 [5] )
->>>>>>> 58db8425
 |Items|
