--- conflicted
+++ resolved
@@ -1,20 +1,16 @@
 ﻿Source Location: (17:0,17 [11] x:\dir\subdir\Test\TestComponent.cshtml)
 |ParentValue|
-<<<<<<< HEAD
-Generated Location: (1010:27,17 [11] )
-=======
-Generated Location: (1004:25,17 [11] )
->>>>>>> 73195a9c
+Generated Location: (1050:27,17 [11] )
 |ParentValue|
 
 Source Location: (41:0,41 [11] x:\dir\subdir\Test\TestComponent.cshtml)
 |UpdateValue|
-Generated Location: (1543:34,41 [11] )
+Generated Location: (1589:36,41 [11] )
 |UpdateValue|
 
 Source Location: (67:0,67 [11] x:\dir\subdir\Test\TestComponent.cshtml)
 |AfterUpdate|
-Generated Location: (1897:42,67 [11] )
+Generated Location: (1943:44,67 [11] )
 |AfterUpdate|
 
 Source Location: (91:1,7 [159] x:\dir\subdir\Test\TestComponent.cshtml)
@@ -24,11 +20,7 @@
     public void UpdateValue(string value) => ParentValue = value;
     public void AfterUpdate() { }
 |
-<<<<<<< HEAD
-Generated Location: (1766:38,7 [159] )
-=======
-Generated Location: (2140:52,7 [159] )
->>>>>>> 73195a9c
+Generated Location: (2186:54,7 [159] )
 |
     public string ParentValue { get; set; } = "hi";
 
