﻿Source Location: (1:0,1 [41] x:\dir\subdir\Test\TestComponent.cshtml)
|using Microsoft.AspNetCore.Components.Web|
Generated Location: (360:12,0 [41] )
|using Microsoft.AspNetCore.Components.Web|

Source Location: (59:1,15 [11] x:\dir\subdir\Test\TestComponent.cshtml)
|CurrentDate|
<<<<<<< HEAD
Generated Location: (1172:34,15 [11] )
=======
Generated Location: (1166:32,15 [11] )
>>>>>>> 73195a9c
|CurrentDate|

Source Location: (126:2,7 [77] x:\dir\subdir\Test\TestComponent.cshtml)
|
    public DateTime CurrentDate { get; set; } = new DateTime(2018, 1, 1);
|
<<<<<<< HEAD
Generated Location: (1559:45,7 [77] )
=======
Generated Location: (1553:43,7 [77] )
>>>>>>> 73195a9c
|
    public DateTime CurrentDate { get; set; } = new DateTime(2018, 1, 1);
|
<|MERGE_RESOLUTION|>--- conflicted
+++ resolved
@@ -5,22 +5,14 @@
 
 Source Location: (59:1,15 [11] x:\dir\subdir\Test\TestComponent.cshtml)
 |CurrentDate|
-<<<<<<< HEAD
-Generated Location: (1172:34,15 [11] )
-=======
-Generated Location: (1166:32,15 [11] )
->>>>>>> 73195a9c
+Generated Location: (1212:34,15 [11] )
 |CurrentDate|
 
 Source Location: (126:2,7 [77] x:\dir\subdir\Test\TestComponent.cshtml)
 |
     public DateTime CurrentDate { get; set; } = new DateTime(2018, 1, 1);
 |
-<<<<<<< HEAD
-Generated Location: (1559:45,7 [77] )
-=======
-Generated Location: (1553:43,7 [77] )
->>>>>>> 73195a9c
+Generated Location: (1599:45,7 [77] )
 |
     public DateTime CurrentDate { get; set; } = new DateTime(2018, 1, 1);
 |
