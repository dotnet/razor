﻿Source Location: (1:0,1 [41] x:\dir\subdir\Test\TestComponent.cshtml)
|using Microsoft.AspNetCore.Components.Web|
Generated Location: (360:12,0 [41] )
|using Microsoft.AspNetCore.Components.Web|

Source Location: (62:1,18 [17] x:\dir\subdir\Test\TestComponent.cshtml)
|() => Foo = false|
<<<<<<< HEAD
Generated Location: (1244:34,18 [17] )
=======
Generated Location: (1238:32,18 [17] )
>>>>>>> 73195a9c
|() => Foo = false|

Source Location: (106:1,62 [4] x:\dir\subdir\Test\TestComponent.cshtml)
|true|
<<<<<<< HEAD
Generated Location: (1587:43,62 [4] )
=======
Generated Location: (1581:41,62 [4] )
>>>>>>> 73195a9c
|true|

Source Location: (138:1,94 [3] x:\dir\subdir\Test\TestComponent.cshtml)
|Foo|
<<<<<<< HEAD
Generated Location: (1949:52,94 [3] )
=======
Generated Location: (1943:50,94 [3] )
>>>>>>> 73195a9c
|Foo|

Source Location: (169:1,125 [5] x:\dir\subdir\Test\TestComponent.cshtml)
|false|
<<<<<<< HEAD
Generated Location: (2341:61,125 [5] )
=======
Generated Location: (2335:59,125 [5] )
>>>>>>> 73195a9c
|false|

Source Location: (202:2,7 [30] x:\dir\subdir\Test\TestComponent.cshtml)
|
    bool Foo { get; set; }
|
<<<<<<< HEAD
Generated Location: (2540:71,7 [30] )
=======
Generated Location: (2534:69,7 [30] )
>>>>>>> 73195a9c
|
    bool Foo { get; set; }
|
<|MERGE_RESOLUTION|>--- conflicted
+++ resolved
@@ -5,49 +5,29 @@
 
 Source Location: (62:1,18 [17] x:\dir\subdir\Test\TestComponent.cshtml)
 |() => Foo = false|
-<<<<<<< HEAD
-Generated Location: (1244:34,18 [17] )
-=======
-Generated Location: (1238:32,18 [17] )
->>>>>>> 73195a9c
+Generated Location: (1284:34,18 [17] )
 |() => Foo = false|
 
 Source Location: (106:1,62 [4] x:\dir\subdir\Test\TestComponent.cshtml)
 |true|
-<<<<<<< HEAD
-Generated Location: (1587:43,62 [4] )
-=======
-Generated Location: (1581:41,62 [4] )
->>>>>>> 73195a9c
+Generated Location: (1627:43,62 [4] )
 |true|
 
 Source Location: (138:1,94 [3] x:\dir\subdir\Test\TestComponent.cshtml)
 |Foo|
-<<<<<<< HEAD
-Generated Location: (1949:52,94 [3] )
-=======
-Generated Location: (1943:50,94 [3] )
->>>>>>> 73195a9c
+Generated Location: (1989:52,94 [3] )
 |Foo|
 
 Source Location: (169:1,125 [5] x:\dir\subdir\Test\TestComponent.cshtml)
 |false|
-<<<<<<< HEAD
-Generated Location: (2341:61,125 [5] )
-=======
-Generated Location: (2335:59,125 [5] )
->>>>>>> 73195a9c
+Generated Location: (2381:61,125 [5] )
 |false|
 
 Source Location: (202:2,7 [30] x:\dir\subdir\Test\TestComponent.cshtml)
 |
     bool Foo { get; set; }
 |
-<<<<<<< HEAD
-Generated Location: (2540:71,7 [30] )
-=======
-Generated Location: (2534:69,7 [30] )
->>>>>>> 73195a9c
+Generated Location: (2580:71,7 [30] )
 |
     bool Foo { get; set; }
 |
