--- conflicted
+++ resolved
@@ -5,49 +5,29 @@
 
 Source Location: (62:1,18 [17] x:\dir\subdir\Test\TestComponent.cshtml)
 |() => Foo = false|
-<<<<<<< HEAD
-Generated Location: (1284:34,18 [17] )
-=======
 Generated Location: (1239:32,18 [17] )
->>>>>>> bb518aa6
 |() => Foo = false|
 
 Source Location: (106:1,62 [4] x:\dir\subdir\Test\TestComponent.cshtml)
 |true|
-<<<<<<< HEAD
-Generated Location: (1627:43,62 [4] )
-=======
 Generated Location: (1582:41,62 [4] )
->>>>>>> bb518aa6
 |true|
 
 Source Location: (138:1,94 [3] x:\dir\subdir\Test\TestComponent.cshtml)
 |Foo|
-<<<<<<< HEAD
-Generated Location: (1989:52,94 [3] )
-=======
 Generated Location: (1944:50,94 [3] )
->>>>>>> bb518aa6
 |Foo|
 
 Source Location: (169:1,125 [5] x:\dir\subdir\Test\TestComponent.cshtml)
 |false|
-<<<<<<< HEAD
-Generated Location: (2381:61,125 [5] )
-=======
 Generated Location: (2336:59,125 [5] )
->>>>>>> bb518aa6
 |false|
 
 Source Location: (202:2,7 [30] x:\dir\subdir\Test\TestComponent.cshtml)
 |
     bool Foo { get; set; }
 |
-<<<<<<< HEAD
-Generated Location: (2580:71,7 [30] )
-=======
 Generated Location: (2535:69,7 [30] )
->>>>>>> bb518aa6
 |
     bool Foo { get; set; }
 |
