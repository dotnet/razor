--- conflicted
+++ resolved
@@ -1,21 +1,13 @@
 ﻿Source Location: (26:0,26 [1] x:\dir\subdir\Test\TestComponent.cshtml)
 |c|
-<<<<<<< HEAD
-Generated Location: (993:27,26 [1] )
-=======
 Generated Location: (985:27,26 [1] )
->>>>>>> bb518aa6
 |c|
 
 Source Location: (42:2,7 [34] x:\dir\subdir\Test\TestComponent.cshtml)
 |
     private MyClass c = new();
 |
-<<<<<<< HEAD
-Generated Location: (1664:48,7 [34] )
-=======
 Generated Location: (1656:48,7 [34] )
->>>>>>> bb518aa6
 |
     private MyClass c = new();
 |
