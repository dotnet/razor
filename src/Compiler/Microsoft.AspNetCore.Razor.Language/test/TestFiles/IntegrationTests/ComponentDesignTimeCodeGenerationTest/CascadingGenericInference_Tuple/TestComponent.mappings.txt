﻿Source Location: (28:0,28 [6] x:\dir\subdir\Test\TestComponent.cshtml)
|(1, 2)|
<<<<<<< HEAD
Generated Location: (1100:28,28 [6] )
=======
Generated Location: (1092:28,28 [6] )
>>>>>>> bb518aa6
|(1, 2)|

Source Location: (17:0,17 [9] x:\dir\subdir\Test\TestComponent.cshtml)
|Parameter|
<<<<<<< HEAD
Generated Location: (2005:49,17 [9] )
=======
Generated Location: (1997:49,17 [9] )
>>>>>>> bb518aa6
|Parameter|
<|MERGE_RESOLUTION|>--- conflicted
+++ resolved
@@ -1,17 +1,9 @@
 ﻿Source Location: (28:0,28 [6] x:\dir\subdir\Test\TestComponent.cshtml)
 |(1, 2)|
-<<<<<<< HEAD
-Generated Location: (1100:28,28 [6] )
-=======
 Generated Location: (1092:28,28 [6] )
->>>>>>> bb518aa6
 |(1, 2)|
 
 Source Location: (17:0,17 [9] x:\dir\subdir\Test\TestComponent.cshtml)
 |Parameter|
-<<<<<<< HEAD
-Generated Location: (2005:49,17 [9] )
-=======
 Generated Location: (1997:49,17 [9] )
->>>>>>> bb518aa6
 |Parameter|
