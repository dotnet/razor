--- conflicted
+++ resolved
@@ -1,39 +1,23 @@
 ﻿Source Location: (38:0,38 [2] x:\dir\subdir\Test\TestComponent.cshtml)
 |18|
-<<<<<<< HEAD
-Generated Location: (1130:27,38 [2] )
-=======
 Generated Location: (1122:27,38 [2] )
->>>>>>> bb518aa6
 |18|
 
 Source Location: (24:0,24 [5] x:\dir\subdir\Test\TestComponent.cshtml)
 |Value|
-<<<<<<< HEAD
-Generated Location: (1298:35,24 [5] )
-=======
 Generated Location: (1290:35,24 [5] )
->>>>>>> bb518aa6
 |Value|
 
 Source Location: (30:0,30 [5] x:\dir\subdir\Test\TestComponent.cshtml)
 |Value|
-<<<<<<< HEAD
-Generated Location: (1711:45,30 [5] )
-=======
 Generated Location: (1703:45,30 [5] )
->>>>>>> bb518aa6
 |Value|
 
 Source Location: (52:1,7 [21] x:\dir\subdir\Test\TestComponent.cshtml)
 |
     string Value;
 |
-<<<<<<< HEAD
-Generated Location: (2126:63,7 [21] )
-=======
 Generated Location: (2118:63,7 [21] )
->>>>>>> bb518aa6
 |
     string Value;
 |
