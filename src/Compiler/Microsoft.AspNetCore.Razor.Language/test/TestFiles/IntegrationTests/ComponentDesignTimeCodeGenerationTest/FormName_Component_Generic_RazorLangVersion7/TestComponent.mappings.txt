--- conflicted
+++ resolved
@@ -5,85 +5,49 @@
 
 Source Location: (55:1,11 [1] x:\dir\subdir\Test\TestComponent.cshtml)
 |T|
-<<<<<<< HEAD
-Generated Location: (588:21,0 [1] )
-=======
 Generated Location: (566:20,0 [1] )
->>>>>>> bb518aa6
 |T|
 
 Source Location: (98:2,40 [9] x:\dir\subdir\Test\TestComponent.cshtml)
 |() => { }|
-<<<<<<< HEAD
-Generated Location: (1608:45,40 [9] )
-=======
 Generated Location: (1563:43,40 [9] )
->>>>>>> bb518aa6
 |() => { }|
 
 Source Location: (151:2,93 [1] x:\dir\subdir\Test\TestComponent.cshtml)
 |1|
-<<<<<<< HEAD
-Generated Location: (1861:53,93 [1] )
-=======
 Generated Location: (1816:51,93 [1] )
->>>>>>> bb518aa6
 |1|
 
 Source Location: (140:2,82 [9] x:\dir\subdir\Test\TestComponent.cshtml)
 |Parameter|
-<<<<<<< HEAD
-Generated Location: (2178:63,82 [9] )
-=======
 Generated Location: (2133:61,82 [9] )
->>>>>>> bb518aa6
 |Parameter|
 
 Source Location: (198:3,40 [9] x:\dir\subdir\Test\TestComponent.cshtml)
 |() => { }|
-<<<<<<< HEAD
-Generated Location: (2841:80,40 [9] )
-=======
 Generated Location: (2796:78,40 [9] )
->>>>>>> bb518aa6
 |() => { }|
 
 Source Location: (222:3,64 [20] x:\dir\subdir\Test\TestComponent.cshtml)
 |"named-form-handler"|
-<<<<<<< HEAD
-Generated Location: (3057:88,64 [20] )
-=======
 Generated Location: (3012:86,64 [20] )
->>>>>>> bb518aa6
 |"named-form-handler"|
 
 Source Location: (256:3,98 [1] x:\dir\subdir\Test\TestComponent.cshtml)
 |2|
-<<<<<<< HEAD
-Generated Location: (3317:96,98 [1] )
-=======
 Generated Location: (3272:94,98 [1] )
->>>>>>> bb518aa6
 |2|
 
 Source Location: (245:3,87 [9] x:\dir\subdir\Test\TestComponent.cshtml)
 |Parameter|
-<<<<<<< HEAD
-Generated Location: (3639:106,87 [9] )
-=======
 Generated Location: (3594:104,87 [9] )
->>>>>>> bb518aa6
 |Parameter|
 
 Source Location: (270:4,7 [52] x:\dir\subdir\Test\TestComponent.cshtml)
 |
     [Parameter] public T Parameter { get; set; }
 |
-<<<<<<< HEAD
-Generated Location: (4060:124,7 [52] )
-=======
 Generated Location: (4015:122,7 [52] )
->>>>>>> bb518aa6
 |
     [Parameter] public T Parameter { get; set; }
 |
