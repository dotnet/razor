﻿Source Location: (24:0,24 [11] x:\dir\subdir\Test\TestComponent.cshtml)
|person.Name|
<<<<<<< HEAD
Generated Location: (1056:27,24 [11] )
=======
Generated Location: (1050:25,24 [11] )
>>>>>>> 73195a9c
|person.Name|

Source Location: (17:0,17 [5] x:\dir\subdir\Test\TestComponent.cshtml)
|Value|
<<<<<<< HEAD
Generated Location: (1548:41,17 [5] )
=======
Generated Location: (1580:40,17 [5] )
>>>>>>> 73195a9c
|Value|

Source Location: (56:3,1 [37] x:\dir\subdir\Test\TestComponent.cshtml)
|
    Person person = new Person();
|
<<<<<<< HEAD
Generated Location: (1899:58,1 [37] )
=======
Generated Location: (1985:58,1 [37] )
>>>>>>> 73195a9c
|
    Person person = new Person();
|
<|MERGE_RESOLUTION|>--- conflicted
+++ resolved
@@ -1,30 +1,18 @@
 ﻿Source Location: (24:0,24 [11] x:\dir\subdir\Test\TestComponent.cshtml)
 |person.Name|
-<<<<<<< HEAD
-Generated Location: (1056:27,24 [11] )
-=======
-Generated Location: (1050:25,24 [11] )
->>>>>>> 73195a9c
+Generated Location: (1096:27,24 [11] )
 |person.Name|
 
 Source Location: (17:0,17 [5] x:\dir\subdir\Test\TestComponent.cshtml)
 |Value|
-<<<<<<< HEAD
-Generated Location: (1548:41,17 [5] )
-=======
-Generated Location: (1580:40,17 [5] )
->>>>>>> 73195a9c
+Generated Location: (1626:42,17 [5] )
 |Value|
 
 Source Location: (56:3,1 [37] x:\dir\subdir\Test\TestComponent.cshtml)
 |
     Person person = new Person();
 |
-<<<<<<< HEAD
-Generated Location: (1899:58,1 [37] )
-=======
-Generated Location: (1985:58,1 [37] )
->>>>>>> 73195a9c
+Generated Location: (2031:60,1 [37] )
 |
     Person person = new Person();
 |
