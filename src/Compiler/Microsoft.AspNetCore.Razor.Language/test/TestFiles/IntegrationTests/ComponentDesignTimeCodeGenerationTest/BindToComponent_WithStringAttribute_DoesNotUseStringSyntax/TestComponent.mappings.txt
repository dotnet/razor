--- conflicted
+++ resolved
@@ -1,30 +1,18 @@
 ﻿Source Location: (24:0,24 [11] x:\dir\subdir\Test\TestComponent.cshtml)
 |person.Name|
-<<<<<<< HEAD
-Generated Location: (1096:27,24 [11] )
-=======
 Generated Location: (1088:27,24 [11] )
->>>>>>> bb518aa6
 |person.Name|
 
 Source Location: (17:0,17 [5] x:\dir\subdir\Test\TestComponent.cshtml)
 |Value|
-<<<<<<< HEAD
-Generated Location: (1626:42,17 [5] )
-=======
 Generated Location: (1618:42,17 [5] )
->>>>>>> bb518aa6
 |Value|
 
 Source Location: (56:3,1 [37] x:\dir\subdir\Test\TestComponent.cshtml)
 |
     Person person = new Person();
 |
-<<<<<<< HEAD
-Generated Location: (2031:60,1 [37] )
-=======
 Generated Location: (2023:60,1 [37] )
->>>>>>> bb518aa6
 |
     Person person = new Person();
 |
