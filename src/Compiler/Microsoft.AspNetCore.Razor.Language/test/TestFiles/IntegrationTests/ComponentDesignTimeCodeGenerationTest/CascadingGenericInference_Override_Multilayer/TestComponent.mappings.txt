--- conflicted
+++ resolved
@@ -1,35 +1,19 @@
 ﻿Source Location: (17:0,17 [12] x:\dir\subdir\Test\TestComponent.cshtml)
 |DateTime.Now|
-<<<<<<< HEAD
-Generated Location: (1042:28,17 [12] )
-=======
-Generated Location: (1036:26,17 [12] )
->>>>>>> 73195a9c
+Generated Location: (1082:28,17 [12] )
 |DateTime.Now|
 
 Source Location: (54:1,21 [37] x:\dir\subdir\Test\TestComponent.cshtml)
 |System.Threading.Thread.CurrentThread|
-<<<<<<< HEAD
-Generated Location: (1581:39,21 [37] )
-=======
-Generated Location: (1575:37,21 [37] )
->>>>>>> 73195a9c
+Generated Location: (1621:39,21 [37] )
 |System.Threading.Thread.CurrentThread|
 
 Source Location: (47:1,14 [4] x:\dir\subdir\Test\TestComponent.cshtml)
 |Item|
-<<<<<<< HEAD
-Generated Location: (3485:75,14 [4] )
-=======
-Generated Location: (3529:74,14 [4] )
->>>>>>> 73195a9c
+Generated Location: (3575:76,14 [4] )
 |Item|
 
 Source Location: (10:0,10 [4] x:\dir\subdir\Test\TestComponent.cshtml)
 |Item|
-<<<<<<< HEAD
-Generated Location: (4505:105,10 [4] )
-=======
-Generated Location: (4657:106,10 [4] )
->>>>>>> 73195a9c
+Generated Location: (4703:108,10 [4] )
 |Item|
