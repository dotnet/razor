﻿Source Location: (17:0,17 [12] x:\dir\subdir\Test\TestComponent.cshtml)
|DateTime.Now|
<<<<<<< HEAD
Generated Location: (1082:28,17 [12] )
=======
Generated Location: (1074:28,17 [12] )
>>>>>>> bb518aa6
|DateTime.Now|

Source Location: (54:1,21 [37] x:\dir\subdir\Test\TestComponent.cshtml)
|System.Threading.Thread.CurrentThread|
<<<<<<< HEAD
Generated Location: (1621:39,21 [37] )
=======
Generated Location: (1613:39,21 [37] )
>>>>>>> bb518aa6
|System.Threading.Thread.CurrentThread|

Source Location: (47:1,14 [4] x:\dir\subdir\Test\TestComponent.cshtml)
|Item|
<<<<<<< HEAD
Generated Location: (3575:76,14 [4] )
=======
Generated Location: (3567:76,14 [4] )
>>>>>>> bb518aa6
|Item|

Source Location: (10:0,10 [4] x:\dir\subdir\Test\TestComponent.cshtml)
|Item|
<<<<<<< HEAD
Generated Location: (4703:108,10 [4] )
=======
Generated Location: (4695:108,10 [4] )
>>>>>>> bb518aa6
|Item|
<|MERGE_RESOLUTION|>--- conflicted
+++ resolved
@@ -1,35 +1,19 @@
 ﻿Source Location: (17:0,17 [12] x:\dir\subdir\Test\TestComponent.cshtml)
 |DateTime.Now|
-<<<<<<< HEAD
-Generated Location: (1082:28,17 [12] )
-=======
 Generated Location: (1074:28,17 [12] )
->>>>>>> bb518aa6
 |DateTime.Now|
 
 Source Location: (54:1,21 [37] x:\dir\subdir\Test\TestComponent.cshtml)
 |System.Threading.Thread.CurrentThread|
-<<<<<<< HEAD
-Generated Location: (1621:39,21 [37] )
-=======
 Generated Location: (1613:39,21 [37] )
->>>>>>> bb518aa6
 |System.Threading.Thread.CurrentThread|
 
 Source Location: (47:1,14 [4] x:\dir\subdir\Test\TestComponent.cshtml)
 |Item|
-<<<<<<< HEAD
-Generated Location: (3575:76,14 [4] )
-=======
 Generated Location: (3567:76,14 [4] )
->>>>>>> bb518aa6
 |Item|
 
 Source Location: (10:0,10 [4] x:\dir\subdir\Test\TestComponent.cshtml)
 |Item|
-<<<<<<< HEAD
-Generated Location: (4703:108,10 [4] )
-=======
 Generated Location: (4695:108,10 [4] )
->>>>>>> bb518aa6
 |Item|
