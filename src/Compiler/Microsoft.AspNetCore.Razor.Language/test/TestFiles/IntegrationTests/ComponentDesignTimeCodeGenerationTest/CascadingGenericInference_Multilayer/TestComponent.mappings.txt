--- conflicted
+++ resolved
@@ -1,17 +1,9 @@
 ﻿Source Location: (19:0,19 [23] x:\dir\subdir\Test\TestComponent.cshtml)
 |Array.Empty<DateTime>()|
-<<<<<<< HEAD
-Generated Location: (1044:28,19 [23] )
-=======
-Generated Location: (1038:26,19 [23] )
->>>>>>> 73195a9c
+Generated Location: (1084:28,19 [23] )
 |Array.Empty<DateTime>()|
 
 Source Location: (10:0,10 [5] x:\dir\subdir\Test\TestComponent.cshtml)
 |Items|
-<<<<<<< HEAD
-Generated Location: (2222:58,10 [5] )
-=======
-Generated Location: (2258:57,10 [5] )
->>>>>>> 73195a9c
+Generated Location: (2304:59,10 [5] )
 |Items|
