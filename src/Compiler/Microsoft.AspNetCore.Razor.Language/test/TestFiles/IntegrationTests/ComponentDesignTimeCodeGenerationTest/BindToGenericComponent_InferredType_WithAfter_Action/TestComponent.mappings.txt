﻿Source Location: (30:0,30 [11] x:\dir\subdir\Test\TestComponent.cshtml)
|ParentValue|
<<<<<<< HEAD
Generated Location: (1082:27,30 [11] )
=======
Generated Location: (1076:25,30 [11] )
>>>>>>> 73195a9c
|ParentValue|

Source Location: (62:0,62 [6] x:\dir\subdir\Test\TestComponent.cshtml)
|Update|
Generated Location: (1440:34,62 [6] )
|Update|

Source Location: (19:0,19 [5] x:\dir\subdir\Test\TestComponent.cshtml)
|Value|
Generated Location: (1701:44,19 [5] )
|Value|

Source Location: (49:0,49 [5] x:\dir\subdir\Test\TestComponent.cshtml)
|Value|
Generated Location: (1952:53,49 [5] )
|Value|

Source Location: (81:1,7 [82] x:\dir\subdir\Test\TestComponent.cshtml)
|
    public int ParentValue { get; set; } = 42;

    public void Update() { }
|
<<<<<<< HEAD
Generated Location: (1614:45,7 [82] )
=======
Generated Location: (2367:71,7 [82] )
>>>>>>> 73195a9c
|
    public int ParentValue { get; set; } = 42;

    public void Update() { }
|
<|MERGE_RESOLUTION|>--- conflicted
+++ resolved
@@ -1,25 +1,21 @@
 ﻿Source Location: (30:0,30 [11] x:\dir\subdir\Test\TestComponent.cshtml)
 |ParentValue|
-<<<<<<< HEAD
-Generated Location: (1082:27,30 [11] )
-=======
-Generated Location: (1076:25,30 [11] )
->>>>>>> 73195a9c
+Generated Location: (1122:27,30 [11] )
 |ParentValue|
 
 Source Location: (62:0,62 [6] x:\dir\subdir\Test\TestComponent.cshtml)
 |Update|
-Generated Location: (1440:34,62 [6] )
+Generated Location: (1486:36,62 [6] )
 |Update|
 
 Source Location: (19:0,19 [5] x:\dir\subdir\Test\TestComponent.cshtml)
 |Value|
-Generated Location: (1701:44,19 [5] )
+Generated Location: (1747:46,19 [5] )
 |Value|
 
 Source Location: (49:0,49 [5] x:\dir\subdir\Test\TestComponent.cshtml)
 |Value|
-Generated Location: (1952:53,49 [5] )
+Generated Location: (1998:55,49 [5] )
 |Value|
 
 Source Location: (81:1,7 [82] x:\dir\subdir\Test\TestComponent.cshtml)
@@ -28,11 +24,7 @@
 
     public void Update() { }
 |
-<<<<<<< HEAD
-Generated Location: (1614:45,7 [82] )
-=======
-Generated Location: (2367:71,7 [82] )
->>>>>>> 73195a9c
+Generated Location: (2413:73,7 [82] )
 |
     public int ParentValue { get; set; } = 42;
 
