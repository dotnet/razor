﻿Source Location: (30:0,30 [11] x:\dir\subdir\Test\TestComponent.cshtml)
|ParentValue|
Generated Location: (1076:25,30 [11] )
|ParentValue|

Source Location: (19:0,19 [5] x:\dir\subdir\Test\TestComponent.cshtml)
|Value|
Generated Location: (1462:36,19 [5] )
|Value|

Source Location: (49:0,49 [5] x:\dir\subdir\Test\TestComponent.cshtml)
|Value|
Generated Location: (1713:45,49 [5] )
|Value|

Source Location: (81:1,7 [82] x:\dir\subdir\Test\TestComponent.cshtml)
|
    public int ParentValue { get; set; } = 42;

    public void Update() { }
|
<<<<<<< HEAD
Generated Location: (1608:43,7 [82] )
=======
Generated Location: (2128:63,7 [82] )
>>>>>>> d5a4b883
|
    public int ParentValue { get; set; } = 42;

    public void Update() { }
|
<|MERGE_RESOLUTION|>--- conflicted
+++ resolved
@@ -5,12 +5,12 @@
 
 Source Location: (19:0,19 [5] x:\dir\subdir\Test\TestComponent.cshtml)
 |Value|
-Generated Location: (1462:36,19 [5] )
+Generated Location: (1502:36,19 [5] )
 |Value|
 
 Source Location: (49:0,49 [5] x:\dir\subdir\Test\TestComponent.cshtml)
 |Value|
-Generated Location: (1713:45,49 [5] )
+Generated Location: (1753:45,49 [5] )
 |Value|
 
 Source Location: (81:1,7 [82] x:\dir\subdir\Test\TestComponent.cshtml)
@@ -19,11 +19,7 @@
 
     public void Update() { }
 |
-<<<<<<< HEAD
-Generated Location: (1608:43,7 [82] )
-=======
-Generated Location: (2128:63,7 [82] )
->>>>>>> d5a4b883
+Generated Location: (2168:63,7 [82] )
 |
     public int ParentValue { get; set; } = 42;
 
