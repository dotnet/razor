﻿Source Location: (2:0,2 [25] x:\dir\subdir\Test\TestComponent.cshtml)
|RenderPerson((person) => |
<<<<<<< HEAD
Generated Location: (913:26,6 [25] )
=======
Generated Location: (907:24,6 [25] )
>>>>>>> 73195a9c
|RenderPerson((person) => |

Source Location: (34:0,34 [11] x:\dir\subdir\Test\TestComponent.cshtml)
|person.Name|
<<<<<<< HEAD
Generated Location: (1061:29,34 [11] )
=======
Generated Location: (1055:27,34 [11] )
>>>>>>> 73195a9c
|person.Name|

Source Location: (51:0,51 [1] x:\dir\subdir\Test\TestComponent.cshtml)
|)|
<<<<<<< HEAD
Generated Location: (1128:35,0 [1] )
=======
Generated Location: (1122:33,0 [1] )
>>>>>>> 73195a9c
|)|

Source Location: (62:1,7 [138] x:\dir\subdir\Test\TestComponent.cshtml)
|
    class Person
    {
        public string Name { get; set; }
    }

    object RenderPerson(RenderFragment<Person> p) => null;
|
<<<<<<< HEAD
Generated Location: (1308:44,7 [138] )
=======
Generated Location: (1302:42,7 [138] )
>>>>>>> 73195a9c
|
    class Person
    {
        public string Name { get; set; }
    }

    object RenderPerson(RenderFragment<Person> p) => null;
|
<|MERGE_RESOLUTION|>--- conflicted
+++ resolved
@@ -1,28 +1,16 @@
 ﻿Source Location: (2:0,2 [25] x:\dir\subdir\Test\TestComponent.cshtml)
 |RenderPerson((person) => |
-<<<<<<< HEAD
-Generated Location: (913:26,6 [25] )
-=======
-Generated Location: (907:24,6 [25] )
->>>>>>> 73195a9c
+Generated Location: (953:26,6 [25] )
 |RenderPerson((person) => |
 
 Source Location: (34:0,34 [11] x:\dir\subdir\Test\TestComponent.cshtml)
 |person.Name|
-<<<<<<< HEAD
-Generated Location: (1061:29,34 [11] )
-=======
-Generated Location: (1055:27,34 [11] )
->>>>>>> 73195a9c
+Generated Location: (1101:29,34 [11] )
 |person.Name|
 
 Source Location: (51:0,51 [1] x:\dir\subdir\Test\TestComponent.cshtml)
 |)|
-<<<<<<< HEAD
-Generated Location: (1128:35,0 [1] )
-=======
-Generated Location: (1122:33,0 [1] )
->>>>>>> 73195a9c
+Generated Location: (1168:35,0 [1] )
 |)|
 
 Source Location: (62:1,7 [138] x:\dir\subdir\Test\TestComponent.cshtml)
@@ -34,11 +22,7 @@
 
     object RenderPerson(RenderFragment<Person> p) => null;
 |
-<<<<<<< HEAD
-Generated Location: (1308:44,7 [138] )
-=======
-Generated Location: (1302:42,7 [138] )
->>>>>>> 73195a9c
+Generated Location: (1348:44,7 [138] )
 |
     class Person
     {
