﻿Source Location: (2:0,2 [25] x:\dir\subdir\Test\TestComponent.cshtml)
|RenderPerson((person) => |
<<<<<<< HEAD
Generated Location: (953:26,6 [25] )
=======
Generated Location: (945:26,6 [25] )
>>>>>>> bb518aa6
|RenderPerson((person) => |

Source Location: (34:0,34 [11] x:\dir\subdir\Test\TestComponent.cshtml)
|person.Name|
<<<<<<< HEAD
Generated Location: (1101:29,34 [11] )
=======
Generated Location: (1093:29,34 [11] )
>>>>>>> bb518aa6
|person.Name|

Source Location: (51:0,51 [1] x:\dir\subdir\Test\TestComponent.cshtml)
|)|
<<<<<<< HEAD
Generated Location: (1168:35,0 [1] )
=======
Generated Location: (1160:35,0 [1] )
>>>>>>> bb518aa6
|)|

Source Location: (62:1,7 [138] x:\dir\subdir\Test\TestComponent.cshtml)
|
    class Person
    {
        public string Name { get; set; }
    }

    object RenderPerson(RenderFragment<Person> p) => null;
|
<<<<<<< HEAD
Generated Location: (1348:44,7 [138] )
=======
Generated Location: (1340:44,7 [138] )
>>>>>>> bb518aa6
|
    class Person
    {
        public string Name { get; set; }
    }

    object RenderPerson(RenderFragment<Person> p) => null;
|
<|MERGE_RESOLUTION|>--- conflicted
+++ resolved
@@ -1,28 +1,16 @@
 ﻿Source Location: (2:0,2 [25] x:\dir\subdir\Test\TestComponent.cshtml)
 |RenderPerson((person) => |
-<<<<<<< HEAD
-Generated Location: (953:26,6 [25] )
-=======
 Generated Location: (945:26,6 [25] )
->>>>>>> bb518aa6
 |RenderPerson((person) => |
 
 Source Location: (34:0,34 [11] x:\dir\subdir\Test\TestComponent.cshtml)
 |person.Name|
-<<<<<<< HEAD
-Generated Location: (1101:29,34 [11] )
-=======
 Generated Location: (1093:29,34 [11] )
->>>>>>> bb518aa6
 |person.Name|
 
 Source Location: (51:0,51 [1] x:\dir\subdir\Test\TestComponent.cshtml)
 |)|
-<<<<<<< HEAD
-Generated Location: (1168:35,0 [1] )
-=======
 Generated Location: (1160:35,0 [1] )
->>>>>>> bb518aa6
 |)|
 
 Source Location: (62:1,7 [138] x:\dir\subdir\Test\TestComponent.cshtml)
@@ -34,11 +22,7 @@
 
     object RenderPerson(RenderFragment<Person> p) => null;
 |
-<<<<<<< HEAD
-Generated Location: (1348:44,7 [138] )
-=======
 Generated Location: (1340:44,7 [138] )
->>>>>>> bb518aa6
 |
     class Person
     {
