--- conflicted
+++ resolved
@@ -1,44 +1,24 @@
 ﻿Source Location: (2:0,2 [47] x:\dir\subdir\Test\TestComponent.cshtml)
 | RenderFragment<Person> template = (person) => |
-<<<<<<< HEAD
-Generated Location: (949:26,2 [47] )
-=======
 Generated Location: (941:26,2 [47] )
->>>>>>> bb518aa6
 | RenderFragment<Person> template = (person) => |
 
 Source Location: (56:0,56 [11] x:\dir\subdir\Test\TestComponent.cshtml)
 |person.Name|
-<<<<<<< HEAD
-Generated Location: (1205:34,56 [11] )
-=======
 Generated Location: (1197:34,56 [11] )
->>>>>>> bb518aa6
 |person.Name|
 
 Source Location: (73:0,73 [2] x:\dir\subdir\Test\TestComponent.cshtml)
 |; |
-<<<<<<< HEAD
-Generated Location: (1427:42,73 [2] )
-=======
 Generated Location: (1419:42,73 [2] )
->>>>>>> bb518aa6
 |; |
 
 Source Location: (108:1,30 [8] x:\dir\subdir\Test\TestComponent.cshtml)
 |template|
-<<<<<<< HEAD
-Generated Location: (1673:50,30 [8] )
-=======
 Generated Location: (1665:50,30 [8] )
->>>>>>> bb518aa6
 |template|
 
 Source Location: (91:1,13 [14] x:\dir\subdir\Test\TestComponent.cshtml)
 |PersonTemplate|
-<<<<<<< HEAD
-Generated Location: (2089:63,13 [14] )
-=======
 Generated Location: (2081:63,13 [14] )
->>>>>>> bb518aa6
 |PersonTemplate|
