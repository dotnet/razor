--- conflicted
+++ resolved
@@ -5,12 +5,12 @@
 
 Source Location: (19:0,19 [5] x:\dir\subdir\Test\TestComponent.cshtml)
 |Value|
-Generated Location: (1660:40,19 [5] )
+Generated Location: (1700:40,19 [5] )
 |Value|
 
 Source Location: (49:0,49 [5] x:\dir\subdir\Test\TestComponent.cshtml)
 |Value|
-Generated Location: (1911:49,49 [5] )
+Generated Location: (1951:49,49 [5] )
 |Value|
 
 Source Location: (81:1,7 [82] x:\dir\subdir\Test\TestComponent.cshtml)
@@ -19,11 +19,7 @@
 
     public void Update() { }
 |
-<<<<<<< HEAD
-Generated Location: (1804:47,7 [82] )
-=======
-Generated Location: (2324:67,7 [82] )
->>>>>>> d5a4b883
+Generated Location: (2364:67,7 [82] )
 |
     public int ParentValue { get; set; } = 42;
 
