﻿Source Location: (31:1,17 [3] x:\dir\subdir\Test\TestComponent.cshtml)
|123|
<<<<<<< HEAD
Generated Location: (1048:27,17 [3] )
=======
Generated Location: (1042:25,17 [3] )
>>>>>>> 73195a9c
|123|

Source Location: (55:2,18 [4] x:\dir\subdir\Test\TestComponent.cshtml)
|true|
<<<<<<< HEAD
Generated Location: (1333:36,18 [4] )
=======
Generated Location: (1327:34,18 [4] )
>>>>>>> 73195a9c
|true|

Source Location: (114:4,20 [14] x:\dir\subdir\Test\TestComponent.cshtml)
|new SomeType()|
<<<<<<< HEAD
Generated Location: (1643:46,20 [14] )
=======
Generated Location: (1637:44,20 [14] )
>>>>>>> 73195a9c
|new SomeType()|

Source Location: (18:1,4 [11] x:\dir\subdir\Test\TestComponent.cshtml)
|IntProperty|
<<<<<<< HEAD
Generated Location: (2018:58,4 [11] )
=======
Generated Location: (2050:57,4 [11] )
>>>>>>> 73195a9c
|IntProperty|

Source Location: (41:2,4 [12] x:\dir\subdir\Test\TestComponent.cshtml)
|BoolProperty|
<<<<<<< HEAD
Generated Location: (2226:67,4 [12] )
=======
Generated Location: (2262:66,4 [12] )
>>>>>>> 73195a9c
|BoolProperty|

Source Location: (66:3,4 [14] x:\dir\subdir\Test\TestComponent.cshtml)
|StringProperty|
<<<<<<< HEAD
Generated Location: (2435:76,4 [14] )
=======
Generated Location: (2475:75,4 [14] )
>>>>>>> 73195a9c
|StringProperty|

Source Location: (98:4,4 [14] x:\dir\subdir\Test\TestComponent.cshtml)
|ObjectProperty|
<<<<<<< HEAD
Generated Location: (2646:85,4 [14] )
=======
Generated Location: (2690:84,4 [14] )
>>>>>>> 73195a9c
|ObjectProperty|
<|MERGE_RESOLUTION|>--- conflicted
+++ resolved
@@ -1,62 +1,34 @@
 ﻿Source Location: (31:1,17 [3] x:\dir\subdir\Test\TestComponent.cshtml)
 |123|
-<<<<<<< HEAD
-Generated Location: (1048:27,17 [3] )
-=======
-Generated Location: (1042:25,17 [3] )
->>>>>>> 73195a9c
+Generated Location: (1088:27,17 [3] )
 |123|
 
 Source Location: (55:2,18 [4] x:\dir\subdir\Test\TestComponent.cshtml)
 |true|
-<<<<<<< HEAD
-Generated Location: (1333:36,18 [4] )
-=======
-Generated Location: (1327:34,18 [4] )
->>>>>>> 73195a9c
+Generated Location: (1373:36,18 [4] )
 |true|
 
 Source Location: (114:4,20 [14] x:\dir\subdir\Test\TestComponent.cshtml)
 |new SomeType()|
-<<<<<<< HEAD
-Generated Location: (1643:46,20 [14] )
-=======
-Generated Location: (1637:44,20 [14] )
->>>>>>> 73195a9c
+Generated Location: (1683:46,20 [14] )
 |new SomeType()|
 
 Source Location: (18:1,4 [11] x:\dir\subdir\Test\TestComponent.cshtml)
 |IntProperty|
-<<<<<<< HEAD
-Generated Location: (2018:58,4 [11] )
-=======
-Generated Location: (2050:57,4 [11] )
->>>>>>> 73195a9c
+Generated Location: (2096:59,4 [11] )
 |IntProperty|
 
 Source Location: (41:2,4 [12] x:\dir\subdir\Test\TestComponent.cshtml)
 |BoolProperty|
-<<<<<<< HEAD
-Generated Location: (2226:67,4 [12] )
-=======
-Generated Location: (2262:66,4 [12] )
->>>>>>> 73195a9c
+Generated Location: (2308:68,4 [12] )
 |BoolProperty|
 
 Source Location: (66:3,4 [14] x:\dir\subdir\Test\TestComponent.cshtml)
 |StringProperty|
-<<<<<<< HEAD
-Generated Location: (2435:76,4 [14] )
-=======
-Generated Location: (2475:75,4 [14] )
->>>>>>> 73195a9c
+Generated Location: (2521:77,4 [14] )
 |StringProperty|
 
 Source Location: (98:4,4 [14] x:\dir\subdir\Test\TestComponent.cshtml)
 |ObjectProperty|
-<<<<<<< HEAD
-Generated Location: (2646:85,4 [14] )
-=======
-Generated Location: (2690:84,4 [14] )
->>>>>>> 73195a9c
+Generated Location: (2736:86,4 [14] )
 |ObjectProperty|
