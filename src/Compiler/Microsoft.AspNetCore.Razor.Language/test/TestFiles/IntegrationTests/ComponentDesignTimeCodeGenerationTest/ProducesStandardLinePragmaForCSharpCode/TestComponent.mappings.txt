--- conflicted
+++ resolved
@@ -2,42 +2,26 @@
 |for (var i = 0; i < 10; i++)
 {
     |
-<<<<<<< HEAD
-Generated Location: (908:26,1 [37] )
-=======
-Generated Location: (902:24,1 [37] )
->>>>>>> 73195a9c
+Generated Location: (948:26,1 [37] )
 |for (var i = 0; i < 10; i++)
 {
     |
 
 Source Location: (74:3,8 [1] x:\dir\subdir\Test\TestComponent.cshtml)
 |i|
-<<<<<<< HEAD
-Generated Location: (1075:35,8 [1] )
-=======
-Generated Location: (1069:33,8 [1] )
->>>>>>> 73195a9c
+Generated Location: (1115:35,8 [1] )
 |i|
 
 Source Location: (79:3,13 [3] x:\dir\subdir\Test\TestComponent.cshtml)
 |
 }|
-<<<<<<< HEAD
-Generated Location: (1212:42,13 [3] )
-=======
-Generated Location: (1206:40,13 [3] )
->>>>>>> 73195a9c
+Generated Location: (1252:42,13 [3] )
 |
 }|
 
 Source Location: (127:7,2 [56] x:\dir\subdir\Test\TestComponent.cshtml)
 |System.Console.WriteLine(1);System.Console.WriteLine(2);|
-<<<<<<< HEAD
-Generated Location: (1339:50,2 [56] )
-=======
-Generated Location: (1333:48,2 [56] )
->>>>>>> 73195a9c
+Generated Location: (1379:50,2 [56] )
 |System.Console.WriteLine(1);System.Console.WriteLine(2);|
 
 Source Location: (224:10,7 [65] x:\dir\subdir\Test\TestComponent.cshtml)
@@ -45,11 +29,7 @@
     [Parameter]
     public int IncrementAmount { get; set; }
 |
-<<<<<<< HEAD
-Generated Location: (1574:59,7 [65] )
-=======
-Generated Location: (1568:57,7 [65] )
->>>>>>> 73195a9c
+Generated Location: (1614:59,7 [65] )
 |
     [Parameter]
     public int IncrementAmount { get; set; }
