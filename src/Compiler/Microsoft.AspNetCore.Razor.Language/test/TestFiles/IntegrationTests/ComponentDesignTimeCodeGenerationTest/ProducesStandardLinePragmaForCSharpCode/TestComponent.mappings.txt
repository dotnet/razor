--- conflicted
+++ resolved
@@ -2,42 +2,26 @@
 |for (var i = 0; i < 10; i++)
 {
     |
-<<<<<<< HEAD
-Generated Location: (948:26,1 [37] )
-=======
 Generated Location: (940:26,1 [37] )
->>>>>>> bb518aa6
 |for (var i = 0; i < 10; i++)
 {
     |
 
 Source Location: (74:3,8 [1] x:\dir\subdir\Test\TestComponent.cshtml)
 |i|
-<<<<<<< HEAD
-Generated Location: (1115:35,8 [1] )
-=======
 Generated Location: (1107:35,8 [1] )
->>>>>>> bb518aa6
 |i|
 
 Source Location: (79:3,13 [3] x:\dir\subdir\Test\TestComponent.cshtml)
 |
 }|
-<<<<<<< HEAD
-Generated Location: (1252:42,13 [3] )
-=======
 Generated Location: (1244:42,13 [3] )
->>>>>>> bb518aa6
 |
 }|
 
 Source Location: (127:7,2 [56] x:\dir\subdir\Test\TestComponent.cshtml)
 |System.Console.WriteLine(1);System.Console.WriteLine(2);|
-<<<<<<< HEAD
-Generated Location: (1379:50,2 [56] )
-=======
 Generated Location: (1371:50,2 [56] )
->>>>>>> bb518aa6
 |System.Console.WriteLine(1);System.Console.WriteLine(2);|
 
 Source Location: (224:10,7 [65] x:\dir\subdir\Test\TestComponent.cshtml)
@@ -45,11 +29,7 @@
     [Parameter]
     public int IncrementAmount { get; set; }
 |
-<<<<<<< HEAD
-Generated Location: (1614:59,7 [65] )
-=======
 Generated Location: (1606:59,7 [65] )
->>>>>>> bb518aa6
 |
     [Parameter]
     public int IncrementAmount { get; set; }
