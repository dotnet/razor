--- conflicted
+++ resolved
@@ -1,17 +1,9 @@
 ﻿Source Location: (15:0,15 [23] x:\dir\subdir\Test\TestComponent.cshtml)
 |Array.Empty<DateTime>()|
-<<<<<<< HEAD
-Generated Location: (1036:28,15 [23] )
-=======
-Generated Location: (1030:26,15 [23] )
->>>>>>> 73195a9c
+Generated Location: (1076:28,15 [23] )
 |Array.Empty<DateTime>()|
 
 Source Location: (6:0,6 [5] x:\dir\subdir\Test\TestComponent.cshtml)
 |Items|
-<<<<<<< HEAD
-Generated Location: (2175:56,6 [5] )
-=======
-Generated Location: (2211:55,6 [5] )
->>>>>>> 73195a9c
+Generated Location: (2257:57,6 [5] )
 |Items|
