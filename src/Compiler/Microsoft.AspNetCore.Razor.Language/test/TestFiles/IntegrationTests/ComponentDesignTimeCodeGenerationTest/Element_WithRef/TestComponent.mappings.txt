﻿Source Location: (37:0,37 [6] x:\dir\subdir\Test\TestComponent.cshtml)
|myElem|
<<<<<<< HEAD
Generated Location: (984:26,37 [6] )
=======
Generated Location: (976:26,37 [6] )
>>>>>>> bb518aa6
|myElem|

Source Location: (91:2,7 [128] x:\dir\subdir\Test\TestComponent.cshtml)
|
    private Microsoft.AspNetCore.Components.ElementReference myElem;
    public void Foo() { System.GC.KeepAlive(myElem); }
|
<<<<<<< HEAD
Generated Location: (1230:35,7 [128] )
=======
Generated Location: (1222:35,7 [128] )
>>>>>>> bb518aa6
|
    private Microsoft.AspNetCore.Components.ElementReference myElem;
    public void Foo() { System.GC.KeepAlive(myElem); }
|
<|MERGE_RESOLUTION|>--- conflicted
+++ resolved
@@ -1,10 +1,6 @@
 ﻿Source Location: (37:0,37 [6] x:\dir\subdir\Test\TestComponent.cshtml)
 |myElem|
-<<<<<<< HEAD
-Generated Location: (984:26,37 [6] )
-=======
 Generated Location: (976:26,37 [6] )
->>>>>>> bb518aa6
 |myElem|
 
 Source Location: (91:2,7 [128] x:\dir\subdir\Test\TestComponent.cshtml)
@@ -12,11 +8,7 @@
     private Microsoft.AspNetCore.Components.ElementReference myElem;
     public void Foo() { System.GC.KeepAlive(myElem); }
 |
-<<<<<<< HEAD
-Generated Location: (1230:35,7 [128] )
-=======
 Generated Location: (1222:35,7 [128] )
->>>>>>> bb518aa6
 |
     private Microsoft.AspNetCore.Components.ElementReference myElem;
     public void Foo() { System.GC.KeepAlive(myElem); }
