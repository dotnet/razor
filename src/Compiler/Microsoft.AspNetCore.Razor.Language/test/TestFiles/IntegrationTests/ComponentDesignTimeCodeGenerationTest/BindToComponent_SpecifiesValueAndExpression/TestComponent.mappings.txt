﻿Source Location: (26:0,26 [11] x:\dir\subdir\Test\TestComponent.cshtml)
|ParentValue|
<<<<<<< HEAD
Generated Location: (1097:27,26 [11] )
=======
Generated Location: (1089:27,26 [11] )
>>>>>>> bb518aa6
|ParentValue|

Source Location: (19:0,19 [5] x:\dir\subdir\Test\TestComponent.cshtml)
|Value|
<<<<<<< HEAD
Generated Location: (1822:43,19 [5] )
=======
Generated Location: (1814:43,19 [5] )
>>>>>>> bb518aa6
|Value|

Source Location: (50:1,7 [50] x:\dir\subdir\Test\TestComponent.cshtml)
|
    public int ParentValue { get; set; } = 42;
|
<<<<<<< HEAD
Generated Location: (2235:61,7 [50] )
=======
Generated Location: (2227:61,7 [50] )
>>>>>>> bb518aa6
|
    public int ParentValue { get; set; } = 42;
|
<|MERGE_RESOLUTION|>--- conflicted
+++ resolved
@@ -1,30 +1,18 @@
 ﻿Source Location: (26:0,26 [11] x:\dir\subdir\Test\TestComponent.cshtml)
 |ParentValue|
-<<<<<<< HEAD
-Generated Location: (1097:27,26 [11] )
-=======
 Generated Location: (1089:27,26 [11] )
->>>>>>> bb518aa6
 |ParentValue|
 
 Source Location: (19:0,19 [5] x:\dir\subdir\Test\TestComponent.cshtml)
 |Value|
-<<<<<<< HEAD
-Generated Location: (1822:43,19 [5] )
-=======
 Generated Location: (1814:43,19 [5] )
->>>>>>> bb518aa6
 |Value|
 
 Source Location: (50:1,7 [50] x:\dir\subdir\Test\TestComponent.cshtml)
 |
     public int ParentValue { get; set; } = 42;
 |
-<<<<<<< HEAD
-Generated Location: (2235:61,7 [50] )
-=======
 Generated Location: (2227:61,7 [50] )
->>>>>>> bb518aa6
 |
     public int ParentValue { get; set; } = 42;
 |
