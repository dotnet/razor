--- conflicted
+++ resolved
@@ -1,19 +1,11 @@
 ﻿Source Location: (19:0,19 [8] x:\dir\subdir\Test\TestComponent.cshtml)
 |UserName|
-<<<<<<< HEAD
-Generated Location: (946:27,19 [8] )
-=======
-Generated Location: (940:25,19 [8] )
->>>>>>> 73195a9c
+Generated Location: (986:27,19 [8] )
 |UserName|
 
 Source Location: (46:0,46 [12] x:\dir\subdir\Test\TestComponent.cshtml)
 |UserIsActive|
-<<<<<<< HEAD
-Generated Location: (1324:37,46 [12] )
-=======
-Generated Location: (1318:35,46 [12] )
->>>>>>> 73195a9c
+Generated Location: (1364:37,46 [12] )
 |UserIsActive|
 
 Source Location: (73:2,7 [88] x:\dir\subdir\Test\TestComponent.cshtml)
@@ -21,11 +13,7 @@
     public string UserName { get; set; }
     public bool UserIsActive { get; set; }
 |
-<<<<<<< HEAD
-Generated Location: (2021:58,7 [88] )
-=======
-Generated Location: (2015:56,7 [88] )
->>>>>>> 73195a9c
+Generated Location: (2061:58,7 [88] )
 |
     public string UserName { get; set; }
     public bool UserIsActive { get; set; }
