--- conflicted
+++ resolved
@@ -1,30 +1,18 @@
 ﻿Source Location: (30:0,30 [11] x:\dir\subdir\Test\TestComponent.cshtml)
 |ParentValue|
-<<<<<<< HEAD
-Generated Location: (1082:27,30 [11] )
-=======
-Generated Location: (1076:25,30 [11] )
->>>>>>> 73195a9c
+Generated Location: (1122:27,30 [11] )
 |ParentValue|
 
 Source Location: (19:0,19 [9] x:\dir\subdir\Test\TestComponent.cshtml)
 |SomeParam|
-<<<<<<< HEAD
-Generated Location: (1381:37,19 [9] )
-=======
-Generated Location: (1413:36,19 [9] )
->>>>>>> 73195a9c
+Generated Location: (1459:38,19 [9] )
 |SomeParam|
 
 Source Location: (54:1,7 [65] x:\dir\subdir\Test\TestComponent.cshtml)
 |
     public DateTime ParentValue { get; set; } = DateTime.Now;
 |
-<<<<<<< HEAD
-Generated Location: (1746:54,7 [65] )
-=======
-Generated Location: (1832:54,7 [65] )
->>>>>>> 73195a9c
+Generated Location: (1878:56,7 [65] )
 |
     public DateTime ParentValue { get; set; } = DateTime.Now;
 |
