﻿Source Location: (30:0,30 [11] x:\dir\subdir\Test\TestComponent.cshtml)
|ParentValue|
<<<<<<< HEAD
Generated Location: (1122:27,30 [11] )
=======
Generated Location: (1114:27,30 [11] )
>>>>>>> bb518aa6
|ParentValue|

Source Location: (19:0,19 [9] x:\dir\subdir\Test\TestComponent.cshtml)
|SomeParam|
<<<<<<< HEAD
Generated Location: (1459:38,19 [9] )
=======
Generated Location: (1451:38,19 [9] )
>>>>>>> bb518aa6
|SomeParam|

Source Location: (54:1,7 [65] x:\dir\subdir\Test\TestComponent.cshtml)
|
    public DateTime ParentValue { get; set; } = DateTime.Now;
|
<<<<<<< HEAD
Generated Location: (1878:56,7 [65] )
=======
Generated Location: (1870:56,7 [65] )
>>>>>>> bb518aa6
|
    public DateTime ParentValue { get; set; } = DateTime.Now;
|
<|MERGE_RESOLUTION|>--- conflicted
+++ resolved
@@ -1,30 +1,18 @@
 ﻿Source Location: (30:0,30 [11] x:\dir\subdir\Test\TestComponent.cshtml)
 |ParentValue|
-<<<<<<< HEAD
-Generated Location: (1122:27,30 [11] )
-=======
 Generated Location: (1114:27,30 [11] )
->>>>>>> bb518aa6
 |ParentValue|
 
 Source Location: (19:0,19 [9] x:\dir\subdir\Test\TestComponent.cshtml)
 |SomeParam|
-<<<<<<< HEAD
-Generated Location: (1459:38,19 [9] )
-=======
 Generated Location: (1451:38,19 [9] )
->>>>>>> bb518aa6
 |SomeParam|
 
 Source Location: (54:1,7 [65] x:\dir\subdir\Test\TestComponent.cshtml)
 |
     public DateTime ParentValue { get; set; } = DateTime.Now;
 |
-<<<<<<< HEAD
-Generated Location: (1878:56,7 [65] )
-=======
 Generated Location: (1870:56,7 [65] )
->>>>>>> bb518aa6
 |
     public DateTime ParentValue { get; set; } = DateTime.Now;
 |
