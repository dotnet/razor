--- conflicted
+++ resolved
@@ -1,17 +1,9 @@
 ﻿Source Location: (21:0,21 [4] x:\dir\subdir\Test\TestComponent.cshtml)
 |"hi"|
-<<<<<<< HEAD
-Generated Location: (1073:27,21 [4] )
-=======
-Generated Location: (1067:25,21 [4] )
->>>>>>> 73195a9c
+Generated Location: (1113:27,21 [4] )
 |"hi"|
 
 Source Location: (13:0,13 [4] x:\dir\subdir\Test\TestComponent.cshtml)
 |Item|
-<<<<<<< HEAD
-Generated Location: (1284:36,13 [4] )
-=======
-Generated Location: (1316:35,13 [4] )
->>>>>>> 73195a9c
+Generated Location: (1362:37,13 [4] )
 |Item|
