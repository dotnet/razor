﻿Source Location: (26:0,26 [7] x:\dir\subdir\Test\TestComponent.cshtml)
|c1 = c2|
<<<<<<< HEAD
Generated Location: (993:27,26 [7] )
=======
Generated Location: (985:27,26 [7] )
>>>>>>> bb518aa6
|c1 = c2|

Source Location: (48:2,7 [68] x:\dir\subdir\Test\TestComponent.cshtml)
|
    private MyClass c1 = new();
    private MyClass c2 = new();
|
<<<<<<< HEAD
Generated Location: (1682:48,7 [68] )
=======
Generated Location: (1674:48,7 [68] )
>>>>>>> bb518aa6
|
    private MyClass c1 = new();
    private MyClass c2 = new();
|
<|MERGE_RESOLUTION|>--- conflicted
+++ resolved
@@ -1,10 +1,6 @@
 ﻿Source Location: (26:0,26 [7] x:\dir\subdir\Test\TestComponent.cshtml)
 |c1 = c2|
-<<<<<<< HEAD
-Generated Location: (993:27,26 [7] )
-=======
 Generated Location: (985:27,26 [7] )
->>>>>>> bb518aa6
 |c1 = c2|
 
 Source Location: (48:2,7 [68] x:\dir\subdir\Test\TestComponent.cshtml)
@@ -12,11 +8,7 @@
     private MyClass c1 = new();
     private MyClass c2 = new();
 |
-<<<<<<< HEAD
-Generated Location: (1682:48,7 [68] )
-=======
 Generated Location: (1674:48,7 [68] )
->>>>>>> bb518aa6
 |
     private MyClass c1 = new();
     private MyClass c2 = new();
