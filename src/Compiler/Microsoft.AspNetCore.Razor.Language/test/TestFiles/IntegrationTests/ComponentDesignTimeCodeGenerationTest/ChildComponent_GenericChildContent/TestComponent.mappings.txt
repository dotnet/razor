--- conflicted
+++ resolved
@@ -1,35 +1,19 @@
 ﻿Source Location: (19:0,19 [6] x:\dir\subdir\Test\TestComponent.cshtml)
 |string|
-<<<<<<< HEAD
-Generated Location: (953:27,19 [6] )
-=======
-Generated Location: (947:25,19 [6] )
->>>>>>> 73195a9c
+Generated Location: (993:27,19 [6] )
 |string|
 
 Source Location: (34:0,34 [4] x:\dir\subdir\Test\TestComponent.cshtml)
 |"hi"|
-<<<<<<< HEAD
-Generated Location: (1241:36,34 [4] )
-=======
-Generated Location: (1235:34,34 [4] )
->>>>>>> 73195a9c
+Generated Location: (1281:36,34 [4] )
 |"hi"|
 
 Source Location: (51:1,8 [17] x:\dir\subdir\Test\TestComponent.cshtml)
 |context.ToLower()|
-<<<<<<< HEAD
-Generated Location: (1543:45,8 [17] )
-=======
-Generated Location: (1537:43,8 [17] )
->>>>>>> 73195a9c
+Generated Location: (1583:45,8 [17] )
 |context.ToLower()|
 
 Source Location: (26:0,26 [4] x:\dir\subdir\Test\TestComponent.cshtml)
 |Item|
-<<<<<<< HEAD
-Generated Location: (1805:55,26 [4] )
-=======
-Generated Location: (1837:54,26 [4] )
->>>>>>> 73195a9c
+Generated Location: (1883:56,26 [4] )
 |Item|
