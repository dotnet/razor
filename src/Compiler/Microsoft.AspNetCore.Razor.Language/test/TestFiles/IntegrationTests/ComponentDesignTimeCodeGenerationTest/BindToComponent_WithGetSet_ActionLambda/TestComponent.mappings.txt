﻿Source Location: (30:0,30 [11] x:\dir\subdir\Test\TestComponent.cshtml)
|ParentValue|
Generated Location: (1055:25,30 [11] )
|ParentValue|

Source Location: (19:0,19 [5] x:\dir\subdir\Test\TestComponent.cshtml)
|Value|
Generated Location: (1544:40,19 [5] )
|Value|

Source Location: (49:0,49 [5] x:\dir\subdir\Test\TestComponent.cshtml)
|Value|
Generated Location: (1795:49,49 [5] )
|Value|

Source Location: (101:1,7 [50] x:\dir\subdir\Test\TestComponent.cshtml)
|
    public int ParentValue { get; set; } = 42;
|
<<<<<<< HEAD
Generated Location: (1688:47,7 [50] )
=======
Generated Location: (2208:67,7 [50] )
>>>>>>> d5a4b883
|
    public int ParentValue { get; set; } = 42;
|
<|MERGE_RESOLUTION|>--- conflicted
+++ resolved
@@ -5,23 +5,19 @@
 
 Source Location: (19:0,19 [5] x:\dir\subdir\Test\TestComponent.cshtml)
 |Value|
-Generated Location: (1544:40,19 [5] )
+Generated Location: (1584:40,19 [5] )
 |Value|
 
 Source Location: (49:0,49 [5] x:\dir\subdir\Test\TestComponent.cshtml)
 |Value|
-Generated Location: (1795:49,49 [5] )
+Generated Location: (1835:49,49 [5] )
 |Value|
 
 Source Location: (101:1,7 [50] x:\dir\subdir\Test\TestComponent.cshtml)
 |
     public int ParentValue { get; set; } = 42;
 |
-<<<<<<< HEAD
-Generated Location: (1688:47,7 [50] )
-=======
-Generated Location: (2208:67,7 [50] )
->>>>>>> d5a4b883
+Generated Location: (2248:67,7 [50] )
 |
     public int ParentValue { get; set; } = 42;
 |
