--- conflicted
+++ resolved
@@ -1,48 +1,28 @@
 ﻿Source Location: (24:0,24 [5] x:\dir\subdir\Test\TestComponent.cshtml)
 |Value|
-<<<<<<< HEAD
-Generated Location: (1116:27,24 [5] )
-=======
 Generated Location: (1108:27,24 [5] )
->>>>>>> bb518aa6
 |Value|
 
 Source Location: (19:0,19 [4] x:\dir\subdir\Test\TestComponent.cshtml)
 |Item|
-<<<<<<< HEAD
-Generated Location: (1418:38,19 [4] )
-=======
 Generated Location: (1410:38,19 [4] )
->>>>>>> bb518aa6
 |Item|
 
 Source Location: (57:1,24 [5] x:\dir\subdir\Test\TestComponent.cshtml)
 |Value|
-<<<<<<< HEAD
-Generated Location: (1945:55,24 [5] )
-=======
 Generated Location: (1937:55,24 [5] )
->>>>>>> bb518aa6
 |Value|
 
 Source Location: (52:1,19 [4] x:\dir\subdir\Test\TestComponent.cshtml)
 |Item|
-<<<<<<< HEAD
-Generated Location: (2247:66,19 [4] )
-=======
 Generated Location: (2239:66,19 [4] )
->>>>>>> bb518aa6
 |Item|
 
 Source Location: (73:2,7 [21] x:\dir\subdir\Test\TestComponent.cshtml)
 |
     string Value;
 |
-<<<<<<< HEAD
-Generated Location: (2661:84,7 [21] )
-=======
 Generated Location: (2653:84,7 [21] )
->>>>>>> bb518aa6
 |
     string Value;
 |
