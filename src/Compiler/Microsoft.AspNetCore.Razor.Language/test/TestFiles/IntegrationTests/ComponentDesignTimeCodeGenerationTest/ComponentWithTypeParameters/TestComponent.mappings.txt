﻿Source Location: (1:0,1 [38] x:\dir\subdir\Test\TestComponent.cshtml)
|using Microsoft.AspNetCore.Components;|
Generated Location: (308:11,0 [38] )
|using Microsoft.AspNetCore.Components;|

Source Location: (52:1,11 [6] x:\dir\subdir\Test\TestComponent.cshtml)
|TItem1|
<<<<<<< HEAD
Generated Location: (751:25,22 [6] )
=======
Generated Location: (509:19,0 [6] )
>>>>>>> 73195a9c
|TItem1|

Source Location: (71:2,11 [6] x:\dir\subdir\Test\TestComponent.cshtml)
|TItem2|
<<<<<<< HEAD
Generated Location: (970:35,22 [6] )
=======
Generated Location: (644:27,0 [6] )
>>>>>>> 73195a9c
|TItem2|

Source Location: (98:5,1 [38] x:\dir\subdir\Test\TestComponent.cshtml)
|foreach (var item2 in Items2)
{
    |
<<<<<<< HEAD
Generated Location: (1478:52,1 [38] )
=======
Generated Location: (1417:52,1 [38] )
>>>>>>> 73195a9c
|foreach (var item2 in Items2)
{
    |

Source Location: (146:8,5 [19] x:\dir\subdir\Test\TestComponent.cshtml)
|ChildContent(item2)|
<<<<<<< HEAD
Generated Location: (1644:61,6 [19] )
=======
Generated Location: (1583:61,6 [19] )
>>>>>>> 73195a9c
|ChildContent(item2)|

Source Location: (176:9,8 [3] x:\dir\subdir\Test\TestComponent.cshtml)
|
}|
<<<<<<< HEAD
Generated Location: (1795:68,8 [3] )
=======
Generated Location: (1734:68,8 [3] )
>>>>>>> 73195a9c
|
}|

Source Location: (188:11,7 [185] x:\dir\subdir\Test\TestComponent.cshtml)
|
    [Parameter] public TItem1 Item1 { get; set; }
    [Parameter] public List<TItem2> Items2 { get; set; }
    [Parameter] public RenderFragment<TItem2> ChildContent { get; set; }
|
<<<<<<< HEAD
Generated Location: (1977:78,7 [185] )
=======
Generated Location: (1916:78,7 [185] )
>>>>>>> 73195a9c
|
    [Parameter] public TItem1 Item1 { get; set; }
    [Parameter] public List<TItem2> Items2 { get; set; }
    [Parameter] public RenderFragment<TItem2> ChildContent { get; set; }
|
<|MERGE_RESOLUTION|>--- conflicted
+++ resolved
@@ -5,52 +5,32 @@
 
 Source Location: (52:1,11 [6] x:\dir\subdir\Test\TestComponent.cshtml)
 |TItem1|
-<<<<<<< HEAD
-Generated Location: (751:25,22 [6] )
-=======
-Generated Location: (509:19,0 [6] )
->>>>>>> 73195a9c
+Generated Location: (532:20,0 [6] )
 |TItem1|
 
 Source Location: (71:2,11 [6] x:\dir\subdir\Test\TestComponent.cshtml)
 |TItem2|
-<<<<<<< HEAD
-Generated Location: (970:35,22 [6] )
-=======
-Generated Location: (644:27,0 [6] )
->>>>>>> 73195a9c
+Generated Location: (667:28,0 [6] )
 |TItem2|
 
 Source Location: (98:5,1 [38] x:\dir\subdir\Test\TestComponent.cshtml)
 |foreach (var item2 in Items2)
 {
     |
-<<<<<<< HEAD
-Generated Location: (1478:52,1 [38] )
-=======
-Generated Location: (1417:52,1 [38] )
->>>>>>> 73195a9c
+Generated Location: (1463:54,1 [38] )
 |foreach (var item2 in Items2)
 {
     |
 
 Source Location: (146:8,5 [19] x:\dir\subdir\Test\TestComponent.cshtml)
 |ChildContent(item2)|
-<<<<<<< HEAD
-Generated Location: (1644:61,6 [19] )
-=======
-Generated Location: (1583:61,6 [19] )
->>>>>>> 73195a9c
+Generated Location: (1629:63,6 [19] )
 |ChildContent(item2)|
 
 Source Location: (176:9,8 [3] x:\dir\subdir\Test\TestComponent.cshtml)
 |
 }|
-<<<<<<< HEAD
-Generated Location: (1795:68,8 [3] )
-=======
-Generated Location: (1734:68,8 [3] )
->>>>>>> 73195a9c
+Generated Location: (1780:70,8 [3] )
 |
 }|
 
@@ -60,11 +40,7 @@
     [Parameter] public List<TItem2> Items2 { get; set; }
     [Parameter] public RenderFragment<TItem2> ChildContent { get; set; }
 |
-<<<<<<< HEAD
-Generated Location: (1977:78,7 [185] )
-=======
-Generated Location: (1916:78,7 [185] )
->>>>>>> 73195a9c
+Generated Location: (1962:80,7 [185] )
 |
     [Parameter] public TItem1 Item1 { get; set; }
     [Parameter] public List<TItem2> Items2 { get; set; }
