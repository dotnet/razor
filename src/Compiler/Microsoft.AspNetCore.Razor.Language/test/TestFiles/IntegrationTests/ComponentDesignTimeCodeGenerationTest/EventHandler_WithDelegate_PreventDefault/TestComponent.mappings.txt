--- conflicted
+++ resolved
@@ -5,20 +5,12 @@
 
 Source Location: (61:1,17 [7] x:\dir\subdir\Test\TestComponent.cshtml)
 |OnFocus|
-<<<<<<< HEAD
-Generated Location: (1283:34,17 [7] )
-=======
 Generated Location: (1238:32,17 [7] )
->>>>>>> bb518aa6
 |OnFocus|
 
 Source Location: (95:1,51 [22] x:\dir\subdir\Test\TestComponent.cshtml)
 |ShouldPreventDefault()|
-<<<<<<< HEAD
-Generated Location: (1605:43,51 [22] )
-=======
 Generated Location: (1560:41,51 [22] )
->>>>>>> bb518aa6
 |ShouldPreventDefault()|
 
 Source Location: (130:2,7 [95] x:\dir\subdir\Test\TestComponent.cshtml)
@@ -27,11 +19,7 @@
 
     bool ShouldPreventDefault() { return false; }
 |
-<<<<<<< HEAD
-Generated Location: (1821:53,7 [95] )
-=======
 Generated Location: (1776:51,7 [95] )
->>>>>>> bb518aa6
 |
     void OnFocus(FocusEventArgs e) { }
 
