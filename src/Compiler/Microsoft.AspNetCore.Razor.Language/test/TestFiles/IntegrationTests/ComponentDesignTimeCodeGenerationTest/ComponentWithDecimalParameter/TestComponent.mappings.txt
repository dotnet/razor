--- conflicted
+++ resolved
@@ -1,28 +1,16 @@
 ﻿Source Location: (9:0,9 [11] x:\dir\subdir\Test\TestComponent.cshtml)
 |TestDecimal|
-<<<<<<< HEAD
-Generated Location: (956:26,9 [11] )
-=======
 Generated Location: (948:26,9 [11] )
->>>>>>> bb518aa6
 |TestDecimal|
 
 Source Location: (61:2,28 [1] x:\dir\subdir\Test\TestComponent.cshtml)
 |4|
-<<<<<<< HEAD
-Generated Location: (1244:34,28 [1] )
-=======
 Generated Location: (1236:34,28 [1] )
->>>>>>> bb518aa6
 |4|
 
 Source Location: (48:2,15 [11] x:\dir\subdir\Test\TestComponent.cshtml)
 |TestDecimal|
-<<<<<<< HEAD
-Generated Location: (1657:47,15 [11] )
-=======
 Generated Location: (1649:47,15 [11] )
->>>>>>> bb518aa6
 |TestDecimal|
 
 Source Location: (77:4,7 [65] x:\dir\subdir\Test\TestComponent.cshtml)
@@ -30,11 +18,7 @@
     [Parameter]
     public decimal TestDecimal { get; set; }
 |
-<<<<<<< HEAD
-Generated Location: (2078:65,7 [65] )
-=======
 Generated Location: (2070:65,7 [65] )
->>>>>>> bb518aa6
 |
     [Parameter]
     public decimal TestDecimal { get; set; }
