--- conflicted
+++ resolved
@@ -1,28 +1,16 @@
 ﻿Source Location: (9:0,9 [11] x:\dir\subdir\Test\TestComponent.cshtml)
 |TestDecimal|
-<<<<<<< HEAD
-Generated Location: (916:26,9 [11] )
-=======
-Generated Location: (910:24,9 [11] )
->>>>>>> 73195a9c
+Generated Location: (956:26,9 [11] )
 |TestDecimal|
 
 Source Location: (61:2,28 [1] x:\dir\subdir\Test\TestComponent.cshtml)
 |4|
-<<<<<<< HEAD
-Generated Location: (1204:34,28 [1] )
-=======
-Generated Location: (1198:32,28 [1] )
->>>>>>> 73195a9c
+Generated Location: (1244:34,28 [1] )
 |4|
 
 Source Location: (48:2,15 [11] x:\dir\subdir\Test\TestComponent.cshtml)
 |TestDecimal|
-<<<<<<< HEAD
-Generated Location: (1579:46,15 [11] )
-=======
-Generated Location: (1611:45,15 [11] )
->>>>>>> 73195a9c
+Generated Location: (1657:47,15 [11] )
 |TestDecimal|
 
 Source Location: (77:4,7 [65] x:\dir\subdir\Test\TestComponent.cshtml)
@@ -30,11 +18,7 @@
     [Parameter]
     public decimal TestDecimal { get; set; }
 |
-<<<<<<< HEAD
-Generated Location: (1946:63,7 [65] )
-=======
-Generated Location: (2032:63,7 [65] )
->>>>>>> 73195a9c
+Generated Location: (2078:65,7 [65] )
 |
     [Parameter]
     public decimal TestDecimal { get; set; }
