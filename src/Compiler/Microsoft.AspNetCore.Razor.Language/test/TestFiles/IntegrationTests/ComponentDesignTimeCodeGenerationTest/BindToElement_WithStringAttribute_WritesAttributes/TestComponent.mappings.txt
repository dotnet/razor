﻿Source Location: (18:0,18 [11] x:\dir\subdir\Test\TestComponent.cshtml)
|ParentValue|
<<<<<<< HEAD
Generated Location: (1051:27,18 [11] )
=======
Generated Location: (1043:27,18 [11] )
>>>>>>> bb518aa6
|ParentValue|

Source Location: (42:1,7 [55] x:\dir\subdir\Test\TestComponent.cshtml)
|
    public string ParentValue { get; set; } = "hi";
|
<<<<<<< HEAD
Generated Location: (1404:38,7 [55] )
=======
Generated Location: (1396:38,7 [55] )
>>>>>>> bb518aa6
|
    public string ParentValue { get; set; } = "hi";
|
<|MERGE_RESOLUTION|>--- conflicted
+++ resolved
@@ -1,21 +1,13 @@
 ﻿Source Location: (18:0,18 [11] x:\dir\subdir\Test\TestComponent.cshtml)
 |ParentValue|
-<<<<<<< HEAD
-Generated Location: (1051:27,18 [11] )
-=======
 Generated Location: (1043:27,18 [11] )
->>>>>>> bb518aa6
 |ParentValue|
 
 Source Location: (42:1,7 [55] x:\dir\subdir\Test\TestComponent.cshtml)
 |
     public string ParentValue { get; set; } = "hi";
 |
-<<<<<<< HEAD
-Generated Location: (1404:38,7 [55] )
-=======
 Generated Location: (1396:38,7 [55] )
->>>>>>> bb518aa6
 |
     public string ParentValue { get; set; } = "hi";
 |
