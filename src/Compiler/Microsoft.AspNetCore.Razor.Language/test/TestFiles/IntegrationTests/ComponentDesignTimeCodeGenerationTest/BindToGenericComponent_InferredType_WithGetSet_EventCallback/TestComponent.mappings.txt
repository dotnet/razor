--- conflicted
+++ resolved
@@ -1,25 +1,21 @@
 ﻿Source Location: (30:0,30 [11] x:\dir\subdir\Test\TestComponent.cshtml)
 |ParentValue|
-<<<<<<< HEAD
-Generated Location: (1082:27,30 [11] )
-=======
-Generated Location: (1076:25,30 [11] )
->>>>>>> 73195a9c
+Generated Location: (1122:27,30 [11] )
 |ParentValue|
 
 Source Location: (60:0,60 [11] x:\dir\subdir\Test\TestComponent.cshtml)
 |UpdateValue|
-Generated Location: (1484:34,60 [11] )
+Generated Location: (1530:36,60 [11] )
 |UpdateValue|
 
 Source Location: (19:0,19 [5] x:\dir\subdir\Test\TestComponent.cshtml)
 |Value|
-Generated Location: (1761:44,19 [5] )
+Generated Location: (1807:46,19 [5] )
 |Value|
 
 Source Location: (49:0,49 [5] x:\dir\subdir\Test\TestComponent.cshtml)
 |Value|
-Generated Location: (2012:53,49 [5] )
+Generated Location: (2058:55,49 [5] )
 |Value|
 
 Source Location: (84:1,7 [138] x:\dir\subdir\Test\TestComponent.cshtml)
@@ -27,11 +23,7 @@
     public CustomValue ParentValue { get; set; } = new CustomValue();
     public EventCallback<CustomValue> UpdateValue { get; set; }
 |
-<<<<<<< HEAD
-Generated Location: (1677:45,7 [138] )
-=======
-Generated Location: (2427:71,7 [138] )
->>>>>>> 73195a9c
+Generated Location: (2473:73,7 [138] )
 |
     public CustomValue ParentValue { get; set; } = new CustomValue();
     public EventCallback<CustomValue> UpdateValue { get; set; }
