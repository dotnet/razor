﻿Source Location: (1:0,1 [41] x:\dir\subdir\Test\TestComponent.cshtml)
|using Microsoft.AspNetCore.Components.Web|
Generated Location: (361:12,0 [41] )
|using Microsoft.AspNetCore.Components.Web|

Source Location: (130:2,79 [8] x:\dir\subdir\Test\TestComponent.cshtml)
|() => {}|
<<<<<<< HEAD
Generated Location: (1342:34,79 [8] )
=======
Generated Location: (1297:32,79 [8] )
>>>>>>> bb518aa6
|() => {}|

Source Location: (86:2,35 [4] x:\dir\subdir\Test\TestComponent.cshtml)
|text|
<<<<<<< HEAD
Generated Location: (1609:43,35 [4] )
=======
Generated Location: (1564:41,35 [4] )
>>>>>>> bb518aa6
|text|

Source Location: (170:4,12 [35] x:\dir\subdir\Test\TestComponent.cshtml)
|
    private string text = "hi";
|
<<<<<<< HEAD
Generated Location: (1946:54,12 [35] )
=======
Generated Location: (1901:52,12 [35] )
>>>>>>> bb518aa6
|
    private string text = "hi";
|
<|MERGE_RESOLUTION|>--- conflicted
+++ resolved
@@ -5,31 +5,19 @@
 
 Source Location: (130:2,79 [8] x:\dir\subdir\Test\TestComponent.cshtml)
 |() => {}|
-<<<<<<< HEAD
-Generated Location: (1342:34,79 [8] )
-=======
 Generated Location: (1297:32,79 [8] )
->>>>>>> bb518aa6
 |() => {}|
 
 Source Location: (86:2,35 [4] x:\dir\subdir\Test\TestComponent.cshtml)
 |text|
-<<<<<<< HEAD
-Generated Location: (1609:43,35 [4] )
-=======
 Generated Location: (1564:41,35 [4] )
->>>>>>> bb518aa6
 |text|
 
 Source Location: (170:4,12 [35] x:\dir\subdir\Test\TestComponent.cshtml)
 |
     private string text = "hi";
 |
-<<<<<<< HEAD
-Generated Location: (1946:54,12 [35] )
-=======
 Generated Location: (1901:52,12 [35] )
->>>>>>> bb518aa6
 |
     private string text = "hi";
 |
