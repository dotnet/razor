﻿Source Location: (19:0,19 [12] x:\dir\subdir\Test\TestComponent.cshtml)
|int.MaxValue|
<<<<<<< HEAD
Generated Location: (1085:28,19 [12] )
=======
Generated Location: (1077:28,19 [12] )
>>>>>>> bb518aa6
|int.MaxValue|

Source Location: (59:1,24 [7] x:\dir\subdir\Test\TestComponent.cshtml)
|"Hello"|
<<<<<<< HEAD
Generated Location: (1630:39,24 [7] )
=======
Generated Location: (1622:39,24 [7] )
>>>>>>> bb518aa6
|"Hello"|

Source Location: (50:1,15 [5] x:\dir\subdir\Test\TestComponent.cshtml)
|Value|
<<<<<<< HEAD
Generated Location: (2576:60,15 [5] )
=======
Generated Location: (2568:60,15 [5] )
>>>>>>> bb518aa6
|Value|

Source Location: (11:0,11 [5] x:\dir\subdir\Test\TestComponent.cshtml)
|Value|
<<<<<<< HEAD
Generated Location: (3130:81,11 [5] )
=======
Generated Location: (3122:81,11 [5] )
>>>>>>> bb518aa6
|Value|
<|MERGE_RESOLUTION|>--- conflicted
+++ resolved
@@ -1,35 +1,19 @@
 ﻿Source Location: (19:0,19 [12] x:\dir\subdir\Test\TestComponent.cshtml)
 |int.MaxValue|
-<<<<<<< HEAD
-Generated Location: (1085:28,19 [12] )
-=======
 Generated Location: (1077:28,19 [12] )
->>>>>>> bb518aa6
 |int.MaxValue|
 
 Source Location: (59:1,24 [7] x:\dir\subdir\Test\TestComponent.cshtml)
 |"Hello"|
-<<<<<<< HEAD
-Generated Location: (1630:39,24 [7] )
-=======
 Generated Location: (1622:39,24 [7] )
->>>>>>> bb518aa6
 |"Hello"|
 
 Source Location: (50:1,15 [5] x:\dir\subdir\Test\TestComponent.cshtml)
 |Value|
-<<<<<<< HEAD
-Generated Location: (2576:60,15 [5] )
-=======
 Generated Location: (2568:60,15 [5] )
->>>>>>> bb518aa6
 |Value|
 
 Source Location: (11:0,11 [5] x:\dir\subdir\Test\TestComponent.cshtml)
 |Value|
-<<<<<<< HEAD
-Generated Location: (3130:81,11 [5] )
-=======
 Generated Location: (3122:81,11 [5] )
->>>>>>> bb518aa6
 |Value|
