--- conflicted
+++ resolved
@@ -1,10 +1,6 @@
 ﻿Source Location: (2:0,2 [8] x:\dir\subdir\Test\TestComponent.cshtml)
 |"text"
 |
-<<<<<<< HEAD
-Generated Location: (953:26,6 [8] )
-=======
 Generated Location: (945:26,6 [8] )
->>>>>>> bb518aa6
 |"text"
 |
