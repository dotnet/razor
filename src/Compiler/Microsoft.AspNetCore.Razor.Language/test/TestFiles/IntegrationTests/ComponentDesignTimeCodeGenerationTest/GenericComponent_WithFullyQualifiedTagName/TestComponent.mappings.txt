﻿Source Location: (26:0,26 [4] x:\dir\subdir\Test\TestComponent.cshtml)
|"hi"|
<<<<<<< HEAD
Generated Location: (1088:27,26 [4] )
=======
Generated Location: (1082:25,26 [4] )
>>>>>>> 73195a9c
|"hi"|

Source Location: (43:1,8 [17] x:\dir\subdir\Test\TestComponent.cshtml)
|context.ToLower()|
<<<<<<< HEAD
Generated Location: (1272:35,8 [17] )
=======
Generated Location: (1266:33,8 [17] )
>>>>>>> 73195a9c
|context.ToLower()|

Source Location: (18:0,18 [4] x:\dir\subdir\Test\TestComponent.cshtml)
|Item|
<<<<<<< HEAD
Generated Location: (1522:45,18 [4] )
=======
Generated Location: (1554:44,18 [4] )
>>>>>>> 73195a9c
|Item|
<|MERGE_RESOLUTION|>--- conflicted
+++ resolved
@@ -1,26 +1,14 @@
 ﻿Source Location: (26:0,26 [4] x:\dir\subdir\Test\TestComponent.cshtml)
 |"hi"|
-<<<<<<< HEAD
-Generated Location: (1088:27,26 [4] )
-=======
-Generated Location: (1082:25,26 [4] )
->>>>>>> 73195a9c
+Generated Location: (1128:27,26 [4] )
 |"hi"|
 
 Source Location: (43:1,8 [17] x:\dir\subdir\Test\TestComponent.cshtml)
 |context.ToLower()|
-<<<<<<< HEAD
-Generated Location: (1272:35,8 [17] )
-=======
-Generated Location: (1266:33,8 [17] )
->>>>>>> 73195a9c
+Generated Location: (1312:35,8 [17] )
 |context.ToLower()|
 
 Source Location: (18:0,18 [4] x:\dir\subdir\Test\TestComponent.cshtml)
 |Item|
-<<<<<<< HEAD
-Generated Location: (1522:45,18 [4] )
-=======
-Generated Location: (1554:44,18 [4] )
->>>>>>> 73195a9c
+Generated Location: (1600:46,18 [4] )
 |Item|
