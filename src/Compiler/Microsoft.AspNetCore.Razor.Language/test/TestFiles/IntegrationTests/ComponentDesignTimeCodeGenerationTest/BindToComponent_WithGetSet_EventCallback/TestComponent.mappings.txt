﻿Source Location: (30:0,30 [11] x:\dir\subdir\Test\TestComponent.cshtml)
|ParentValue|
Generated Location: (1015:25,30 [11] )
|ParentValue|

Source Location: (84:1,7 [107] x:\dir\subdir\Test\TestComponent.cshtml)
|
    public int ParentValue { get; set; } = 42;
    public EventCallback<int> UpdateValue { get; set; }
|
<<<<<<< HEAD
Generated Location: (1975:47,7 [107] )
=======
Generated Location: (1968:47,7 [109] )
>>>>>>> e11a4b1f
|
    public int ParentValue { get; set; } = 42;
    public EventCallback<int> UpdateValue { get; set; }
|
<|MERGE_RESOLUTION|>--- conflicted
+++ resolved
@@ -8,11 +8,7 @@
     public int ParentValue { get; set; } = 42;
     public EventCallback<int> UpdateValue { get; set; }
 |
-<<<<<<< HEAD
 Generated Location: (1975:47,7 [107] )
-=======
-Generated Location: (1968:47,7 [109] )
->>>>>>> e11a4b1f
 |
     public int ParentValue { get; set; } = 42;
     public EventCallback<int> UpdateValue { get; set; }
