﻿Source Location: (30:0,30 [11] x:\dir\subdir\Test\TestComponent.cshtml)
|ParentValue|
<<<<<<< HEAD
Generated Location: (1101:27,30 [11] )
=======
Generated Location: (1093:27,30 [11] )
>>>>>>> bb518aa6
|ParentValue|

Source Location: (60:0,60 [11] x:\dir\subdir\Test\TestComponent.cshtml)
|UpdateValue|
<<<<<<< HEAD
Generated Location: (1706:37,60 [11] )
=======
Generated Location: (1698:37,60 [11] )
>>>>>>> bb518aa6
|UpdateValue|

Source Location: (19:0,19 [5] x:\dir\subdir\Test\TestComponent.cshtml)
|Value|
<<<<<<< HEAD
Generated Location: (2146:50,19 [5] )
=======
Generated Location: (2138:50,19 [5] )
>>>>>>> bb518aa6
|Value|

Source Location: (49:0,49 [5] x:\dir\subdir\Test\TestComponent.cshtml)
|Value|
<<<<<<< HEAD
Generated Location: (2397:59,49 [5] )
=======
Generated Location: (2389:59,49 [5] )
>>>>>>> bb518aa6
|Value|

Source Location: (84:1,7 [107] x:\dir\subdir\Test\TestComponent.cshtml)
|
    public int ParentValue { get; set; } = 42;
    public EventCallback<int> UpdateValue { get; set; }
|
<<<<<<< HEAD
Generated Location: (2810:77,7 [107] )
=======
Generated Location: (2802:77,7 [107] )
>>>>>>> bb518aa6
|
    public int ParentValue { get; set; } = 42;
    public EventCallback<int> UpdateValue { get; set; }
|
<|MERGE_RESOLUTION|>--- conflicted
+++ resolved
@@ -1,37 +1,21 @@
 ﻿Source Location: (30:0,30 [11] x:\dir\subdir\Test\TestComponent.cshtml)
 |ParentValue|
-<<<<<<< HEAD
-Generated Location: (1101:27,30 [11] )
-=======
 Generated Location: (1093:27,30 [11] )
->>>>>>> bb518aa6
 |ParentValue|
 
 Source Location: (60:0,60 [11] x:\dir\subdir\Test\TestComponent.cshtml)
 |UpdateValue|
-<<<<<<< HEAD
-Generated Location: (1706:37,60 [11] )
-=======
 Generated Location: (1698:37,60 [11] )
->>>>>>> bb518aa6
 |UpdateValue|
 
 Source Location: (19:0,19 [5] x:\dir\subdir\Test\TestComponent.cshtml)
 |Value|
-<<<<<<< HEAD
-Generated Location: (2146:50,19 [5] )
-=======
 Generated Location: (2138:50,19 [5] )
->>>>>>> bb518aa6
 |Value|
 
 Source Location: (49:0,49 [5] x:\dir\subdir\Test\TestComponent.cshtml)
 |Value|
-<<<<<<< HEAD
-Generated Location: (2397:59,49 [5] )
-=======
 Generated Location: (2389:59,49 [5] )
->>>>>>> bb518aa6
 |Value|
 
 Source Location: (84:1,7 [107] x:\dir\subdir\Test\TestComponent.cshtml)
@@ -39,11 +23,7 @@
     public int ParentValue { get; set; } = 42;
     public EventCallback<int> UpdateValue { get; set; }
 |
-<<<<<<< HEAD
-Generated Location: (2810:77,7 [107] )
-=======
 Generated Location: (2802:77,7 [107] )
->>>>>>> bb518aa6
 |
     public int ParentValue { get; set; } = 42;
     public EventCallback<int> UpdateValue { get; set; }
