﻿Source Location: (1:0,1 [10] x:\dir\subdir\Test\UseTestComponent.cshtml)
|using Test|
Generated Location: (364:12,0 [10] )
|using Test|

Source Location: (35:1,22 [6] x:\dir\subdir\Test\UseTestComponent.cshtml)
|items1|
<<<<<<< HEAD
Generated Location: (1263:34,22 [6] )
=======
Generated Location: (1218:32,22 [6] )
>>>>>>> bb518aa6
|items1|

Source Location: (49:1,36 [6] x:\dir\subdir\Test\UseTestComponent.cshtml)
|items2|
<<<<<<< HEAD
Generated Location: (1450:42,36 [6] )
=======
Generated Location: (1405:40,36 [6] )
>>>>>>> bb518aa6
|items2|

Source Location: (63:1,50 [6] x:\dir\subdir\Test\UseTestComponent.cshtml)
|items3|
<<<<<<< HEAD
Generated Location: (1651:50,50 [6] )
=======
Generated Location: (1606:48,50 [6] )
>>>>>>> bb518aa6
|items3|

Source Location: (80:2,8 [22] x:\dir\subdir\Test\UseTestComponent.cshtml)
|context[0].description|
<<<<<<< HEAD
Generated Location: (1840:58,8 [22] )
=======
Generated Location: (1795:56,8 [22] )
>>>>>>> bb518aa6
|context[0].description|

Source Location: (28:1,15 [6] x:\dir\subdir\Test\UseTestComponent.cshtml)
|Items1|
<<<<<<< HEAD
Generated Location: (2130:69,15 [6] )
=======
Generated Location: (2085:67,15 [6] )
>>>>>>> bb518aa6
|Items1|

Source Location: (42:1,29 [6] x:\dir\subdir\Test\UseTestComponent.cshtml)
|Items2|
<<<<<<< HEAD
Generated Location: (2367:78,29 [6] )
=======
Generated Location: (2322:76,29 [6] )
>>>>>>> bb518aa6
|Items2|

Source Location: (56:1,43 [6] x:\dir\subdir\Test\UseTestComponent.cshtml)
|Items3|
<<<<<<< HEAD
Generated Location: (2618:87,43 [6] )
=======
Generated Location: (2573:85,43 [6] )
>>>>>>> bb518aa6
|Items3|

Source Location: (135:5,7 [208] x:\dir\subdir\Test\UseTestComponent.cshtml)
|
    static Tag tag = new Tag() { description = "A description."};
    Tag[] items1 = new [] { tag };
    List<Tag[]> items2 = new List<Tag[]>() { new [] { tag } };
    Tag[] items3() => new [] { tag };
|
<<<<<<< HEAD
Generated Location: (3042:105,7 [208] )
=======
Generated Location: (2997:103,7 [208] )
>>>>>>> bb518aa6
|
    static Tag tag = new Tag() { description = "A description."};
    Tag[] items1 = new [] { tag };
    List<Tag[]> items2 = new List<Tag[]>() { new [] { tag } };
    Tag[] items3() => new [] { tag };
|
<|MERGE_RESOLUTION|>--- conflicted
+++ resolved
@@ -5,65 +5,37 @@
 
 Source Location: (35:1,22 [6] x:\dir\subdir\Test\UseTestComponent.cshtml)
 |items1|
-<<<<<<< HEAD
-Generated Location: (1263:34,22 [6] )
-=======
 Generated Location: (1218:32,22 [6] )
->>>>>>> bb518aa6
 |items1|
 
 Source Location: (49:1,36 [6] x:\dir\subdir\Test\UseTestComponent.cshtml)
 |items2|
-<<<<<<< HEAD
-Generated Location: (1450:42,36 [6] )
-=======
 Generated Location: (1405:40,36 [6] )
->>>>>>> bb518aa6
 |items2|
 
 Source Location: (63:1,50 [6] x:\dir\subdir\Test\UseTestComponent.cshtml)
 |items3|
-<<<<<<< HEAD
-Generated Location: (1651:50,50 [6] )
-=======
 Generated Location: (1606:48,50 [6] )
->>>>>>> bb518aa6
 |items3|
 
 Source Location: (80:2,8 [22] x:\dir\subdir\Test\UseTestComponent.cshtml)
 |context[0].description|
-<<<<<<< HEAD
-Generated Location: (1840:58,8 [22] )
-=======
 Generated Location: (1795:56,8 [22] )
->>>>>>> bb518aa6
 |context[0].description|
 
 Source Location: (28:1,15 [6] x:\dir\subdir\Test\UseTestComponent.cshtml)
 |Items1|
-<<<<<<< HEAD
-Generated Location: (2130:69,15 [6] )
-=======
 Generated Location: (2085:67,15 [6] )
->>>>>>> bb518aa6
 |Items1|
 
 Source Location: (42:1,29 [6] x:\dir\subdir\Test\UseTestComponent.cshtml)
 |Items2|
-<<<<<<< HEAD
-Generated Location: (2367:78,29 [6] )
-=======
 Generated Location: (2322:76,29 [6] )
->>>>>>> bb518aa6
 |Items2|
 
 Source Location: (56:1,43 [6] x:\dir\subdir\Test\UseTestComponent.cshtml)
 |Items3|
-<<<<<<< HEAD
-Generated Location: (2618:87,43 [6] )
-=======
 Generated Location: (2573:85,43 [6] )
->>>>>>> bb518aa6
 |Items3|
 
 Source Location: (135:5,7 [208] x:\dir\subdir\Test\UseTestComponent.cshtml)
@@ -73,11 +45,7 @@
     List<Tag[]> items2 = new List<Tag[]>() { new [] { tag } };
     Tag[] items3() => new [] { tag };
 |
-<<<<<<< HEAD
-Generated Location: (3042:105,7 [208] )
-=======
 Generated Location: (2997:103,7 [208] )
->>>>>>> bb518aa6
 |
     static Tag tag = new Tag() { description = "A description."};
     Tag[] items1 = new [] { tag };
