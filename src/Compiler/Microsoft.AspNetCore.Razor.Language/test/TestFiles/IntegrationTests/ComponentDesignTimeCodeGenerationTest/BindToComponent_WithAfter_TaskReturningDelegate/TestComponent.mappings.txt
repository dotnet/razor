--- conflicted
+++ resolved
@@ -1,37 +1,21 @@
 ﻿Source Location: (30:0,30 [11] x:\dir\subdir\Test\TestComponent.cshtml)
 |ParentValue|
-<<<<<<< HEAD
-Generated Location: (1101:27,30 [11] )
-=======
 Generated Location: (1093:27,30 [11] )
->>>>>>> bb518aa6
 |ParentValue|
 
 Source Location: (62:0,62 [6] x:\dir\subdir\Test\TestComponent.cshtml)
 |Update|
-<<<<<<< HEAD
-Generated Location: (1561:37,62 [6] )
-=======
 Generated Location: (1553:37,62 [6] )
->>>>>>> bb518aa6
 |Update|
 
 Source Location: (19:0,19 [5] x:\dir\subdir\Test\TestComponent.cshtml)
 |Value|
-<<<<<<< HEAD
-Generated Location: (1985:50,19 [5] )
-=======
 Generated Location: (1977:50,19 [5] )
->>>>>>> bb518aa6
 |Value|
 
 Source Location: (49:0,49 [5] x:\dir\subdir\Test\TestComponent.cshtml)
 |Value|
-<<<<<<< HEAD
-Generated Location: (2236:59,49 [5] )
-=======
 Generated Location: (2228:59,49 [5] )
->>>>>>> bb518aa6
 |Value|
 
 Source Location: (81:1,7 [101] x:\dir\subdir\Test\TestComponent.cshtml)
@@ -40,11 +24,7 @@
 
     public Task Update() => Task.CompletedTask;
 |
-<<<<<<< HEAD
-Generated Location: (2649:77,7 [101] )
-=======
 Generated Location: (2641:77,7 [101] )
->>>>>>> bb518aa6
 |
     public int ParentValue { get; set; } = 42;
 
