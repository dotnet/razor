--- conflicted
+++ resolved
@@ -5,27 +5,15 @@
 
 Source Location: (74:1,30 [9] x:\dir\subdir\Test\TestComponent.cshtml)
 |() => { }|
-<<<<<<< HEAD
-Generated Location: (1262:34,30 [9] )
-=======
 Generated Location: (1217:32,30 [9] )
->>>>>>> bb518aa6
 |() => { }|
 
 Source Location: (154:2,30 [9] x:\dir\subdir\Test\TestComponent.cshtml)
 |() => { }|
-<<<<<<< HEAD
-Generated Location: (1560:43,30 [9] )
-=======
 Generated Location: (1515:41,30 [9] )
->>>>>>> bb518aa6
 |() => { }|
 
 Source Location: (178:2,54 [20] x:\dir\subdir\Test\TestComponent.cshtml)
 |"named-form-handler"|
-<<<<<<< HEAD
-Generated Location: (1781:52,54 [20] )
-=======
 Generated Location: (1736:50,54 [20] )
->>>>>>> bb518aa6
 |"named-form-handler"|
