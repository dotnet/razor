﻿Source Location: (11:0,11 [7] x:\dir\subdir\Test\TestComponent.cshtml)
|TDomain|
<<<<<<< HEAD
Generated Location: (691:21,22 [7] )
|TDomain|

Source Location: (19:0,19 [22] x:\dir\subdir\Test\TestComponent.cshtml)
|where TDomain : struct|
Generated Location: (995:33,42 [22] )
|where TDomain : struct|

Source Location: (54:1,11 [6] x:\dir\subdir\Test\TestComponent.cshtml)
|TValue|
Generated Location: (1291:47,22 [6] )
=======
Generated Location: (401:13,0 [7] )
|TDomain|

Source Location: (54:1,11 [6] x:\dir\subdir\Test\TestComponent.cshtml)
|TValue|
Generated Location: (537:21,0 [6] )
>>>>>>> 73195a9c
|TValue|

Source Location: (19:0,19 [22] x:\dir\subdir\Test\TestComponent.cshtml)
|where TDomain : struct|
Generated Location: (728:29,0 [22] )
|where TDomain : struct|

Source Location: (61:1,18 [21] x:\dir\subdir\Test\TestComponent.cshtml)
|where TValue : struct|
<<<<<<< HEAD
Generated Location: (1592:59,40 [21] )
=======
Generated Location: (872:36,0 [21] )
>>>>>>> 73195a9c
|where TValue : struct|

Source Location: (122:3,36 [7] x:\dir\subdir\Test\TestComponent.cshtml)
|decimal|
<<<<<<< HEAD
Generated Location: (2238:81,36 [7] )
=======
Generated Location: (1795:67,36 [7] )
>>>>>>> 73195a9c
|decimal|

Source Location: (139:3,53 [7] x:\dir\subdir\Test\TestComponent.cshtml)
|decimal|
<<<<<<< HEAD
Generated Location: (2463:90,53 [7] )
=======
Generated Location: (2020:76,53 [7] )
>>>>>>> 73195a9c
|decimal|

Source Location: (107:3,21 [4] x:\dir\subdir\Test\TestComponent.cshtml)
|null|
<<<<<<< HEAD
Generated Location: (2805:99,21 [4] )
=======
Generated Location: (2362:85,21 [4] )
>>>>>>> 73195a9c
|null|

Source Location: (101:3,15 [4] x:\dir\subdir\Test\TestComponent.cshtml)
|Data|
<<<<<<< HEAD
Generated Location: (3201:111,15 [4] )
=======
Generated Location: (2796:98,15 [4] )
>>>>>>> 73195a9c
|Data|

Source Location: (161:5,7 [87] x:\dir\subdir\Test\TestComponent.cshtml)
|
    [Parameter]
    public List<(TDomain Domain, TValue Value)> Data { get; set; }
|
<<<<<<< HEAD
Generated Location: (3564:128,7 [87] )
=======
Generated Location: (3213:116,7 [87] )
>>>>>>> 73195a9c
|
    [Parameter]
    public List<(TDomain Domain, TValue Value)> Data { get; set; }
|
<|MERGE_RESOLUTION|>--- conflicted
+++ resolved
@@ -1,75 +1,41 @@
 ﻿Source Location: (11:0,11 [7] x:\dir\subdir\Test\TestComponent.cshtml)
 |TDomain|
-<<<<<<< HEAD
-Generated Location: (691:21,22 [7] )
-|TDomain|
-
-Source Location: (19:0,19 [22] x:\dir\subdir\Test\TestComponent.cshtml)
-|where TDomain : struct|
-Generated Location: (995:33,42 [22] )
-|where TDomain : struct|
-
-Source Location: (54:1,11 [6] x:\dir\subdir\Test\TestComponent.cshtml)
-|TValue|
-Generated Location: (1291:47,22 [6] )
-=======
-Generated Location: (401:13,0 [7] )
+Generated Location: (424:14,0 [7] )
 |TDomain|
 
 Source Location: (54:1,11 [6] x:\dir\subdir\Test\TestComponent.cshtml)
 |TValue|
-Generated Location: (537:21,0 [6] )
->>>>>>> 73195a9c
+Generated Location: (560:22,0 [6] )
 |TValue|
 
 Source Location: (19:0,19 [22] x:\dir\subdir\Test\TestComponent.cshtml)
 |where TDomain : struct|
-Generated Location: (728:29,0 [22] )
+Generated Location: (751:30,0 [22] )
 |where TDomain : struct|
 
 Source Location: (61:1,18 [21] x:\dir\subdir\Test\TestComponent.cshtml)
 |where TValue : struct|
-<<<<<<< HEAD
-Generated Location: (1592:59,40 [21] )
-=======
-Generated Location: (872:36,0 [21] )
->>>>>>> 73195a9c
+Generated Location: (895:37,0 [21] )
 |where TValue : struct|
 
 Source Location: (122:3,36 [7] x:\dir\subdir\Test\TestComponent.cshtml)
 |decimal|
-<<<<<<< HEAD
-Generated Location: (2238:81,36 [7] )
-=======
-Generated Location: (1795:67,36 [7] )
->>>>>>> 73195a9c
+Generated Location: (1841:69,36 [7] )
 |decimal|
 
 Source Location: (139:3,53 [7] x:\dir\subdir\Test\TestComponent.cshtml)
 |decimal|
-<<<<<<< HEAD
-Generated Location: (2463:90,53 [7] )
-=======
-Generated Location: (2020:76,53 [7] )
->>>>>>> 73195a9c
+Generated Location: (2066:78,53 [7] )
 |decimal|
 
 Source Location: (107:3,21 [4] x:\dir\subdir\Test\TestComponent.cshtml)
 |null|
-<<<<<<< HEAD
-Generated Location: (2805:99,21 [4] )
-=======
-Generated Location: (2362:85,21 [4] )
->>>>>>> 73195a9c
+Generated Location: (2408:87,21 [4] )
 |null|
 
 Source Location: (101:3,15 [4] x:\dir\subdir\Test\TestComponent.cshtml)
 |Data|
-<<<<<<< HEAD
-Generated Location: (3201:111,15 [4] )
-=======
-Generated Location: (2796:98,15 [4] )
->>>>>>> 73195a9c
+Generated Location: (2842:100,15 [4] )
 |Data|
 
 Source Location: (161:5,7 [87] x:\dir\subdir\Test\TestComponent.cshtml)
@@ -77,11 +43,7 @@
     [Parameter]
     public List<(TDomain Domain, TValue Value)> Data { get; set; }
 |
-<<<<<<< HEAD
-Generated Location: (3564:128,7 [87] )
-=======
-Generated Location: (3213:116,7 [87] )
->>>>>>> 73195a9c
+Generated Location: (3259:118,7 [87] )
 |
     [Parameter]
     public List<(TDomain Domain, TValue Value)> Data { get; set; }
