﻿Source Location: (20:0,20 [5] x:\dir\subdir\Test\TestComponent.cshtml)
|false|
<<<<<<< HEAD
Generated Location: (683:19,38 [5] )
=======
Generated Location: (675:19,38 [5] )
>>>>>>> bb518aa6
|false|

Source Location: (52:3,13 [12] x:\dir\subdir\Test\TestComponent.cshtml)
|DateTime.Now|
<<<<<<< HEAD
Generated Location: (1194:36,13 [12] )
=======
Generated Location: (1186:36,13 [12] )
>>>>>>> bb518aa6
|DateTime.Now|
<|MERGE_RESOLUTION|>--- conflicted
+++ resolved
@@ -1,17 +1,9 @@
 ﻿Source Location: (20:0,20 [5] x:\dir\subdir\Test\TestComponent.cshtml)
 |false|
-<<<<<<< HEAD
-Generated Location: (683:19,38 [5] )
-=======
 Generated Location: (675:19,38 [5] )
->>>>>>> bb518aa6
 |false|
 
 Source Location: (52:3,13 [12] x:\dir\subdir\Test\TestComponent.cshtml)
 |DateTime.Now|
-<<<<<<< HEAD
-Generated Location: (1194:36,13 [12] )
-=======
 Generated Location: (1186:36,13 [12] )
->>>>>>> bb518aa6
 |DateTime.Now|
