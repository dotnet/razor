--- conflicted
+++ resolved
@@ -5,31 +5,19 @@
 
 Source Location: (48:1,19 [11] x:\dir\subdir\Test\TestComponent.cshtml)
 |ParentValue|
-<<<<<<< HEAD
-Generated Location: (1161:34,19 [11] )
-=======
-Generated Location: (1155:32,19 [11] )
->>>>>>> 73195a9c
+Generated Location: (1201:34,19 [11] )
 |ParentValue|
 
 Source Location: (111:1,82 [28] x:\dir\subdir\Test\TestComponent.cshtml)
 |CultureInfo.InvariantCulture|
-<<<<<<< HEAD
-Generated Location: (1401:42,82 [28] )
-=======
-Generated Location: (1395:40,82 [28] )
->>>>>>> 73195a9c
+Generated Location: (1441:42,82 [28] )
 |CultureInfo.InvariantCulture|
 
 Source Location: (152:2,7 [55] x:\dir\subdir\Test\TestComponent.cshtml)
 |
     public string ParentValue { get; set; } = "hi";
 |
-<<<<<<< HEAD
-Generated Location: (1810:53,7 [55] )
-=======
-Generated Location: (1804:51,7 [55] )
->>>>>>> 73195a9c
+Generated Location: (1850:53,7 [55] )
 |
     public string ParentValue { get; set; } = "hi";
 |
