--- conflicted
+++ resolved
@@ -1,28 +1,16 @@
 ﻿Source Location: (9:0,9 [11] x:\dir\subdir\Test\TestComponent.cshtml)
 |TestDynamic|
-<<<<<<< HEAD
-Generated Location: (916:26,9 [11] )
-=======
-Generated Location: (910:24,9 [11] )
->>>>>>> 73195a9c
+Generated Location: (956:26,9 [11] )
 |TestDynamic|
 
 Source Location: (61:2,28 [1] x:\dir\subdir\Test\TestComponent.cshtml)
 |4|
-<<<<<<< HEAD
-Generated Location: (1189:34,28 [1] )
-=======
-Generated Location: (1183:32,28 [1] )
->>>>>>> 73195a9c
+Generated Location: (1229:34,28 [1] )
 |4|
 
 Source Location: (48:2,15 [11] x:\dir\subdir\Test\TestComponent.cshtml)
 |TestDynamic|
-<<<<<<< HEAD
-Generated Location: (1564:46,15 [11] )
-=======
-Generated Location: (1596:45,15 [11] )
->>>>>>> 73195a9c
+Generated Location: (1642:47,15 [11] )
 |TestDynamic|
 
 Source Location: (77:4,7 [65] x:\dir\subdir\Test\TestComponent.cshtml)
@@ -30,11 +18,7 @@
     [Parameter]
     public dynamic TestDynamic { get; set; }
 |
-<<<<<<< HEAD
-Generated Location: (1931:63,7 [65] )
-=======
-Generated Location: (2017:63,7 [65] )
->>>>>>> 73195a9c
+Generated Location: (2063:65,7 [65] )
 |
     [Parameter]
     public dynamic TestDynamic { get; set; }
