--- conflicted
+++ resolved
@@ -1,37 +1,21 @@
 ﻿Source Location: (19:0,19 [3] x:\dir\subdir\Test\TestComponent.cshtml)
 |int|
-<<<<<<< HEAD
-Generated Location: (993:27,19 [3] )
-=======
 Generated Location: (985:27,19 [3] )
->>>>>>> bb518aa6
 |int|
 
 Source Location: (29:0,29 [1] x:\dir\subdir\Test\TestComponent.cshtml)
 |3|
-<<<<<<< HEAD
-Generated Location: (1270:36,29 [1] )
-=======
 Generated Location: (1262:36,29 [1] )
->>>>>>> bb518aa6
 |3|
 
 Source Location: (38:0,38 [3] x:\dir\subdir\Test\TestComponent.cshtml)
 |_my|
-<<<<<<< HEAD
-Generated Location: (1610:47,38 [3] )
-=======
 Generated Location: (1602:47,38 [3] )
->>>>>>> bb518aa6
 |_my|
 
 Source Location: (23:0,23 [4] x:\dir\subdir\Test\TestComponent.cshtml)
 |Item|
-<<<<<<< HEAD
-Generated Location: (1900:56,23 [4] )
-=======
 Generated Location: (1892:56,23 [4] )
->>>>>>> bb518aa6
 |Item|
 
 Source Location: (56:2,7 [90] x:\dir\subdir\Test\TestComponent.cshtml)
@@ -39,11 +23,7 @@
     private MyComponent<int> _my;
     public void Foo() { System.GC.KeepAlive(_my); }
 |
-<<<<<<< HEAD
-Generated Location: (2314:74,7 [90] )
-=======
 Generated Location: (2306:74,7 [90] )
->>>>>>> bb518aa6
 |
     private MyComponent<int> _my;
     public void Foo() { System.GC.KeepAlive(_my); }
