﻿Source Location: (1:0,1 [41] x:\dir\subdir\Test\TestComponent.cshtml)
|using Microsoft.AspNetCore.Components.Web|
Generated Location: (360:12,0 [41] )
|using Microsoft.AspNetCore.Components.Web|

Source Location: (61:1,17 [8] x:\dir\subdir\Test\TestComponent.cshtml)
|x => { }|
<<<<<<< HEAD
Generated Location: (1243:34,17 [8] )
=======
Generated Location: (1237:32,17 [8] )
>>>>>>> 73195a9c
|x => { }|
<|MERGE_RESOLUTION|>--- conflicted
+++ resolved
@@ -5,9 +5,5 @@
 
 Source Location: (61:1,17 [8] x:\dir\subdir\Test\TestComponent.cshtml)
 |x => { }|
-<<<<<<< HEAD
-Generated Location: (1243:34,17 [8] )
-=======
-Generated Location: (1237:32,17 [8] )
->>>>>>> 73195a9c
+Generated Location: (1283:34,17 [8] )
 |x => { }|
