﻿Source Location: (16:0,16 [6] x:\dir\subdir\Test\TestComponent.cshtml)
|MyType|
<<<<<<< HEAD
Generated Location: (990:27,16 [6] )
=======
Generated Location: (982:27,16 [6] )
>>>>>>> bb518aa6
|MyType|

Source Location: (33:0,33 [9] x:\dir\subdir\Test\TestComponent.cshtml)
|Increment|
<<<<<<< HEAD
Generated Location: (1415:36,33 [9] )
=======
Generated Location: (1407:36,33 [9] )
>>>>>>> bb518aa6
|Increment|

Source Location: (24:0,24 [7] x:\dir\subdir\Test\TestComponent.cshtml)
|OnClick|
<<<<<<< HEAD
Generated Location: (1852:49,24 [7] )
=======
Generated Location: (1844:49,24 [7] )
>>>>>>> bb518aa6
|OnClick|

Source Location: (56:2,7 [84] x:\dir\subdir\Test\TestComponent.cshtml)
|
    private int counter;

    public void Increment(MyType type) => counter++;
|
<<<<<<< HEAD
Generated Location: (2269:67,7 [84] )
=======
Generated Location: (2261:67,7 [84] )
>>>>>>> bb518aa6
|
    private int counter;

    public void Increment(MyType type) => counter++;
|
<|MERGE_RESOLUTION|>--- conflicted
+++ resolved
@@ -1,28 +1,16 @@
 ﻿Source Location: (16:0,16 [6] x:\dir\subdir\Test\TestComponent.cshtml)
 |MyType|
-<<<<<<< HEAD
-Generated Location: (990:27,16 [6] )
-=======
 Generated Location: (982:27,16 [6] )
->>>>>>> bb518aa6
 |MyType|
 
 Source Location: (33:0,33 [9] x:\dir\subdir\Test\TestComponent.cshtml)
 |Increment|
-<<<<<<< HEAD
-Generated Location: (1415:36,33 [9] )
-=======
 Generated Location: (1407:36,33 [9] )
->>>>>>> bb518aa6
 |Increment|
 
 Source Location: (24:0,24 [7] x:\dir\subdir\Test\TestComponent.cshtml)
 |OnClick|
-<<<<<<< HEAD
-Generated Location: (1852:49,24 [7] )
-=======
 Generated Location: (1844:49,24 [7] )
->>>>>>> bb518aa6
 |OnClick|
 
 Source Location: (56:2,7 [84] x:\dir\subdir\Test\TestComponent.cshtml)
@@ -31,11 +19,7 @@
 
     public void Increment(MyType type) => counter++;
 |
-<<<<<<< HEAD
-Generated Location: (2269:67,7 [84] )
-=======
 Generated Location: (2261:67,7 [84] )
->>>>>>> bb518aa6
 |
     private int counter;
 
