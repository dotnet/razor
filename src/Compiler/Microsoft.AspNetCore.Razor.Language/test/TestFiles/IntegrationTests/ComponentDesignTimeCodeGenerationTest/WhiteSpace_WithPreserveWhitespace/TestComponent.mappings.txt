--- conflicted
+++ resolved
@@ -1,30 +1,18 @@
 ﻿Source Location: (20:0,20 [4] x:\dir\subdir\Test\TestComponent.cshtml)
 |true|
-<<<<<<< HEAD
-Generated Location: (683:19,38 [4] )
-=======
 Generated Location: (675:19,38 [4] )
->>>>>>> bb518aa6
 |true|
 
 Source Location: (44:2,16 [3] x:\dir\subdir\Test\TestComponent.cshtml)
 |Foo|
-<<<<<<< HEAD
-Generated Location: (1216:37,16 [3] )
-=======
 Generated Location: (1208:37,16 [3] )
->>>>>>> bb518aa6
 |Foo|
 
 Source Location: (95:6,11 [29] x:\dir\subdir\Test\TestComponent.cshtml)
 |
         int Foo = 18;
     |
-<<<<<<< HEAD
-Generated Location: (1416:47,11 [29] )
-=======
 Generated Location: (1408:47,11 [29] )
->>>>>>> bb518aa6
 |
         int Foo = 18;
     |
