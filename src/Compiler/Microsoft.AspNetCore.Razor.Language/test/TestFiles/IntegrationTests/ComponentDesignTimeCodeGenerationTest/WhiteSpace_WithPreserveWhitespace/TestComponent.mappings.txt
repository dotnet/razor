--- conflicted
+++ resolved
@@ -1,30 +1,18 @@
 ﻿Source Location: (20:0,20 [4] x:\dir\subdir\Test\TestComponent.cshtml)
 |true|
-<<<<<<< HEAD
-Generated Location: (635:19,38 [4] )
-=======
-Generated Location: (637:17,38 [4] )
->>>>>>> 73195a9c
+Generated Location: (683:19,38 [4] )
 |true|
 
 Source Location: (44:2,16 [3] x:\dir\subdir\Test\TestComponent.cshtml)
 |Foo|
-<<<<<<< HEAD
-Generated Location: (1168:37,16 [3] )
-=======
-Generated Location: (1170:35,16 [3] )
->>>>>>> 73195a9c
+Generated Location: (1216:37,16 [3] )
 |Foo|
 
 Source Location: (95:6,11 [29] x:\dir\subdir\Test\TestComponent.cshtml)
 |
         int Foo = 18;
     |
-<<<<<<< HEAD
-Generated Location: (1368:47,11 [29] )
-=======
-Generated Location: (1370:45,11 [29] )
->>>>>>> 73195a9c
+Generated Location: (1416:47,11 [29] )
 |
         int Foo = 18;
     |
