﻿Source Location: (20:0,20 [6] x:\dir\subdir\Test\TestComponent.cshtml)
|string|
<<<<<<< HEAD
Generated Location: (954:27,20 [6] )
=======
Generated Location: (948:25,20 [6] )
>>>>>>> 73195a9c
|string|

Source Location: (34:0,34 [3] x:\dir\subdir\Test\TestComponent.cshtml)
|int|
<<<<<<< HEAD
Generated Location: (1159:36,34 [3] )
=======
Generated Location: (1153:34,34 [3] )
>>>>>>> 73195a9c
|int|

Source Location: (46:0,46 [4] x:\dir\subdir\Test\TestComponent.cshtml)
|"hi"|
<<<<<<< HEAD
Generated Location: (1456:45,46 [4] )
=======
Generated Location: (1450:43,46 [4] )
>>>>>>> 73195a9c
|"hi"|

Source Location: (77:1,22 [17] x:\dir\subdir\Test\TestComponent.cshtml)
|context.ToLower()|
<<<<<<< HEAD
Generated Location: (1772:54,22 [17] )
=======
Generated Location: (1766:52,22 [17] )
>>>>>>> 73195a9c
|context.ToLower()|

Source Location: (158:3,3 [29] x:\dir\subdir\Test\TestComponent.cshtml)
|System.Math.Max(0, item.Item)|
<<<<<<< HEAD
Generated Location: (2137:64,6 [29] )
=======
Generated Location: (2131:62,6 [29] )
>>>>>>> 73195a9c
|System.Math.Max(0, item.Item)|

Source Location: (38:0,38 [4] x:\dir\subdir\Test\TestComponent.cshtml)
|Item|
<<<<<<< HEAD
Generated Location: (2428:74,38 [4] )
=======
Generated Location: (2460:73,38 [4] )
>>>>>>> 73195a9c
|Item|
<|MERGE_RESOLUTION|>--- conflicted
+++ resolved
@@ -1,53 +1,29 @@
 ﻿Source Location: (20:0,20 [6] x:\dir\subdir\Test\TestComponent.cshtml)
 |string|
-<<<<<<< HEAD
-Generated Location: (954:27,20 [6] )
-=======
-Generated Location: (948:25,20 [6] )
->>>>>>> 73195a9c
+Generated Location: (994:27,20 [6] )
 |string|
 
 Source Location: (34:0,34 [3] x:\dir\subdir\Test\TestComponent.cshtml)
 |int|
-<<<<<<< HEAD
-Generated Location: (1159:36,34 [3] )
-=======
-Generated Location: (1153:34,34 [3] )
->>>>>>> 73195a9c
+Generated Location: (1199:36,34 [3] )
 |int|
 
 Source Location: (46:0,46 [4] x:\dir\subdir\Test\TestComponent.cshtml)
 |"hi"|
-<<<<<<< HEAD
-Generated Location: (1456:45,46 [4] )
-=======
-Generated Location: (1450:43,46 [4] )
->>>>>>> 73195a9c
+Generated Location: (1496:45,46 [4] )
 |"hi"|
 
 Source Location: (77:1,22 [17] x:\dir\subdir\Test\TestComponent.cshtml)
 |context.ToLower()|
-<<<<<<< HEAD
-Generated Location: (1772:54,22 [17] )
-=======
-Generated Location: (1766:52,22 [17] )
->>>>>>> 73195a9c
+Generated Location: (1812:54,22 [17] )
 |context.ToLower()|
 
 Source Location: (158:3,3 [29] x:\dir\subdir\Test\TestComponent.cshtml)
 |System.Math.Max(0, item.Item)|
-<<<<<<< HEAD
-Generated Location: (2137:64,6 [29] )
-=======
-Generated Location: (2131:62,6 [29] )
->>>>>>> 73195a9c
+Generated Location: (2177:64,6 [29] )
 |System.Math.Max(0, item.Item)|
 
 Source Location: (38:0,38 [4] x:\dir\subdir\Test\TestComponent.cshtml)
 |Item|
-<<<<<<< HEAD
-Generated Location: (2428:74,38 [4] )
-=======
-Generated Location: (2460:73,38 [4] )
->>>>>>> 73195a9c
+Generated Location: (2506:75,38 [4] )
 |Item|
