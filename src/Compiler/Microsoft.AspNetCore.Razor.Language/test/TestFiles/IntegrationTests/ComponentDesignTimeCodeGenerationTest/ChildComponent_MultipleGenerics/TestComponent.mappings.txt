--- conflicted
+++ resolved
@@ -1,53 +1,29 @@
 ﻿Source Location: (20:0,20 [6] x:\dir\subdir\Test\TestComponent.cshtml)
 |string|
-<<<<<<< HEAD
-Generated Location: (994:27,20 [6] )
-=======
 Generated Location: (986:27,20 [6] )
->>>>>>> bb518aa6
 |string|
 
 Source Location: (34:0,34 [3] x:\dir\subdir\Test\TestComponent.cshtml)
 |int|
-<<<<<<< HEAD
-Generated Location: (1199:36,34 [3] )
-=======
 Generated Location: (1191:36,34 [3] )
->>>>>>> bb518aa6
 |int|
 
 Source Location: (46:0,46 [4] x:\dir\subdir\Test\TestComponent.cshtml)
 |"hi"|
-<<<<<<< HEAD
-Generated Location: (1496:45,46 [4] )
-=======
 Generated Location: (1488:45,46 [4] )
->>>>>>> bb518aa6
 |"hi"|
 
 Source Location: (77:1,22 [17] x:\dir\subdir\Test\TestComponent.cshtml)
 |context.ToLower()|
-<<<<<<< HEAD
-Generated Location: (1812:54,22 [17] )
-=======
 Generated Location: (1804:54,22 [17] )
->>>>>>> bb518aa6
 |context.ToLower()|
 
 Source Location: (158:3,3 [29] x:\dir\subdir\Test\TestComponent.cshtml)
 |System.Math.Max(0, item.Item)|
-<<<<<<< HEAD
-Generated Location: (2177:64,6 [29] )
-=======
 Generated Location: (2169:64,6 [29] )
->>>>>>> bb518aa6
 |System.Math.Max(0, item.Item)|
 
 Source Location: (38:0,38 [4] x:\dir\subdir\Test\TestComponent.cshtml)
 |Item|
-<<<<<<< HEAD
-Generated Location: (2506:75,38 [4] )
-=======
 Generated Location: (2498:75,38 [4] )
->>>>>>> bb518aa6
 |Item|
