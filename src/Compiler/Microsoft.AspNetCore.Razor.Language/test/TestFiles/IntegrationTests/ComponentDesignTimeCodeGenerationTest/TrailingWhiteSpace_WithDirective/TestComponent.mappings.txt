--- conflicted
+++ resolved
@@ -1,8 +1,4 @@
 ﻿Source Location: (24:2,6 [9] x:\dir\subdir\Test\TestComponent.cshtml)
 |"/my/url"|
-<<<<<<< HEAD
-Generated Location: (784:21,37 [9] )
-=======
 Generated Location: (776:21,37 [9] )
->>>>>>> bb518aa6
 |"/my/url"|
