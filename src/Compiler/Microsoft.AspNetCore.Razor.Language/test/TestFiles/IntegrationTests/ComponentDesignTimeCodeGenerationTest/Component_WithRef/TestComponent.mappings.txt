﻿Source Location: (40:0,40 [10] x:\dir\subdir\Test\TestComponent.cshtml)
|myInstance|
Generated Location: (1110:29,40 [10] )
|myInstance|

Source Location: (84:2,7 [104] x:\dir\subdir\Test\TestComponent.cshtml)
|
    private Test.MyComponent myInstance;
    public void Foo() { System.GC.KeepAlive(myInstance); }
|
<<<<<<< HEAD
Generated Location: (1504:45,7 [104] )
=======
Generated Location: (1496:45,7 [104] )
>>>>>>> 25f991c6
|
    private Test.MyComponent myInstance;
    public void Foo() { System.GC.KeepAlive(myInstance); }
|
<|MERGE_RESOLUTION|>--- conflicted
+++ resolved
@@ -1,4 +1,4 @@
-﻿Source Location: (40:0,40 [10] x:\dir\subdir\Test\TestComponent.cshtml)
+Source Location: (40:0,40 [10] x:\dir\subdir\Test\TestComponent.cshtml)
 |myInstance|
 Generated Location: (1110:29,40 [10] )
 |myInstance|
@@ -8,11 +8,7 @@
     private Test.MyComponent myInstance;
     public void Foo() { System.GC.KeepAlive(myInstance); }
 |
-<<<<<<< HEAD
-Generated Location: (1504:45,7 [104] )
-=======
-Generated Location: (1496:45,7 [104] )
->>>>>>> 25f991c6
+Generated Location: (1503:45,7 [104] )
 |
     private Test.MyComponent myInstance;
     public void Foo() { System.GC.KeepAlive(myInstance); }
