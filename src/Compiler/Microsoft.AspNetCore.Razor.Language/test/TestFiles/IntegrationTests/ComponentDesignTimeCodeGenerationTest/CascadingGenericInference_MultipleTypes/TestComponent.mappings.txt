﻿Source Location: (16:0,16 [56] x:\dir\subdir\Test\TestComponent.cshtml)
|new System.Collections.Generic.Dictionary<int, string>()|
<<<<<<< HEAD
Generated Location: (1079:28,16 [56] )
=======
Generated Location: (1071:28,16 [56] )
>>>>>>> bb518aa6
|new System.Collections.Generic.Dictionary<int, string>()|

Source Location: (83:0,83 [17] x:\dir\subdir\Test\TestComponent.cshtml)
|DateTime.MinValue|
<<<<<<< HEAD
Generated Location: (1397:36,83 [17] )
=======
Generated Location: (1389:36,83 [17] )
>>>>>>> bb518aa6
|DateTime.MinValue|

Source Location: (133:1,29 [23] x:\dir\subdir\Test\TestComponent.cshtml)
|new[] { 'a', 'b', 'c' }|
<<<<<<< HEAD
Generated Location: (2073:46,29 [23] )
=======
Generated Location: (2065:46,29 [23] )
>>>>>>> bb518aa6
|new[] { 'a', 'b', 'c' }|

Source Location: (115:1,11 [14] x:\dir\subdir\Test\TestComponent.cshtml)
|ChildOnlyItems|
<<<<<<< HEAD
Generated Location: (2357:56,11 [14] )
=======
Generated Location: (2349:56,11 [14] )
>>>>>>> bb518aa6
|ChildOnlyItems|

Source Location: (8:0,8 [4] x:\dir\subdir\Test\TestComponent.cshtml)
|Data|
<<<<<<< HEAD
Generated Location: (2882:76,8 [4] )
=======
Generated Location: (2874:76,8 [4] )
>>>>>>> bb518aa6
|Data|

Source Location: (75:0,75 [5] x:\dir\subdir\Test\TestComponent.cshtml)
|Other|
<<<<<<< HEAD
Generated Location: (3161:85,75 [5] )
=======
Generated Location: (3153:85,75 [5] )
>>>>>>> bb518aa6
|Other|
<|MERGE_RESOLUTION|>--- conflicted
+++ resolved
@@ -1,53 +1,29 @@
 ﻿Source Location: (16:0,16 [56] x:\dir\subdir\Test\TestComponent.cshtml)
 |new System.Collections.Generic.Dictionary<int, string>()|
-<<<<<<< HEAD
-Generated Location: (1079:28,16 [56] )
-=======
 Generated Location: (1071:28,16 [56] )
->>>>>>> bb518aa6
 |new System.Collections.Generic.Dictionary<int, string>()|
 
 Source Location: (83:0,83 [17] x:\dir\subdir\Test\TestComponent.cshtml)
 |DateTime.MinValue|
-<<<<<<< HEAD
-Generated Location: (1397:36,83 [17] )
-=======
 Generated Location: (1389:36,83 [17] )
->>>>>>> bb518aa6
 |DateTime.MinValue|
 
 Source Location: (133:1,29 [23] x:\dir\subdir\Test\TestComponent.cshtml)
 |new[] { 'a', 'b', 'c' }|
-<<<<<<< HEAD
-Generated Location: (2073:46,29 [23] )
-=======
 Generated Location: (2065:46,29 [23] )
->>>>>>> bb518aa6
 |new[] { 'a', 'b', 'c' }|
 
 Source Location: (115:1,11 [14] x:\dir\subdir\Test\TestComponent.cshtml)
 |ChildOnlyItems|
-<<<<<<< HEAD
-Generated Location: (2357:56,11 [14] )
-=======
 Generated Location: (2349:56,11 [14] )
->>>>>>> bb518aa6
 |ChildOnlyItems|
 
 Source Location: (8:0,8 [4] x:\dir\subdir\Test\TestComponent.cshtml)
 |Data|
-<<<<<<< HEAD
-Generated Location: (2882:76,8 [4] )
-=======
 Generated Location: (2874:76,8 [4] )
->>>>>>> bb518aa6
 |Data|
 
 Source Location: (75:0,75 [5] x:\dir\subdir\Test\TestComponent.cshtml)
 |Other|
-<<<<<<< HEAD
-Generated Location: (3161:85,75 [5] )
-=======
 Generated Location: (3153:85,75 [5] )
->>>>>>> bb518aa6
 |Other|
