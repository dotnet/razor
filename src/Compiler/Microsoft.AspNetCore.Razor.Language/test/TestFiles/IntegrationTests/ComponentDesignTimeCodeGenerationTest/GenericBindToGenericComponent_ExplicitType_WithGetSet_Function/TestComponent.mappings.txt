﻿Source Location: (11:0,11 [6] x:\dir\subdir\Test\TestComponent.cshtml)
|TParam|
<<<<<<< HEAD
Generated Location: (627:19,22 [6] )
=======
Generated Location: (401:13,0 [6] )
>>>>>>> 73195a9c
|TParam|

Source Location: (40:1,21 [6] x:\dir\subdir\Test\TestComponent.cshtml)
|TParam|
<<<<<<< HEAD
Generated Location: (1182:37,21 [6] )
=======
Generated Location: (1153:36,21 [6] )
>>>>>>> 73195a9c
|TParam|

Source Location: (65:1,46 [11] x:\dir\subdir\Test\TestComponent.cshtml)
|ParentValue|
<<<<<<< HEAD
Generated Location: (1482:46,46 [11] )
=======
Generated Location: (1453:45,46 [11] )
>>>>>>> 73195a9c
|ParentValue|

Source Location: (95:1,76 [11] x:\dir\subdir\Test\TestComponent.cshtml)
|UpdateValue|
Generated Location: (2046:55,76 [11] )
|UpdateValue|

Source Location: (54:1,35 [5] x:\dir\subdir\Test\TestComponent.cshtml)
|Value|
Generated Location: (2510:68,35 [5] )
|Value|

Source Location: (84:1,65 [5] x:\dir\subdir\Test\TestComponent.cshtml)
|Value|
Generated Location: (2785:77,65 [5] )
|Value|

Source Location: (119:2,7 [155] x:\dir\subdir\Test\TestComponent.cshtml)
|
    public TParam ParentValue { get; set; } = default;

    public Task UpdateValue(TParam value) { ParentValue = value; return Task.CompletedTask; }
|
<<<<<<< HEAD
Generated Location: (2409:68,7 [155] )
=======
Generated Location: (3200:95,7 [155] )
>>>>>>> 73195a9c
|
    public TParam ParentValue { get; set; } = default;

    public Task UpdateValue(TParam value) { ParentValue = value; return Task.CompletedTask; }
|
<|MERGE_RESOLUTION|>--- conflicted
+++ resolved
@@ -1,43 +1,31 @@
 ﻿Source Location: (11:0,11 [6] x:\dir\subdir\Test\TestComponent.cshtml)
 |TParam|
-<<<<<<< HEAD
-Generated Location: (627:19,22 [6] )
-=======
-Generated Location: (401:13,0 [6] )
->>>>>>> 73195a9c
+Generated Location: (424:14,0 [6] )
 |TParam|
 
 Source Location: (40:1,21 [6] x:\dir\subdir\Test\TestComponent.cshtml)
 |TParam|
-<<<<<<< HEAD
-Generated Location: (1182:37,21 [6] )
-=======
-Generated Location: (1153:36,21 [6] )
->>>>>>> 73195a9c
+Generated Location: (1199:38,21 [6] )
 |TParam|
 
 Source Location: (65:1,46 [11] x:\dir\subdir\Test\TestComponent.cshtml)
 |ParentValue|
-<<<<<<< HEAD
-Generated Location: (1482:46,46 [11] )
-=======
-Generated Location: (1453:45,46 [11] )
->>>>>>> 73195a9c
+Generated Location: (1499:47,46 [11] )
 |ParentValue|
 
 Source Location: (95:1,76 [11] x:\dir\subdir\Test\TestComponent.cshtml)
 |UpdateValue|
-Generated Location: (2046:55,76 [11] )
+Generated Location: (2092:57,76 [11] )
 |UpdateValue|
 
 Source Location: (54:1,35 [5] x:\dir\subdir\Test\TestComponent.cshtml)
 |Value|
-Generated Location: (2510:68,35 [5] )
+Generated Location: (2556:70,35 [5] )
 |Value|
 
 Source Location: (84:1,65 [5] x:\dir\subdir\Test\TestComponent.cshtml)
 |Value|
-Generated Location: (2785:77,65 [5] )
+Generated Location: (2831:79,65 [5] )
 |Value|
 
 Source Location: (119:2,7 [155] x:\dir\subdir\Test\TestComponent.cshtml)
@@ -46,11 +34,7 @@
 
     public Task UpdateValue(TParam value) { ParentValue = value; return Task.CompletedTask; }
 |
-<<<<<<< HEAD
-Generated Location: (2409:68,7 [155] )
-=======
-Generated Location: (3200:95,7 [155] )
->>>>>>> 73195a9c
+Generated Location: (3246:97,7 [155] )
 |
     public TParam ParentValue { get; set; } = default;
 
