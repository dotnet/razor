﻿Source Location: (11:0,11 [6] x:\dir\subdir\Test\TestComponent.cshtml)
|TParam|
<<<<<<< HEAD
Generated Location: (424:14,0 [6] )
=======
Generated Location: (439:15,0 [6] )
>>>>>>> bb518aa6
|TParam|

Source Location: (40:1,21 [6] x:\dir\subdir\Test\TestComponent.cshtml)
|TParam|
<<<<<<< HEAD
Generated Location: (1199:38,21 [6] )
=======
Generated Location: (1191:38,21 [6] )
>>>>>>> bb518aa6
|TParam|

Source Location: (65:1,46 [11] x:\dir\subdir\Test\TestComponent.cshtml)
|ParentValue|
<<<<<<< HEAD
Generated Location: (1499:47,46 [11] )
=======
Generated Location: (1491:47,46 [11] )
>>>>>>> bb518aa6
|ParentValue|

Source Location: (95:1,76 [11] x:\dir\subdir\Test\TestComponent.cshtml)
|UpdateValue|
<<<<<<< HEAD
Generated Location: (2092:57,76 [11] )
=======
Generated Location: (2084:57,76 [11] )
>>>>>>> bb518aa6
|UpdateValue|

Source Location: (54:1,35 [5] x:\dir\subdir\Test\TestComponent.cshtml)
|Value|
<<<<<<< HEAD
Generated Location: (2556:70,35 [5] )
=======
Generated Location: (2548:70,35 [5] )
>>>>>>> bb518aa6
|Value|

Source Location: (84:1,65 [5] x:\dir\subdir\Test\TestComponent.cshtml)
|Value|
<<<<<<< HEAD
Generated Location: (2831:79,65 [5] )
=======
Generated Location: (2823:79,65 [5] )
>>>>>>> bb518aa6
|Value|

Source Location: (119:2,7 [155] x:\dir\subdir\Test\TestComponent.cshtml)
|
    public TParam ParentValue { get; set; } = default;

    public Task UpdateValue(TParam value) { ParentValue = value; return Task.CompletedTask; }
|
<<<<<<< HEAD
Generated Location: (3246:97,7 [155] )
=======
Generated Location: (3238:97,7 [155] )
>>>>>>> bb518aa6
|
    public TParam ParentValue { get; set; } = default;

    public Task UpdateValue(TParam value) { ParentValue = value; return Task.CompletedTask; }
|
<|MERGE_RESOLUTION|>--- conflicted
+++ resolved
@@ -1,55 +1,31 @@
 ﻿Source Location: (11:0,11 [6] x:\dir\subdir\Test\TestComponent.cshtml)
 |TParam|
-<<<<<<< HEAD
-Generated Location: (424:14,0 [6] )
-=======
 Generated Location: (439:15,0 [6] )
->>>>>>> bb518aa6
 |TParam|
 
 Source Location: (40:1,21 [6] x:\dir\subdir\Test\TestComponent.cshtml)
 |TParam|
-<<<<<<< HEAD
-Generated Location: (1199:38,21 [6] )
-=======
 Generated Location: (1191:38,21 [6] )
->>>>>>> bb518aa6
 |TParam|
 
 Source Location: (65:1,46 [11] x:\dir\subdir\Test\TestComponent.cshtml)
 |ParentValue|
-<<<<<<< HEAD
-Generated Location: (1499:47,46 [11] )
-=======
 Generated Location: (1491:47,46 [11] )
->>>>>>> bb518aa6
 |ParentValue|
 
 Source Location: (95:1,76 [11] x:\dir\subdir\Test\TestComponent.cshtml)
 |UpdateValue|
-<<<<<<< HEAD
-Generated Location: (2092:57,76 [11] )
-=======
 Generated Location: (2084:57,76 [11] )
->>>>>>> bb518aa6
 |UpdateValue|
 
 Source Location: (54:1,35 [5] x:\dir\subdir\Test\TestComponent.cshtml)
 |Value|
-<<<<<<< HEAD
-Generated Location: (2556:70,35 [5] )
-=======
 Generated Location: (2548:70,35 [5] )
->>>>>>> bb518aa6
 |Value|
 
 Source Location: (84:1,65 [5] x:\dir\subdir\Test\TestComponent.cshtml)
 |Value|
-<<<<<<< HEAD
-Generated Location: (2831:79,65 [5] )
-=======
 Generated Location: (2823:79,65 [5] )
->>>>>>> bb518aa6
 |Value|
 
 Source Location: (119:2,7 [155] x:\dir\subdir\Test\TestComponent.cshtml)
@@ -58,11 +34,7 @@
 
     public Task UpdateValue(TParam value) { ParentValue = value; return Task.CompletedTask; }
 |
-<<<<<<< HEAD
-Generated Location: (3246:97,7 [155] )
-=======
 Generated Location: (3238:97,7 [155] )
->>>>>>> bb518aa6
 |
     public TParam ParentValue { get; set; } = default;
 
