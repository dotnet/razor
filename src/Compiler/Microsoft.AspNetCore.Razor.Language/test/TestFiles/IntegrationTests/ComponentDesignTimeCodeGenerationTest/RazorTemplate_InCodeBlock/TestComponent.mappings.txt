﻿Source Location: (2:0,2 [45] x:\dir\subdir\Test\TestComponent.cshtml)
|
    RenderFragment<Person> p = (person) => |
<<<<<<< HEAD
Generated Location: (949:26,2 [45] )
=======
Generated Location: (941:26,2 [45] )
>>>>>>> bb518aa6
|
    RenderFragment<Person> p = (person) => |

Source Location: (54:1,50 [11] x:\dir\subdir\Test\TestComponent.cshtml)
|person.Name|
<<<<<<< HEAD
Generated Location: (1197:35,50 [11] )
=======
Generated Location: (1189:35,50 [11] )
>>>>>>> bb518aa6
|person.Name|

Source Location: (71:1,67 [3] x:\dir\subdir\Test\TestComponent.cshtml)
|;
|
<<<<<<< HEAD
Generated Location: (1413:43,67 [3] )
=======
Generated Location: (1405:43,67 [3] )
>>>>>>> bb518aa6
|;
|

Source Location: (84:3,7 [76] x:\dir\subdir\Test\TestComponent.cshtml)
|
    class Person
    {
        public string Name { get; set; }
    }
|
<<<<<<< HEAD
Generated Location: (1592:52,7 [76] )
=======
Generated Location: (1584:52,7 [76] )
>>>>>>> bb518aa6
|
    class Person
    {
        public string Name { get; set; }
    }
|
<|MERGE_RESOLUTION|>--- conflicted
+++ resolved
@@ -1,31 +1,19 @@
 ﻿Source Location: (2:0,2 [45] x:\dir\subdir\Test\TestComponent.cshtml)
 |
     RenderFragment<Person> p = (person) => |
-<<<<<<< HEAD
-Generated Location: (949:26,2 [45] )
-=======
 Generated Location: (941:26,2 [45] )
->>>>>>> bb518aa6
 |
     RenderFragment<Person> p = (person) => |
 
 Source Location: (54:1,50 [11] x:\dir\subdir\Test\TestComponent.cshtml)
 |person.Name|
-<<<<<<< HEAD
-Generated Location: (1197:35,50 [11] )
-=======
 Generated Location: (1189:35,50 [11] )
->>>>>>> bb518aa6
 |person.Name|
 
 Source Location: (71:1,67 [3] x:\dir\subdir\Test\TestComponent.cshtml)
 |;
 |
-<<<<<<< HEAD
-Generated Location: (1413:43,67 [3] )
-=======
 Generated Location: (1405:43,67 [3] )
->>>>>>> bb518aa6
 |;
 |
 
@@ -36,11 +24,7 @@
         public string Name { get; set; }
     }
 |
-<<<<<<< HEAD
-Generated Location: (1592:52,7 [76] )
-=======
 Generated Location: (1584:52,7 [76] )
->>>>>>> bb518aa6
 |
     class Person
     {
