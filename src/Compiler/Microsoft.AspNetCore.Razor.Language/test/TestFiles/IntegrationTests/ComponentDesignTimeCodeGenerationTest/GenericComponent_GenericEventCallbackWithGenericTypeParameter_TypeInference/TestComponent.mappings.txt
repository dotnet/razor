--- conflicted
+++ resolved
@@ -5,36 +5,20 @@
 
 Source Location: (32:1,19 [1] x:\dir\subdir\Test\TestComponent.cshtml)
 |3|
-<<<<<<< HEAD
-Generated Location: (1204:34,19 [1] )
-=======
-Generated Location: (1198:32,19 [1] )
->>>>>>> 73195a9c
+Generated Location: (1244:34,19 [1] )
 |3|
 
 Source Location: (44:1,31 [13] x:\dir\subdir\Test\TestComponent.cshtml)
 |(int x) => {}|
-<<<<<<< HEAD
-Generated Location: (1453:42,31 [13] )
-=======
-Generated Location: (1447:40,31 [13] )
->>>>>>> 73195a9c
+Generated Location: (1493:42,31 [13] )
 |(int x) => {}|
 
 Source Location: (26:1,13 [4] x:\dir\subdir\Test\TestComponent.cshtml)
 |Item|
-<<<<<<< HEAD
-Generated Location: (1674:51,13 [4] )
-=======
-Generated Location: (1706:50,13 [4] )
->>>>>>> 73195a9c
+Generated Location: (1752:52,13 [4] )
 |Item|
 
 Source Location: (35:1,22 [7] x:\dir\subdir\Test\TestComponent.cshtml)
 |MyEvent|
-<<<<<<< HEAD
-Generated Location: (1893:60,22 [7] )
-=======
-Generated Location: (1929:59,22 [7] )
->>>>>>> 73195a9c
+Generated Location: (1975:61,22 [7] )
 |MyEvent|
