--- conflicted
+++ resolved
@@ -1,39 +1,23 @@
 ﻿Source Location: (30:0,30 [1] x:\dir\subdir\Test\TestComponent.cshtml)
 |x|
-<<<<<<< HEAD
-Generated Location: (1102:27,30 [1] )
-=======
 Generated Location: (1094:27,30 [1] )
->>>>>>> bb518aa6
 |x|
 
 Source Location: (39:0,39 [8] x:\dir\subdir\Test\TestComponent.cshtml)
 |"string"|
-<<<<<<< HEAD
-Generated Location: (1264:34,39 [8] )
-=======
 Generated Location: (1256:34,39 [8] )
->>>>>>> bb518aa6
 |"string"|
 
 Source Location: (13:0,13 [14] x:\dir\subdir\Test\TestComponent.cshtml)
 |StringProperty|
-<<<<<<< HEAD
-Generated Location: (1680:47,13 [14] )
-=======
 Generated Location: (1672:47,13 [14] )
->>>>>>> bb518aa6
 |StringProperty|
 
 Source Location: (63:2,7 [18] x:\dir\subdir\Test\TestComponent.cshtml)
 |
     int x = 1;
 |
-<<<<<<< HEAD
-Generated Location: (2102:65,7 [18] )
-=======
 Generated Location: (2094:65,7 [18] )
->>>>>>> bb518aa6
 |
     int x = 1;
 |
