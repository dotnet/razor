--- conflicted
+++ resolved
@@ -1,48 +1,28 @@
 ﻿Source Location: (19:0,19 [3] x:\dir\subdir\Test\TestComponent.cshtml)
 |int|
-<<<<<<< HEAD
-Generated Location: (953:27,19 [3] )
-=======
-Generated Location: (947:25,19 [3] )
->>>>>>> 73195a9c
+Generated Location: (993:27,19 [3] )
 |int|
 
 Source Location: (29:0,29 [1] x:\dir\subdir\Test\TestComponent.cshtml)
 |3|
-<<<<<<< HEAD
-Generated Location: (1230:36,29 [1] )
-=======
-Generated Location: (1224:34,29 [1] )
->>>>>>> 73195a9c
+Generated Location: (1270:36,29 [1] )
 |3|
 
 Source Location: (38:0,38 [8] x:\dir\subdir\Test\TestComponent.cshtml)
 |_someKey|
-<<<<<<< HEAD
-Generated Location: (1601:48,38 [8] )
-=======
-Generated Location: (1595:46,38 [8] )
->>>>>>> 73195a9c
+Generated Location: (1641:48,38 [8] )
 |_someKey|
 
 Source Location: (23:0,23 [4] x:\dir\subdir\Test\TestComponent.cshtml)
 |Item|
-<<<<<<< HEAD
-Generated Location: (1831:57,23 [4] )
-=======
-Generated Location: (1863:56,23 [4] )
->>>>>>> 73195a9c
+Generated Location: (1909:58,23 [4] )
 |Item|
 
 Source Location: (61:2,7 [47] x:\dir\subdir\Test\TestComponent.cshtml)
 |
     private object _someKey = new object();
 |
-<<<<<<< HEAD
-Generated Location: (2191:74,7 [47] )
-=======
-Generated Location: (2277:74,7 [47] )
->>>>>>> 73195a9c
+Generated Location: (2323:76,7 [47] )
 |
     private object _someKey = new object();
 |
