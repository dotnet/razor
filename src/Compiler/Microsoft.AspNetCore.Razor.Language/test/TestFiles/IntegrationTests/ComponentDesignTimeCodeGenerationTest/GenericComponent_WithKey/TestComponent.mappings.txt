--- conflicted
+++ resolved
@@ -1,48 +1,28 @@
 ﻿Source Location: (19:0,19 [3] x:\dir\subdir\Test\TestComponent.cshtml)
 |int|
-<<<<<<< HEAD
-Generated Location: (993:27,19 [3] )
-=======
 Generated Location: (985:27,19 [3] )
->>>>>>> bb518aa6
 |int|
 
 Source Location: (29:0,29 [1] x:\dir\subdir\Test\TestComponent.cshtml)
 |3|
-<<<<<<< HEAD
-Generated Location: (1270:36,29 [1] )
-=======
 Generated Location: (1262:36,29 [1] )
->>>>>>> bb518aa6
 |3|
 
 Source Location: (38:0,38 [8] x:\dir\subdir\Test\TestComponent.cshtml)
 |_someKey|
-<<<<<<< HEAD
-Generated Location: (1641:48,38 [8] )
-=======
 Generated Location: (1633:48,38 [8] )
->>>>>>> bb518aa6
 |_someKey|
 
 Source Location: (23:0,23 [4] x:\dir\subdir\Test\TestComponent.cshtml)
 |Item|
-<<<<<<< HEAD
-Generated Location: (1909:58,23 [4] )
-=======
 Generated Location: (1901:58,23 [4] )
->>>>>>> bb518aa6
 |Item|
 
 Source Location: (61:2,7 [47] x:\dir\subdir\Test\TestComponent.cshtml)
 |
     private object _someKey = new object();
 |
-<<<<<<< HEAD
-Generated Location: (2323:76,7 [47] )
-=======
 Generated Location: (2315:76,7 [47] )
->>>>>>> bb518aa6
 |
     private object _someKey = new object();
 |
