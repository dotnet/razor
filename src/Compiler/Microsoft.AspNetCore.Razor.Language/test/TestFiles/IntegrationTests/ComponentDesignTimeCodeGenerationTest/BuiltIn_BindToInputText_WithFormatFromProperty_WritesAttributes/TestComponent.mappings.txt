--- conflicted
+++ resolved
@@ -1,19 +1,11 @@
 ﻿Source Location: (27:0,27 [11] x:\dir\subdir\Test\TestComponent.cshtml)
 |CurrentDate|
-<<<<<<< HEAD
-Generated Location: (994:27,27 [11] )
-=======
 Generated Location: (986:27,27 [11] )
->>>>>>> bb518aa6
 |CurrentDate|
 
 Source Location: (55:0,55 [6] x:\dir\subdir\Test\TestComponent.cshtml)
 |Format|
-<<<<<<< HEAD
-Generated Location: (1217:36,55 [6] )
-=======
 Generated Location: (1209:36,55 [6] )
->>>>>>> bb518aa6
 |Format|
 
 Source Location: (73:1,7 [135] x:\dir\subdir\Test\TestComponent.cshtml)
@@ -22,11 +14,7 @@
 
     public string Format { get; set; } = "MM/dd/yyyy";
 |
-<<<<<<< HEAD
-Generated Location: (1416:46,7 [135] )
-=======
 Generated Location: (1408:46,7 [135] )
->>>>>>> bb518aa6
 |
     public DateTime CurrentDate { get; set; } = new DateTime(2018, 1, 1);
 
