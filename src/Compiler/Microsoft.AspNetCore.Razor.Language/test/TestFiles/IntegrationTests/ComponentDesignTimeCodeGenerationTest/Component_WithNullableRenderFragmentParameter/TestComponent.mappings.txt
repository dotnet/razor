--- conflicted
+++ resolved
@@ -1,30 +1,18 @@
 ﻿Source Location: (46:0,46 [6] x:\dir\subdir\Test\TestComponent.cshtml)
 |Header|
-<<<<<<< HEAD
-Generated Location: (1032:27,46 [6] )
-=======
-Generated Location: (1026:25,46 [6] )
->>>>>>> 73195a9c
+Generated Location: (1072:27,46 [6] )
 |Header|
 
 Source Location: (37:0,37 [6] x:\dir\subdir\Test\TestComponent.cshtml)
 |Header|
-<<<<<<< HEAD
-Generated Location: (1456:39,37 [6] )
-=======
-Generated Location: (1488:38,37 [6] )
->>>>>>> 73195a9c
+Generated Location: (1534:40,37 [6] )
 |Header|
 
 Source Location: (65:1,7 [59] x:\dir\subdir\Test\TestComponent.cshtml)
 |
 	[Parameter] public RenderFragment Header { get; set; }
 |
-<<<<<<< HEAD
-Generated Location: (1840:56,7 [59] )
-=======
-Generated Location: (1926:56,7 [59] )
->>>>>>> 73195a9c
+Generated Location: (1972:58,7 [59] )
 |
 	[Parameter] public RenderFragment Header { get; set; }
 |
