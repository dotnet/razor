﻿Source Location: (1:0,1 [17] x:\dir\subdir\Test\TestComponent.cshtml)
|using Test.Shared|
Generated Location: (361:12,0 [17] )
|using Test.Shared|

Source Location: (39:1,19 [1] x:\dir\subdir\Test\TestComponent.cshtml)
|3|
<<<<<<< HEAD
Generated Location: (1251:34,19 [1] )
=======
Generated Location: (1206:32,19 [1] )
>>>>>>> bb518aa6
|3|

Source Location: (48:1,28 [5] x:\dir\subdir\Test\TestComponent.cshtml)
|Hello|
<<<<<<< HEAD
Generated Location: (1422:42,28 [5] )
=======
Generated Location: (1377:40,28 [5] )
>>>>>>> bb518aa6
|Hello|

Source Location: (33:1,13 [4] x:\dir\subdir\Test\TestComponent.cshtml)
|Item|
<<<<<<< HEAD
Generated Location: (1672:52,13 [4] )
=======
Generated Location: (1627:50,13 [4] )
>>>>>>> bb518aa6
|Item|

Source Location: (42:1,22 [3] x:\dir\subdir\Test\TestComponent.cshtml)
|Foo|
<<<<<<< HEAD
Generated Location: (1895:61,22 [3] )
=======
Generated Location: (1850:59,22 [3] )
>>>>>>> bb518aa6
|Foo|

Source Location: (68:3,7 [38] x:\dir\subdir\Test\TestComponent.cshtml)
|
    MyClass Hello = new MyClass();
|
<<<<<<< HEAD
Generated Location: (2308:79,7 [38] )
=======
Generated Location: (2263:77,7 [38] )
>>>>>>> bb518aa6
|
    MyClass Hello = new MyClass();
|
<|MERGE_RESOLUTION|>--- conflicted
+++ resolved
@@ -5,49 +5,29 @@
 
 Source Location: (39:1,19 [1] x:\dir\subdir\Test\TestComponent.cshtml)
 |3|
-<<<<<<< HEAD
-Generated Location: (1251:34,19 [1] )
-=======
 Generated Location: (1206:32,19 [1] )
->>>>>>> bb518aa6
 |3|
 
 Source Location: (48:1,28 [5] x:\dir\subdir\Test\TestComponent.cshtml)
 |Hello|
-<<<<<<< HEAD
-Generated Location: (1422:42,28 [5] )
-=======
 Generated Location: (1377:40,28 [5] )
->>>>>>> bb518aa6
 |Hello|
 
 Source Location: (33:1,13 [4] x:\dir\subdir\Test\TestComponent.cshtml)
 |Item|
-<<<<<<< HEAD
-Generated Location: (1672:52,13 [4] )
-=======
 Generated Location: (1627:50,13 [4] )
->>>>>>> bb518aa6
 |Item|
 
 Source Location: (42:1,22 [3] x:\dir\subdir\Test\TestComponent.cshtml)
 |Foo|
-<<<<<<< HEAD
-Generated Location: (1895:61,22 [3] )
-=======
 Generated Location: (1850:59,22 [3] )
->>>>>>> bb518aa6
 |Foo|
 
 Source Location: (68:3,7 [38] x:\dir\subdir\Test\TestComponent.cshtml)
 |
     MyClass Hello = new MyClass();
 |
-<<<<<<< HEAD
-Generated Location: (2308:79,7 [38] )
-=======
 Generated Location: (2263:77,7 [38] )
->>>>>>> bb518aa6
 |
     MyClass Hello = new MyClass();
 |
