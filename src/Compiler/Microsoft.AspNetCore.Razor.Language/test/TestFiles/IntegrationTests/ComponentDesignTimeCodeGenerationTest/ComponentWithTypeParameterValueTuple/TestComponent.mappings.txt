--- conflicted
+++ resolved
@@ -5,61 +5,37 @@
 
 Source Location: (52:1,11 [6] x:\dir\subdir\Test\TestComponent.cshtml)
 |TItem1|
-<<<<<<< HEAD
-Generated Location: (751:25,22 [6] )
-=======
-Generated Location: (509:19,0 [6] )
->>>>>>> 73195a9c
+Generated Location: (532:20,0 [6] )
 |TItem1|
 
 Source Location: (71:2,11 [6] x:\dir\subdir\Test\TestComponent.cshtml)
 |TItem2|
-<<<<<<< HEAD
-Generated Location: (970:35,22 [6] )
-=======
-Generated Location: (644:27,0 [6] )
->>>>>>> 73195a9c
+Generated Location: (667:28,0 [6] )
 |TItem2|
 
 Source Location: (102:6,4 [19] x:\dir\subdir\Test\TestComponent.cshtml)
 |ChildContent(Item1)|
-<<<<<<< HEAD
-Generated Location: (1483:52,6 [19] )
-=======
-Generated Location: (1422:52,6 [19] )
->>>>>>> 73195a9c
+Generated Location: (1468:54,6 [19] )
 |ChildContent(Item1)|
 
 Source Location: (130:8,1 [37] x:\dir\subdir\Test\TestComponent.cshtml)
 |foreach (var item in Items2)
 {
     |
-<<<<<<< HEAD
-Generated Location: (1626:59,1 [37] )
-=======
-Generated Location: (1565:59,1 [37] )
->>>>>>> 73195a9c
+Generated Location: (1611:61,1 [37] )
 |foreach (var item in Items2)
 {
     |
 
 Source Location: (171:10,8 [18] x:\dir\subdir\Test\TestComponent.cshtml)
 |ChildContent(item)|
-<<<<<<< HEAD
-Generated Location: (1794:68,8 [18] )
-=======
-Generated Location: (1733:68,8 [18] )
->>>>>>> 73195a9c
+Generated Location: (1779:70,8 [18] )
 |ChildContent(item)|
 
 Source Location: (193:10,30 [3] x:\dir\subdir\Test\TestComponent.cshtml)
 |
 }|
-<<<<<<< HEAD
-Generated Location: (1966:75,30 [3] )
-=======
-Generated Location: (1905:75,30 [3] )
->>>>>>> 73195a9c
+Generated Location: (1951:77,30 [3] )
 |
 }|
 
@@ -69,11 +45,7 @@
     [Parameter] public List<(TItem1, TItem2)> Items2 { get; set; }
     [Parameter] public RenderFragment<(TItem1, TItem2)> ChildContent { get; set; }
 |
-<<<<<<< HEAD
-Generated Location: (2148:85,7 [215] )
-=======
-Generated Location: (2087:85,7 [215] )
->>>>>>> 73195a9c
+Generated Location: (2133:87,7 [215] )
 |
     [Parameter] public (TItem1, TItem2) Item1 { get; set; }
     [Parameter] public List<(TItem1, TItem2)> Items2 { get; set; }
