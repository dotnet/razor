﻿Source Location: (13:0,13 [8] x:\dir\subdir\Test\TestComponent.cshtml)
|DateTime|
<<<<<<< HEAD
Generated Location: (987:27,13 [8] )
=======
Generated Location: (979:27,13 [8] )
>>>>>>> bb518aa6
|DateTime|

Source Location: (32:0,32 [23] x:\dir\subdir\Test\TestComponent.cshtml)
|Array.Empty<DateTime>()|
<<<<<<< HEAD
Generated Location: (1325:36,32 [23] )
=======
Generated Location: (1317:36,32 [23] )
>>>>>>> bb518aa6
|Array.Empty<DateTime>()|

Source Location: (73:0,73 [19] x:\dir\subdir\Test\TestComponent.cshtml)
|System.TimeZoneInfo|
<<<<<<< HEAD
Generated Location: (1721:46,73 [19] )
=======
Generated Location: (1713:46,73 [19] )
>>>>>>> bb518aa6
|System.TimeZoneInfo|

Source Location: (23:0,23 [5] x:\dir\subdir\Test\TestComponent.cshtml)
|Items|
<<<<<<< HEAD
Generated Location: (2368:68,23 [5] )
=======
Generated Location: (2360:68,23 [5] )
>>>>>>> bb518aa6
|Items|
<|MERGE_RESOLUTION|>--- conflicted
+++ resolved
@@ -1,35 +1,19 @@
 ﻿Source Location: (13:0,13 [8] x:\dir\subdir\Test\TestComponent.cshtml)
 |DateTime|
-<<<<<<< HEAD
-Generated Location: (987:27,13 [8] )
-=======
 Generated Location: (979:27,13 [8] )
->>>>>>> bb518aa6
 |DateTime|
 
 Source Location: (32:0,32 [23] x:\dir\subdir\Test\TestComponent.cshtml)
 |Array.Empty<DateTime>()|
-<<<<<<< HEAD
-Generated Location: (1325:36,32 [23] )
-=======
 Generated Location: (1317:36,32 [23] )
->>>>>>> bb518aa6
 |Array.Empty<DateTime>()|
 
 Source Location: (73:0,73 [19] x:\dir\subdir\Test\TestComponent.cshtml)
 |System.TimeZoneInfo|
-<<<<<<< HEAD
-Generated Location: (1721:46,73 [19] )
-=======
 Generated Location: (1713:46,73 [19] )
->>>>>>> bb518aa6
 |System.TimeZoneInfo|
 
 Source Location: (23:0,23 [5] x:\dir\subdir\Test\TestComponent.cshtml)
 |Items|
-<<<<<<< HEAD
-Generated Location: (2368:68,23 [5] )
-=======
 Generated Location: (2360:68,23 [5] )
->>>>>>> bb518aa6
 |Items|
