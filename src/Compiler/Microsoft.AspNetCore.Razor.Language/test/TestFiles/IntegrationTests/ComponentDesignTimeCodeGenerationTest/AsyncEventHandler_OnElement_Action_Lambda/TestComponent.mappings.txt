--- conflicted
+++ resolved
@@ -10,9 +10,5 @@
 
 Source Location: (94:2,19 [32] x:\dir\subdir\Test\TestComponent.cshtml)
 |async () => await Task.Delay(10)|
-<<<<<<< HEAD
-Generated Location: (1361:40,19 [32] )
-=======
-Generated Location: (1347:38,19 [32] )
->>>>>>> 73195a9c
+Generated Location: (1393:40,19 [32] )
 |async () => await Task.Delay(10)|
