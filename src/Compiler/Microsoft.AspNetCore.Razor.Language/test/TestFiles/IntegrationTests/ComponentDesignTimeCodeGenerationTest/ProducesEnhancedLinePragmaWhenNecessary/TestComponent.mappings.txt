﻿Source Location: (41:2,7 [12] x:\dir\subdir\Test\TestComponent.cshtml)
|DateTime.Now|
<<<<<<< HEAD
Generated Location: (954:26,7 [12] )
=======
Generated Location: (946:26,7 [12] )
>>>>>>> bb518aa6
|DateTime.Now|

Source Location: (96:6,1 [59] x:\dir\subdir\Test\TestComponent.cshtml)
|JsonToHtml(@"{
  'key1': 'value1'
  'key2': 'value2'
}")|
<<<<<<< HEAD
Generated Location: (1095:33,6 [59] )
=======
Generated Location: (1087:33,6 [59] )
>>>>>>> bb518aa6
|JsonToHtml(@"{
  'key1': 'value1'
  'key2': 'value2'
}")|

Source Location: (166:11,7 [79] x:\dir\subdir\Test\TestComponent.cshtml)
|
    public string JsonToHtml(string foo)
    {
        return foo;
    }
|
<<<<<<< HEAD
Generated Location: (1334:45,7 [79] )
=======
Generated Location: (1326:45,7 [79] )
>>>>>>> bb518aa6
|
    public string JsonToHtml(string foo)
    {
        return foo;
    }
|
<|MERGE_RESOLUTION|>--- conflicted
+++ resolved
@@ -1,10 +1,6 @@
 ﻿Source Location: (41:2,7 [12] x:\dir\subdir\Test\TestComponent.cshtml)
 |DateTime.Now|
-<<<<<<< HEAD
-Generated Location: (954:26,7 [12] )
-=======
 Generated Location: (946:26,7 [12] )
->>>>>>> bb518aa6
 |DateTime.Now|
 
 Source Location: (96:6,1 [59] x:\dir\subdir\Test\TestComponent.cshtml)
@@ -12,11 +8,7 @@
   'key1': 'value1'
   'key2': 'value2'
 }")|
-<<<<<<< HEAD
-Generated Location: (1095:33,6 [59] )
-=======
 Generated Location: (1087:33,6 [59] )
->>>>>>> bb518aa6
 |JsonToHtml(@"{
   'key1': 'value1'
   'key2': 'value2'
@@ -29,11 +21,7 @@
         return foo;
     }
 |
-<<<<<<< HEAD
-Generated Location: (1334:45,7 [79] )
-=======
 Generated Location: (1326:45,7 [79] )
->>>>>>> bb518aa6
 |
     public string JsonToHtml(string foo)
     {
