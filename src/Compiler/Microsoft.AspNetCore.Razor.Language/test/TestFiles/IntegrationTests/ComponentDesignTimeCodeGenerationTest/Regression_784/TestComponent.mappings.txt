﻿Source Location: (1:0,1 [41] x:\dir\subdir\Test\TestComponent.cshtml)
|using Microsoft.AspNetCore.Components.Web|
Generated Location: (361:12,0 [41] )
|using Microsoft.AspNetCore.Components.Web|

Source Location: (61:1,17 [16] x:\dir\subdir\Test\TestComponent.cshtml)
|OnComponentHover|
<<<<<<< HEAD
Generated Location: (1283:34,17 [16] )
=======
Generated Location: (1238:32,17 [16] )
>>>>>>> bb518aa6
|OnComponentHover|

Source Location: (99:1,55 [13] x:\dir\subdir\Test\TestComponent.cshtml)
|ParentBgColor|
<<<<<<< HEAD
Generated Location: (1512:43,55 [13] )
=======
Generated Location: (1467:41,55 [13] )
>>>>>>> bb518aa6
|ParentBgColor|

Source Location: (126:2,7 [130] x:\dir\subdir\Test\TestComponent.cshtml)
|
    public string ParentBgColor { get; set; } = "#FFFFFF";

    public void OnComponentHover(MouseEventArgs e)
    {
    }
|
<<<<<<< HEAD
Generated Location: (1718:53,7 [130] )
=======
Generated Location: (1673:51,7 [130] )
>>>>>>> bb518aa6
|
    public string ParentBgColor { get; set; } = "#FFFFFF";

    public void OnComponentHover(MouseEventArgs e)
    {
    }
|
<|MERGE_RESOLUTION|>--- conflicted
+++ resolved
@@ -5,20 +5,12 @@
 
 Source Location: (61:1,17 [16] x:\dir\subdir\Test\TestComponent.cshtml)
 |OnComponentHover|
-<<<<<<< HEAD
-Generated Location: (1283:34,17 [16] )
-=======
 Generated Location: (1238:32,17 [16] )
->>>>>>> bb518aa6
 |OnComponentHover|
 
 Source Location: (99:1,55 [13] x:\dir\subdir\Test\TestComponent.cshtml)
 |ParentBgColor|
-<<<<<<< HEAD
-Generated Location: (1512:43,55 [13] )
-=======
 Generated Location: (1467:41,55 [13] )
->>>>>>> bb518aa6
 |ParentBgColor|
 
 Source Location: (126:2,7 [130] x:\dir\subdir\Test\TestComponent.cshtml)
@@ -29,11 +21,7 @@
     {
     }
 |
-<<<<<<< HEAD
-Generated Location: (1718:53,7 [130] )
-=======
 Generated Location: (1673:51,7 [130] )
->>>>>>> bb518aa6
 |
     public string ParentBgColor { get; set; } = "#FFFFFF";
 
