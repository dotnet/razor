--- conflicted
+++ resolved
@@ -1,39 +1,23 @@
 ﻿Source Location: (19:0,19 [1] x:\dir\subdir\Test\TestComponent.cshtml)
 |3|
-<<<<<<< HEAD
-Generated Location: (1071:27,19 [1] )
-=======
-Generated Location: (1065:25,19 [1] )
->>>>>>> 73195a9c
+Generated Location: (1111:27,19 [1] )
 |3|
 
 Source Location: (28:0,28 [8] x:\dir\subdir\Test\TestComponent.cshtml)
 |_someKey|
-<<<<<<< HEAD
-Generated Location: (1242:35,28 [8] )
-=======
-Generated Location: (1236:33,28 [8] )
->>>>>>> 73195a9c
+Generated Location: (1282:35,28 [8] )
 |_someKey|
 
 Source Location: (13:0,13 [4] x:\dir\subdir\Test\TestComponent.cshtml)
 |Item|
-<<<<<<< HEAD
-Generated Location: (1457:44,13 [4] )
-=======
-Generated Location: (1489:43,13 [4] )
->>>>>>> 73195a9c
+Generated Location: (1535:45,13 [4] )
 |Item|
 
 Source Location: (51:2,7 [47] x:\dir\subdir\Test\TestComponent.cshtml)
 |
     private object _someKey = new object();
 |
-<<<<<<< HEAD
-Generated Location: (1817:61,7 [47] )
-=======
-Generated Location: (1903:61,7 [47] )
->>>>>>> 73195a9c
+Generated Location: (1949:63,7 [47] )
 |
     private object _someKey = new object();
 |
