--- conflicted
+++ resolved
@@ -1,48 +1,28 @@
 ﻿Source Location: (30:0,30 [11] x:\dir\subdir\Test\TestComponent.cshtml)
 |ParentValue|
-<<<<<<< HEAD
-Generated Location: (1101:27,30 [11] )
-=======
 Generated Location: (1093:27,30 [11] )
->>>>>>> bb518aa6
 |ParentValue|
 
 Source Location: (62:0,62 [36] x:\dir\subdir\Test\TestComponent.cshtml)
 |() => { return Task.CompletedTask; }|
-<<<<<<< HEAD
-Generated Location: (1561:37,62 [36] )
-=======
 Generated Location: (1553:37,62 [36] )
->>>>>>> bb518aa6
 |() => { return Task.CompletedTask; }|
 
 Source Location: (19:0,19 [5] x:\dir\subdir\Test\TestComponent.cshtml)
 |Value|
-<<<<<<< HEAD
-Generated Location: (2015:50,19 [5] )
-=======
 Generated Location: (2007:50,19 [5] )
->>>>>>> bb518aa6
 |Value|
 
 Source Location: (49:0,49 [5] x:\dir\subdir\Test\TestComponent.cshtml)
 |Value|
-<<<<<<< HEAD
-Generated Location: (2266:59,49 [5] )
-=======
 Generated Location: (2258:59,49 [5] )
->>>>>>> bb518aa6
 |Value|
 
 Source Location: (111:1,7 [50] x:\dir\subdir\Test\TestComponent.cshtml)
 |
     public int ParentValue { get; set; } = 42;
 |
-<<<<<<< HEAD
-Generated Location: (2679:77,7 [50] )
-=======
 Generated Location: (2671:77,7 [50] )
->>>>>>> bb518aa6
 |
     public int ParentValue { get; set; } = 42;
 |
