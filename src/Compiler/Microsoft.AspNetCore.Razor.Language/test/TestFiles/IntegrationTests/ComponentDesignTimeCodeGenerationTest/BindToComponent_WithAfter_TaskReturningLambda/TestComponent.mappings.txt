﻿Source Location: (30:0,30 [11] x:\dir\subdir\Test\TestComponent.cshtml)
|ParentValue|
Generated Location: (1055:25,30 [11] )
|ParentValue|

Source Location: (19:0,19 [5] x:\dir\subdir\Test\TestComponent.cshtml)
|Value|
Generated Location: (1730:40,19 [5] )
|Value|

Source Location: (49:0,49 [5] x:\dir\subdir\Test\TestComponent.cshtml)
|Value|
Generated Location: (1981:49,49 [5] )
|Value|

Source Location: (111:1,7 [50] x:\dir\subdir\Test\TestComponent.cshtml)
|
    public int ParentValue { get; set; } = 42;
|
<<<<<<< HEAD
Generated Location: (1874:47,7 [50] )
=======
Generated Location: (2394:67,7 [50] )
>>>>>>> d5a4b883
|
    public int ParentValue { get; set; } = 42;
|
<|MERGE_RESOLUTION|>--- conflicted
+++ resolved
@@ -5,23 +5,19 @@
 
 Source Location: (19:0,19 [5] x:\dir\subdir\Test\TestComponent.cshtml)
 |Value|
-Generated Location: (1730:40,19 [5] )
+Generated Location: (1770:40,19 [5] )
 |Value|
 
 Source Location: (49:0,49 [5] x:\dir\subdir\Test\TestComponent.cshtml)
 |Value|
-Generated Location: (1981:49,49 [5] )
+Generated Location: (2021:49,49 [5] )
 |Value|
 
 Source Location: (111:1,7 [50] x:\dir\subdir\Test\TestComponent.cshtml)
 |
     public int ParentValue { get; set; } = 42;
 |
-<<<<<<< HEAD
-Generated Location: (1874:47,7 [50] )
-=======
-Generated Location: (2394:67,7 [50] )
->>>>>>> d5a4b883
+Generated Location: (2434:67,7 [50] )
 |
     public int ParentValue { get; set; } = 42;
 |
