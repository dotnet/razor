﻿Source Location: (2:0,2 [46] x:\dir\subdir\Test\TestComponent.cshtml)
| RenderFragment<string> header = (context) => |
<<<<<<< HEAD
Generated Location: (949:26,2 [46] )
=======
Generated Location: (941:26,2 [46] )
>>>>>>> bb518aa6
| RenderFragment<string> header = (context) => |

Source Location: (55:0,55 [26] x:\dir\subdir\Test\TestComponent.cshtml)
|context.ToLowerInvariant()|
<<<<<<< HEAD
Generated Location: (1203:34,55 [26] )
=======
Generated Location: (1195:34,55 [26] )
>>>>>>> bb518aa6
|context.ToLowerInvariant()|

Source Location: (87:0,87 [2] x:\dir\subdir\Test\TestComponent.cshtml)
|; |
<<<<<<< HEAD
Generated Location: (1454:42,87 [2] )
=======
Generated Location: (1446:42,87 [2] )
>>>>>>> bb518aa6
|; |

Source Location: (113:1,21 [6] x:\dir\subdir\Test\TestComponent.cshtml)
|header|
<<<<<<< HEAD
Generated Location: (1693:50,21 [6] )
=======
Generated Location: (1685:50,21 [6] )
>>>>>>> bb518aa6
|header|

Source Location: (105:1,13 [6] x:\dir\subdir\Test\TestComponent.cshtml)
|Header|
<<<<<<< HEAD
Generated Location: (2107:63,13 [6] )
=======
Generated Location: (2099:63,13 [6] )
>>>>>>> bb518aa6
|Header|
<|MERGE_RESOLUTION|>--- conflicted
+++ resolved
@@ -1,44 +1,24 @@
 ﻿Source Location: (2:0,2 [46] x:\dir\subdir\Test\TestComponent.cshtml)
 | RenderFragment<string> header = (context) => |
-<<<<<<< HEAD
-Generated Location: (949:26,2 [46] )
-=======
 Generated Location: (941:26,2 [46] )
->>>>>>> bb518aa6
 | RenderFragment<string> header = (context) => |
 
 Source Location: (55:0,55 [26] x:\dir\subdir\Test\TestComponent.cshtml)
 |context.ToLowerInvariant()|
-<<<<<<< HEAD
-Generated Location: (1203:34,55 [26] )
-=======
 Generated Location: (1195:34,55 [26] )
->>>>>>> bb518aa6
 |context.ToLowerInvariant()|
 
 Source Location: (87:0,87 [2] x:\dir\subdir\Test\TestComponent.cshtml)
 |; |
-<<<<<<< HEAD
-Generated Location: (1454:42,87 [2] )
-=======
 Generated Location: (1446:42,87 [2] )
->>>>>>> bb518aa6
 |; |
 
 Source Location: (113:1,21 [6] x:\dir\subdir\Test\TestComponent.cshtml)
 |header|
-<<<<<<< HEAD
-Generated Location: (1693:50,21 [6] )
-=======
 Generated Location: (1685:50,21 [6] )
->>>>>>> bb518aa6
 |header|
 
 Source Location: (105:1,13 [6] x:\dir\subdir\Test\TestComponent.cshtml)
 |Header|
-<<<<<<< HEAD
-Generated Location: (2107:63,13 [6] )
-=======
 Generated Location: (2099:63,13 [6] )
->>>>>>> bb518aa6
 |Header|
