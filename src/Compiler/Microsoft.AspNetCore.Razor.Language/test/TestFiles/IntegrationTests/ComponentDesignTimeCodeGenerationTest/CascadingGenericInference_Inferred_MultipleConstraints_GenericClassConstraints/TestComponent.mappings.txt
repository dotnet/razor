--- conflicted
+++ resolved
@@ -5,27 +5,15 @@
 
 Source Location: (29:1,13 [15] x:\dir\subdir\Test\TestComponent.cshtml)
 |WeatherForecast|
-<<<<<<< HEAD
-Generated Location: (1082:34,13 [15] )
-=======
-Generated Location: (1076:32,13 [15] )
->>>>>>> 73195a9c
+Generated Location: (1122:34,13 [15] )
 |WeatherForecast|
 
 Source Location: (55:1,39 [30] x:\dir\subdir\Test\TestComponent.cshtml)
 |Array.Empty<WeatherForecast>()|
-<<<<<<< HEAD
-Generated Location: (1294:43,39 [30] )
-=======
-Generated Location: (1288:41,39 [30] )
->>>>>>> 73195a9c
+Generated Location: (1334:43,39 [30] )
 |Array.Empty<WeatherForecast>()|
 
 Source Location: (142:3,29 [9] x:\dir\subdir\Test\TestComponent.cshtml)
 |FieldName|
-<<<<<<< HEAD
-Generated Location: (1873:54,29 [9] )
-=======
-Generated Location: (1910:53,29 [9] )
->>>>>>> 73195a9c
+Generated Location: (1956:55,29 [9] )
 |FieldName|
