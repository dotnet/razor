﻿Source Location: (113:4,23 [8] x:\dir\subdir\Test\TestComponent.cshtml)
|(32, 16)|
<<<<<<< HEAD
Generated Location: (1082:27,23 [8] )
=======
Generated Location: (1076:25,23 [8] )
>>>>>>> 73195a9c
|(32, 16)|

Source Location: (105:4,15 [6] x:\dir\subdir\Test\TestComponent.cshtml)
|Gutter|
<<<<<<< HEAD
Generated Location: (1464:39,15 [6] )
=======
Generated Location: (1496:38,15 [6] )
>>>>>>> 73195a9c
|Gutter|

Source Location: (7:0,7 [78] x:\dir\subdir\Test\TestComponent.cshtml)
|
    [Parameter] public (int Horizontal, int Vertical) Gutter { get; set; }
|
<<<<<<< HEAD
Generated Location: (1826:56,7 [78] )
=======
Generated Location: (1912:56,7 [78] )
>>>>>>> 73195a9c
|
    [Parameter] public (int Horizontal, int Vertical) Gutter { get; set; }
|
<|MERGE_RESOLUTION|>--- conflicted
+++ resolved
@@ -1,30 +1,18 @@
 ﻿Source Location: (113:4,23 [8] x:\dir\subdir\Test\TestComponent.cshtml)
 |(32, 16)|
-<<<<<<< HEAD
-Generated Location: (1082:27,23 [8] )
-=======
-Generated Location: (1076:25,23 [8] )
->>>>>>> 73195a9c
+Generated Location: (1122:27,23 [8] )
 |(32, 16)|
 
 Source Location: (105:4,15 [6] x:\dir\subdir\Test\TestComponent.cshtml)
 |Gutter|
-<<<<<<< HEAD
-Generated Location: (1464:39,15 [6] )
-=======
-Generated Location: (1496:38,15 [6] )
->>>>>>> 73195a9c
+Generated Location: (1542:40,15 [6] )
 |Gutter|
 
 Source Location: (7:0,7 [78] x:\dir\subdir\Test\TestComponent.cshtml)
 |
     [Parameter] public (int Horizontal, int Vertical) Gutter { get; set; }
 |
-<<<<<<< HEAD
-Generated Location: (1826:56,7 [78] )
-=======
-Generated Location: (1912:56,7 [78] )
->>>>>>> 73195a9c
+Generated Location: (1958:58,7 [78] )
 |
     [Parameter] public (int Horizontal, int Vertical) Gutter { get; set; }
 |
