--- conflicted
+++ resolved
@@ -2,11 +2,7 @@
 |
     private object someObject = new object();
 |
-<<<<<<< HEAD
-Generated Location: (963:28,7 [49] )
-=======
-Generated Location: (957:26,7 [49] )
->>>>>>> 73195a9c
+Generated Location: (1003:28,7 [49] )
 |
     private object someObject = new object();
 |
