--- conflicted
+++ resolved
@@ -1,21 +1,13 @@
 ﻿Source Location: (44:0,44 [14] x:\dir\subdir\Test\TestComponent.cshtml)
 |someAttributes|
-<<<<<<< HEAD
-Generated Location: (1236:27,44 [14] )
-=======
 Generated Location: (1228:27,44 [14] )
->>>>>>> bb518aa6
 |someAttributes|
 
 Source Location: (106:2,7 [93] x:\dir\subdir\Test\TestComponent.cshtml)
 |
     private Dictionary<string, object> someAttributes = new Dictionary<string, object>();
 |
-<<<<<<< HEAD
-Generated Location: (1445:37,7 [93] )
-=======
 Generated Location: (1437:37,7 [93] )
->>>>>>> bb518aa6
 |
     private Dictionary<string, object> someAttributes = new Dictionary<string, object>();
 |
