﻿Source Location: (13:0,13 [7] x:\dir\subdir\Test\TestComponent.cshtml)
|Message|
<<<<<<< HEAD
Generated Location: (1185:32,13 [7] )
=======
Generated Location: (1217:31,13 [7] )
>>>>>>> 73195a9c
|Message|
<|MERGE_RESOLUTION|>--- conflicted
+++ resolved
@@ -1,8 +1,4 @@
 ﻿Source Location: (13:0,13 [7] x:\dir\subdir\Test\TestComponent.cshtml)
 |Message|
-<<<<<<< HEAD
-Generated Location: (1185:32,13 [7] )
-=======
-Generated Location: (1217:31,13 [7] )
->>>>>>> 73195a9c
+Generated Location: (1263:33,13 [7] )
 |Message|
