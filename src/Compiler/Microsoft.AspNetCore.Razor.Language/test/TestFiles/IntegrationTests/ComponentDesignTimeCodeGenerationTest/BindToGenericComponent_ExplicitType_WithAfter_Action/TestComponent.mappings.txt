--- conflicted
+++ resolved
@@ -1,34 +1,26 @@
 ﻿Source Location: (21:0,21 [3] x:\dir\subdir\Test\TestComponent.cshtml)
 |int|
-<<<<<<< HEAD
-Generated Location: (955:27,21 [3] )
-=======
-Generated Location: (949:25,21 [3] )
->>>>>>> 73195a9c
+Generated Location: (995:27,21 [3] )
 |int|
 
 Source Location: (43:0,43 [11] x:\dir\subdir\Test\TestComponent.cshtml)
 |ParentValue|
-<<<<<<< HEAD
-Generated Location: (1246:36,43 [11] )
-=======
-Generated Location: (1240:34,43 [11] )
->>>>>>> 73195a9c
+Generated Location: (1286:36,43 [11] )
 |ParentValue|
 
 Source Location: (75:0,75 [6] x:\dir\subdir\Test\TestComponent.cshtml)
 |Update|
-Generated Location: (1664:44,75 [6] )
+Generated Location: (1710:46,75 [6] )
 |Update|
 
 Source Location: (32:0,32 [5] x:\dir\subdir\Test\TestComponent.cshtml)
 |Value|
-Generated Location: (2106:57,32 [5] )
+Generated Location: (2152:59,32 [5] )
 |Value|
 
 Source Location: (62:0,62 [5] x:\dir\subdir\Test\TestComponent.cshtml)
 |Value|
-Generated Location: (2375:66,62 [5] )
+Generated Location: (2421:68,62 [5] )
 |Value|
 
 Source Location: (94:1,7 [82] x:\dir\subdir\Test\TestComponent.cshtml)
@@ -37,11 +29,7 @@
 
     public void Update() { }
 |
-<<<<<<< HEAD
-Generated Location: (1988:58,7 [82] )
-=======
-Generated Location: (2790:84,7 [82] )
->>>>>>> 73195a9c
+Generated Location: (2836:86,7 [82] )
 |
     public int ParentValue { get; set; } = 42;
 
