﻿Source Location: (21:0,21 [3] x:\dir\subdir\Test\TestComponent.cshtml)
|int|
<<<<<<< HEAD
Generated Location: (995:27,21 [3] )
=======
Generated Location: (987:27,21 [3] )
>>>>>>> bb518aa6
|int|

Source Location: (43:0,43 [11] x:\dir\subdir\Test\TestComponent.cshtml)
|ParentValue|
<<<<<<< HEAD
Generated Location: (1286:36,43 [11] )
=======
Generated Location: (1278:36,43 [11] )
>>>>>>> bb518aa6
|ParentValue|

Source Location: (75:0,75 [6] x:\dir\subdir\Test\TestComponent.cshtml)
|Update|
<<<<<<< HEAD
Generated Location: (1710:46,75 [6] )
=======
Generated Location: (1702:46,75 [6] )
>>>>>>> bb518aa6
|Update|

Source Location: (32:0,32 [5] x:\dir\subdir\Test\TestComponent.cshtml)
|Value|
<<<<<<< HEAD
Generated Location: (2152:59,32 [5] )
=======
Generated Location: (2144:59,32 [5] )
>>>>>>> bb518aa6
|Value|

Source Location: (62:0,62 [5] x:\dir\subdir\Test\TestComponent.cshtml)
|Value|
<<<<<<< HEAD
Generated Location: (2421:68,62 [5] )
=======
Generated Location: (2413:68,62 [5] )
>>>>>>> bb518aa6
|Value|

Source Location: (94:1,7 [82] x:\dir\subdir\Test\TestComponent.cshtml)
|
    public int ParentValue { get; set; } = 42;

    public void Update() { }
|
<<<<<<< HEAD
Generated Location: (2836:86,7 [82] )
=======
Generated Location: (2828:86,7 [82] )
>>>>>>> bb518aa6
|
    public int ParentValue { get; set; } = 42;

    public void Update() { }
|
<|MERGE_RESOLUTION|>--- conflicted
+++ resolved
@@ -1,46 +1,26 @@
 ﻿Source Location: (21:0,21 [3] x:\dir\subdir\Test\TestComponent.cshtml)
 |int|
-<<<<<<< HEAD
-Generated Location: (995:27,21 [3] )
-=======
 Generated Location: (987:27,21 [3] )
->>>>>>> bb518aa6
 |int|
 
 Source Location: (43:0,43 [11] x:\dir\subdir\Test\TestComponent.cshtml)
 |ParentValue|
-<<<<<<< HEAD
-Generated Location: (1286:36,43 [11] )
-=======
 Generated Location: (1278:36,43 [11] )
->>>>>>> bb518aa6
 |ParentValue|
 
 Source Location: (75:0,75 [6] x:\dir\subdir\Test\TestComponent.cshtml)
 |Update|
-<<<<<<< HEAD
-Generated Location: (1710:46,75 [6] )
-=======
 Generated Location: (1702:46,75 [6] )
->>>>>>> bb518aa6
 |Update|
 
 Source Location: (32:0,32 [5] x:\dir\subdir\Test\TestComponent.cshtml)
 |Value|
-<<<<<<< HEAD
-Generated Location: (2152:59,32 [5] )
-=======
 Generated Location: (2144:59,32 [5] )
->>>>>>> bb518aa6
 |Value|
 
 Source Location: (62:0,62 [5] x:\dir\subdir\Test\TestComponent.cshtml)
 |Value|
-<<<<<<< HEAD
-Generated Location: (2421:68,62 [5] )
-=======
 Generated Location: (2413:68,62 [5] )
->>>>>>> bb518aa6
 |Value|
 
 Source Location: (94:1,7 [82] x:\dir\subdir\Test\TestComponent.cshtml)
@@ -49,11 +29,7 @@
 
     public void Update() { }
 |
-<<<<<<< HEAD
-Generated Location: (2836:86,7 [82] )
-=======
 Generated Location: (2828:86,7 [82] )
->>>>>>> bb518aa6
 |
     public int ParentValue { get; set; } = 42;
 
