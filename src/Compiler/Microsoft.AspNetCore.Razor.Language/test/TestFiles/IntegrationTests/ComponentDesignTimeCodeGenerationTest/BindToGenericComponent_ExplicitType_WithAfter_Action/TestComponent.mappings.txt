﻿Source Location: (21:0,21 [3] x:\dir\subdir\Test\TestComponent.cshtml)
|int|
Generated Location: (949:25,21 [3] )
|int|

Source Location: (43:0,43 [11] x:\dir\subdir\Test\TestComponent.cshtml)
|ParentValue|
Generated Location: (1240:34,43 [11] )
|ParentValue|

Source Location: (32:0,32 [5] x:\dir\subdir\Test\TestComponent.cshtml)
|Value|
Generated Location: (1854:49,32 [5] )
|Value|

Source Location: (62:0,62 [5] x:\dir\subdir\Test\TestComponent.cshtml)
|Value|
Generated Location: (2123:58,62 [5] )
|Value|

Source Location: (94:1,7 [82] x:\dir\subdir\Test\TestComponent.cshtml)
|
    public int ParentValue { get; set; } = 42;

    public void Update() { }
|
<<<<<<< HEAD
Generated Location: (1982:56,7 [82] )
=======
Generated Location: (2538:76,7 [82] )
>>>>>>> d5a4b883
|
    public int ParentValue { get; set; } = 42;

    public void Update() { }
|
<|MERGE_RESOLUTION|>--- conflicted
+++ resolved
@@ -10,12 +10,12 @@
 
 Source Location: (32:0,32 [5] x:\dir\subdir\Test\TestComponent.cshtml)
 |Value|
-Generated Location: (1854:49,32 [5] )
+Generated Location: (1894:49,32 [5] )
 |Value|
 
 Source Location: (62:0,62 [5] x:\dir\subdir\Test\TestComponent.cshtml)
 |Value|
-Generated Location: (2123:58,62 [5] )
+Generated Location: (2163:58,62 [5] )
 |Value|
 
 Source Location: (94:1,7 [82] x:\dir\subdir\Test\TestComponent.cshtml)
@@ -24,11 +24,7 @@
 
     public void Update() { }
 |
-<<<<<<< HEAD
-Generated Location: (1982:56,7 [82] )
-=======
-Generated Location: (2538:76,7 [82] )
->>>>>>> d5a4b883
+Generated Location: (2578:76,7 [82] )
 |
     public int ParentValue { get; set; } = 42;
 
