--- conflicted
+++ resolved
@@ -18,11 +18,7 @@
     public TParam ParentValue { get; set; } = default;
     public EventCallback<TParam> UpdateValue { get; set; }
 |
-<<<<<<< HEAD
 Generated Location: (2370:66,7 [118] )
-=======
-Generated Location: (2363:66,7 [120] )
->>>>>>> e11a4b1f
 |
     public TParam ParentValue { get; set; } = default;
     public EventCallback<TParam> UpdateValue { get; set; }
