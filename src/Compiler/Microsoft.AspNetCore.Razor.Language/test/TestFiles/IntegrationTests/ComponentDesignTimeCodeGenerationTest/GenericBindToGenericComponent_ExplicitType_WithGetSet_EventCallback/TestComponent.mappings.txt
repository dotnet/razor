﻿Source Location: (11:0,11 [6] x:\dir\subdir\Test\TestComponent.cshtml)
|TParam|
Generated Location: (629:17,22 [6] )
|TParam|

Source Location: (40:1,21 [6] x:\dir\subdir\Test\TestComponent.cshtml)
|TParam|
Generated Location: (1184:35,21 [6] )
|TParam|

Source Location: (65:1,46 [11] x:\dir\subdir\Test\TestComponent.cshtml)
|ParentValue|
Generated Location: (1484:44,46 [11] )
|ParentValue|

Source Location: (54:1,35 [5] x:\dir\subdir\Test\TestComponent.cshtml)
|Value|
Generated Location: (2289:59,35 [5] )
|Value|

Source Location: (84:1,65 [5] x:\dir\subdir\Test\TestComponent.cshtml)
|Value|
Generated Location: (2564:68,65 [5] )
|Value|

Source Location: (119:2,7 [118] x:\dir\subdir\Test\TestComponent.cshtml)
|
    public TParam ParentValue { get; set; } = default;
    public EventCallback<TParam> UpdateValue { get; set; }
|
<<<<<<< HEAD
Generated Location: (2411:66,7 [118] )
=======
Generated Location: (2979:86,7 [118] )
>>>>>>> d5a4b883
|
    public TParam ParentValue { get; set; } = default;
    public EventCallback<TParam> UpdateValue { get; set; }
|
<|MERGE_RESOLUTION|>--- conflicted
+++ resolved
@@ -15,12 +15,12 @@
 
 Source Location: (54:1,35 [5] x:\dir\subdir\Test\TestComponent.cshtml)
 |Value|
-Generated Location: (2289:59,35 [5] )
+Generated Location: (2329:59,35 [5] )
 |Value|
 
 Source Location: (84:1,65 [5] x:\dir\subdir\Test\TestComponent.cshtml)
 |Value|
-Generated Location: (2564:68,65 [5] )
+Generated Location: (2604:68,65 [5] )
 |Value|
 
 Source Location: (119:2,7 [118] x:\dir\subdir\Test\TestComponent.cshtml)
@@ -28,11 +28,7 @@
     public TParam ParentValue { get; set; } = default;
     public EventCallback<TParam> UpdateValue { get; set; }
 |
-<<<<<<< HEAD
-Generated Location: (2411:66,7 [118] )
-=======
-Generated Location: (2979:86,7 [118] )
->>>>>>> d5a4b883
+Generated Location: (3019:86,7 [118] )
 |
     public TParam ParentValue { get; set; } = default;
     public EventCallback<TParam> UpdateValue { get; set; }
