--- conflicted
+++ resolved
@@ -1,26 +1,14 @@
 ﻿Source Location: (19:0,19 [6] x:\dir\subdir\Test\TestComponent.cshtml)
 |string|
-<<<<<<< HEAD
-Generated Location: (953:27,19 [6] )
-=======
-Generated Location: (947:25,19 [6] )
->>>>>>> 73195a9c
+Generated Location: (993:27,19 [6] )
 |string|
 
 Source Location: (34:0,34 [4] x:\dir\subdir\Test\TestComponent.cshtml)
 |"hi"|
-<<<<<<< HEAD
-Generated Location: (1241:36,34 [4] )
-=======
-Generated Location: (1235:34,34 [4] )
->>>>>>> 73195a9c
+Generated Location: (1281:36,34 [4] )
 |"hi"|
 
 Source Location: (26:0,26 [4] x:\dir\subdir\Test\TestComponent.cshtml)
 |Item|
-<<<<<<< HEAD
-Generated Location: (1636:48,26 [4] )
-=======
-Generated Location: (1668:47,26 [4] )
->>>>>>> 73195a9c
+Generated Location: (1714:49,26 [4] )
 |Item|
