﻿Source Location: (40:0,40 [12] x:\dir\subdir\Test\TestComponent.cshtml)
|someDate.Day|
<<<<<<< HEAD
Generated Location: (1187:32,40 [12] )
=======
Generated Location: (1181:30,40 [12] )
>>>>>>> 73195a9c
|someDate.Day|

Source Location: (86:2,7 [49] x:\dir\subdir\Test\TestComponent.cshtml)
|
    private DateTime someDate = DateTime.Now;
|
<<<<<<< HEAD
Generated Location: (1554:49,7 [49] )
=======
Generated Location: (1548:47,7 [49] )
>>>>>>> 73195a9c
|
    private DateTime someDate = DateTime.Now;
|
<|MERGE_RESOLUTION|>--- conflicted
+++ resolved
@@ -1,21 +1,13 @@
 ﻿Source Location: (40:0,40 [12] x:\dir\subdir\Test\TestComponent.cshtml)
 |someDate.Day|
-<<<<<<< HEAD
-Generated Location: (1187:32,40 [12] )
-=======
-Generated Location: (1181:30,40 [12] )
->>>>>>> 73195a9c
+Generated Location: (1227:32,40 [12] )
 |someDate.Day|
 
 Source Location: (86:2,7 [49] x:\dir\subdir\Test\TestComponent.cshtml)
 |
     private DateTime someDate = DateTime.Now;
 |
-<<<<<<< HEAD
-Generated Location: (1554:49,7 [49] )
-=======
-Generated Location: (1548:47,7 [49] )
->>>>>>> 73195a9c
+Generated Location: (1594:49,7 [49] )
 |
     private DateTime someDate = DateTime.Now;
 |
