--- conflicted
+++ resolved
@@ -1,39 +1,23 @@
 ﻿Source Location: (2:0,2 [25] x:\dir\subdir\Test\TestComponent.cshtml)
 | var x = "anotherevent"; |
-<<<<<<< HEAD
-Generated Location: (949:26,2 [25] )
-=======
 Generated Location: (941:26,2 [25] )
->>>>>>> bb518aa6
 | var x = "anotherevent"; |
 
 Source Location: (49:1,19 [11] x:\dir\subdir\Test\TestComponent.cshtml)
 |ParentValue|
-<<<<<<< HEAD
-Generated Location: (1201:34,19 [11] )
-=======
 Generated Location: (1193:34,19 [11] )
->>>>>>> bb518aa6
 |ParentValue|
 
 Source Location: (82:1,52 [1] x:\dir\subdir\Test\TestComponent.cshtml)
 |x|
-<<<<<<< HEAD
-Generated Location: (1402:42,52 [1] )
-=======
 Generated Location: (1394:42,52 [1] )
->>>>>>> bb518aa6
 |x|
 
 Source Location: (96:2,7 [55] x:\dir\subdir\Test\TestComponent.cshtml)
 |
     public string ParentValue { get; set; } = "hi";
 |
-<<<<<<< HEAD
-Generated Location: (1730:52,7 [55] )
-=======
 Generated Location: (1722:52,7 [55] )
->>>>>>> bb518aa6
 |
     public string ParentValue { get; set; } = "hi";
 |
