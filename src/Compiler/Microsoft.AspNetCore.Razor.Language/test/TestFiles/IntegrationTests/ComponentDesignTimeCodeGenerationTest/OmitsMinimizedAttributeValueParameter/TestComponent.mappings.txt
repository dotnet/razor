--- conflicted
+++ resolved
@@ -1,8 +1,4 @@
 ﻿Source Location: (21:0,21 [5] x:\dir\subdir\Test\TestComponent.cshtml)
 |"val"|
-<<<<<<< HEAD
-Generated Location: (948:27,21 [5] )
-=======
-Generated Location: (942:25,21 [5] )
->>>>>>> 73195a9c
+Generated Location: (988:27,21 [5] )
 |"val"|
