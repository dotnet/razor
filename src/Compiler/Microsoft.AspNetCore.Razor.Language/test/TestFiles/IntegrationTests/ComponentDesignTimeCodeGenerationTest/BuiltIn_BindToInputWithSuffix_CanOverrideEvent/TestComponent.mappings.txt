--- conflicted
+++ resolved
@@ -1,21 +1,13 @@
 ﻿Source Location: (21:0,21 [11] x:\dir\subdir\Test\TestComponent.cshtml)
 |CurrentDate|
-<<<<<<< HEAD
-Generated Location: (1054:27,21 [11] )
-=======
 Generated Location: (1046:27,21 [11] )
->>>>>>> bb518aa6
 |CurrentDate|
 
 Source Location: (100:1,7 [77] x:\dir\subdir\Test\TestComponent.cshtml)
 |
     public DateTime CurrentDate { get; set; } = new DateTime(2018, 1, 1);
 |
-<<<<<<< HEAD
-Generated Location: (1441:38,7 [77] )
-=======
 Generated Location: (1433:38,7 [77] )
->>>>>>> bb518aa6
 |
     public DateTime CurrentDate { get; set; } = new DateTime(2018, 1, 1);
 |
