--- conflicted
+++ resolved
@@ -1,34 +1,26 @@
 ﻿Source Location: (11:0,11 [6] x:\dir\subdir\Test\TestComponent.cshtml)
 |TParam|
-<<<<<<< HEAD
-Generated Location: (627:19,22 [6] )
-=======
-Generated Location: (401:13,0 [6] )
->>>>>>> 73195a9c
+Generated Location: (424:14,0 [6] )
 |TParam|
 
 Source Location: (49:1,30 [11] x:\dir\subdir\Test\TestComponent.cshtml)
 |ParentValue|
-<<<<<<< HEAD
-Generated Location: (1309:37,30 [11] )
-=======
-Generated Location: (1280:36,30 [11] )
->>>>>>> 73195a9c
+Generated Location: (1326:38,30 [11] )
 |ParentValue|
 
 Source Location: (81:1,62 [6] x:\dir\subdir\Test\TestComponent.cshtml)
 |Update|
-Generated Location: (1644:45,62 [6] )
+Generated Location: (1690:47,62 [6] )
 |Update|
 
 Source Location: (38:1,19 [5] x:\dir\subdir\Test\TestComponent.cshtml)
 |Value|
-Generated Location: (1905:55,19 [5] )
+Generated Location: (1951:57,19 [5] )
 |Value|
 
 Source Location: (68:1,49 [5] x:\dir\subdir\Test\TestComponent.cshtml)
 |Value|
-Generated Location: (2156:64,49 [5] )
+Generated Location: (2202:66,49 [5] )
 |Value|
 
 Source Location: (100:2,7 [79] x:\dir\subdir\Test\TestComponent.cshtml)
@@ -37,11 +29,7 @@
 
     public void Update() { }
 |
-<<<<<<< HEAD
-Generated Location: (1841:55,7 [79] )
-=======
-Generated Location: (2571:82,7 [79] )
->>>>>>> 73195a9c
+Generated Location: (2617:84,7 [79] )
 |
     public TParam ParentValue { get; set; }
 
