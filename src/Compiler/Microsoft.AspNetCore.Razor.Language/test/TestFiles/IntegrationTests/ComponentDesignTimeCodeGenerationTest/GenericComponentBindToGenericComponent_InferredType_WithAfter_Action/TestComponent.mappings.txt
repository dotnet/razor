﻿Source Location: (11:0,11 [6] x:\dir\subdir\Test\TestComponent.cshtml)
|TParam|
Generated Location: (629:17,22 [6] )
|TParam|

Source Location: (49:1,30 [11] x:\dir\subdir\Test\TestComponent.cshtml)
|ParentValue|
Generated Location: (1311:35,30 [11] )
|ParentValue|

Source Location: (38:1,19 [5] x:\dir\subdir\Test\TestComponent.cshtml)
|Value|
Generated Location: (1697:46,19 [5] )
|Value|

Source Location: (68:1,49 [5] x:\dir\subdir\Test\TestComponent.cshtml)
|Value|
Generated Location: (1948:55,49 [5] )
|Value|

Source Location: (100:2,7 [79] x:\dir\subdir\Test\TestComponent.cshtml)
|
    public TParam ParentValue { get; set; }

    public void Update() { }
|
<<<<<<< HEAD
Generated Location: (1843:53,7 [79] )
=======
Generated Location: (2363:73,7 [79] )
>>>>>>> d5a4b883
|
    public TParam ParentValue { get; set; }

    public void Update() { }
|
<|MERGE_RESOLUTION|>--- conflicted
+++ resolved
@@ -10,12 +10,12 @@
 
 Source Location: (38:1,19 [5] x:\dir\subdir\Test\TestComponent.cshtml)
 |Value|
-Generated Location: (1697:46,19 [5] )
+Generated Location: (1737:46,19 [5] )
 |Value|
 
 Source Location: (68:1,49 [5] x:\dir\subdir\Test\TestComponent.cshtml)
 |Value|
-Generated Location: (1948:55,49 [5] )
+Generated Location: (1988:55,49 [5] )
 |Value|
 
 Source Location: (100:2,7 [79] x:\dir\subdir\Test\TestComponent.cshtml)
@@ -24,11 +24,7 @@
 
     public void Update() { }
 |
-<<<<<<< HEAD
-Generated Location: (1843:53,7 [79] )
-=======
-Generated Location: (2363:73,7 [79] )
->>>>>>> d5a4b883
+Generated Location: (2403:73,7 [79] )
 |
     public TParam ParentValue { get; set; }
 
