--- conflicted
+++ resolved
@@ -5,65 +5,37 @@
 
 Source Location: (35:1,22 [5] x:\dir\subdir\Test\UseTestComponent.cshtml)
 |item1|
-<<<<<<< HEAD
-Generated Location: (1223:34,22 [5] )
-=======
-Generated Location: (1217:32,22 [5] )
->>>>>>> 73195a9c
+Generated Location: (1263:34,22 [5] )
 |item1|
 
 Source Location: (49:1,36 [5] x:\dir\subdir\Test\UseTestComponent.cshtml)
 |items|
-<<<<<<< HEAD
-Generated Location: (1409:42,36 [5] )
-=======
-Generated Location: (1403:40,36 [5] )
->>>>>>> 73195a9c
+Generated Location: (1449:42,36 [5] )
 |items|
 
 Source Location: (62:1,49 [5] x:\dir\subdir\Test\UseTestComponent.cshtml)
 |item1|
-<<<<<<< HEAD
-Generated Location: (1608:50,49 [5] )
-=======
-Generated Location: (1602:48,49 [5] )
->>>>>>> 73195a9c
+Generated Location: (1648:50,49 [5] )
 |item1|
 
 Source Location: (78:2,8 [7] x:\dir\subdir\Test\UseTestComponent.cshtml)
 |context|
-<<<<<<< HEAD
-Generated Location: (1796:58,8 [7] )
-=======
-Generated Location: (1790:56,8 [7] )
->>>>>>> 73195a9c
+Generated Location: (1836:58,8 [7] )
 |context|
 
 Source Location: (28:1,15 [5] x:\dir\subdir\Test\UseTestComponent.cshtml)
 |Item1|
-<<<<<<< HEAD
-Generated Location: (2033:68,15 [5] )
-=======
-Generated Location: (2065:67,15 [5] )
->>>>>>> 73195a9c
+Generated Location: (2111:69,15 [5] )
 |Item1|
 
 Source Location: (41:1,28 [6] x:\dir\subdir\Test\UseTestComponent.cshtml)
 |Items2|
-<<<<<<< HEAD
-Generated Location: (2264:77,28 [6] )
-=======
-Generated Location: (2300:76,28 [6] )
->>>>>>> 73195a9c
+Generated Location: (2346:78,28 [6] )
 |Items2|
 
 Source Location: (55:1,42 [5] x:\dir\subdir\Test\UseTestComponent.cshtml)
 |Item3|
-<<<<<<< HEAD
-Generated Location: (2510:86,42 [5] )
-=======
-Generated Location: (2550:85,42 [5] )
->>>>>>> 73195a9c
+Generated Location: (2596:87,42 [5] )
 |Item3|
 
 Source Location: (118:5,7 [268] x:\dir\subdir\Test\UseTestComponent.cshtml)
@@ -73,11 +45,7 @@
     static Tag tag2 = new Tag() { description = "Another description."};
     List<Tag> items = new List<Tag>() { tag1, tag2 };
 |
-<<<<<<< HEAD
-Generated Location: (2881:103,7 [268] )
-=======
-Generated Location: (2975:103,7 [268] )
->>>>>>> 73195a9c
+Generated Location: (3021:105,7 [268] )
 |
     Image item1 = new Image() { id = 1, url="https://example.com"};
     static Tag tag1 = new Tag() { description = "A description."};
