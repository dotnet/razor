--- conflicted
+++ resolved
@@ -1,42 +1,26 @@
 ﻿Source Location: (65:1,46 [10] x:\dir\subdir\Test\TestComponent.cshtml)
 |ActionText|
-<<<<<<< HEAD
-Generated Location: (953:26,46 [10] )
-=======
-Generated Location: (947:24,46 [10] )
->>>>>>> 73195a9c
+Generated Location: (993:26,46 [10] )
 |ActionText|
 
 Source Location: (84:2,3 [26] x:\dir\subdir\Test\TestComponent.cshtml)
 |if (!Collapsed)
   {
     |
-<<<<<<< HEAD
-Generated Location: (1089:33,3 [26] )
-=======
-Generated Location: (1083:31,3 [26] )
->>>>>>> 73195a9c
+Generated Location: (1129:33,3 [26] )
 |if (!Collapsed)
   {
     |
 
 Source Location: (154:5,7 [12] x:\dir\subdir\Test\TestComponent.cshtml)
 |ChildContent|
-<<<<<<< HEAD
-Generated Location: (1244:42,7 [12] )
-=======
-Generated Location: (1238:40,7 [12] )
->>>>>>> 73195a9c
+Generated Location: (1284:42,7 [12] )
 |ChildContent|
 
 Source Location: (178:6,10 [5] x:\dir\subdir\Test\TestComponent.cshtml)
 |
   }|
-<<<<<<< HEAD
-Generated Location: (1389:49,10 [5] )
-=======
-Generated Location: (1383:47,10 [5] )
->>>>>>> 73195a9c
+Generated Location: (1429:49,10 [5] )
 |
   }|
 
@@ -44,22 +28,14 @@
 |
   [Parameter]
   public RenderFragment ChildContent { get; set; } = (context) => |
-<<<<<<< HEAD
-Generated Location: (1567:59,1 [83] )
-=======
-Generated Location: (1561:57,1 [83] )
->>>>>>> 73195a9c
+Generated Location: (1607:59,1 [83] )
 |
   [Parameter]
   public RenderFragment ChildContent { get; set; } = (context) => |
 
 Source Location: (288:12,70 [7] x:\dir\subdir\Test\TestComponent.cshtml)
 |context|
-<<<<<<< HEAD
-Generated Location: (1843:68,70 [7] )
-=======
-Generated Location: (1837:66,70 [7] )
->>>>>>> 73195a9c
+Generated Location: (1883:68,70 [7] )
 |context|
 
 Source Location: (299:12,81 [179] x:\dir\subdir\Test\TestComponent.cshtml)
@@ -72,11 +48,7 @@
     Collapsed = !Collapsed;
   }
 |
-<<<<<<< HEAD
-Generated Location: (2055:75,81 [179] )
-=======
-Generated Location: (2049:73,81 [179] )
->>>>>>> 73195a9c
+Generated Location: (2095:75,81 [179] )
 |
   [Parameter]
   public bool Collapsed { get; set; }
