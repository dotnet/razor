--- conflicted
+++ resolved
@@ -2,11 +2,7 @@
 |if (true)
 {
     |
-<<<<<<< HEAD
-Generated Location: (1228:36,1 [18] )
-=======
-Generated Location: (1222:34,1 [18] )
->>>>>>> 73195a9c
+Generated Location: (1268:36,1 [18] )
 |if (true)
 {
     |
@@ -14,10 +10,6 @@
 Source Location: (66:3,38 [3] x:\dir\subdir\Test\TestComponent.cshtml)
 |
 }|
-<<<<<<< HEAD
-Generated Location: (1406:45,38 [3] )
-=======
-Generated Location: (1400:43,38 [3] )
->>>>>>> 73195a9c
+Generated Location: (1446:45,38 [3] )
 |
 }|
