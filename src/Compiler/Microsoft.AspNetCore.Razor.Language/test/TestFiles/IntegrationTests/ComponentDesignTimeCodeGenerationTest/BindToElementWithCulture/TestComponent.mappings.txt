--- conflicted
+++ resolved
@@ -5,31 +5,19 @@
 
 Source Location: (48:1,19 [11] x:\dir\subdir\Test\TestComponent.cshtml)
 |ParentValue|
-<<<<<<< HEAD
-Generated Location: (1161:34,19 [11] )
-=======
-Generated Location: (1155:32,19 [11] )
->>>>>>> 73195a9c
+Generated Location: (1201:34,19 [11] )
 |ParentValue|
 
 Source Location: (115:1,86 [28] x:\dir\subdir\Test\TestComponent.cshtml)
 |CultureInfo.InvariantCulture|
-<<<<<<< HEAD
-Generated Location: (1405:42,86 [28] )
-=======
-Generated Location: (1399:40,86 [28] )
->>>>>>> 73195a9c
+Generated Location: (1445:42,86 [28] )
 |CultureInfo.InvariantCulture|
 
 Source Location: (156:2,7 [55] x:\dir\subdir\Test\TestComponent.cshtml)
 |
     public string ParentValue { get; set; } = "hi";
 |
-<<<<<<< HEAD
-Generated Location: (1814:53,7 [55] )
-=======
-Generated Location: (1808:51,7 [55] )
->>>>>>> 73195a9c
+Generated Location: (1854:53,7 [55] )
 |
     public string ParentValue { get; set; } = "hi";
 |
