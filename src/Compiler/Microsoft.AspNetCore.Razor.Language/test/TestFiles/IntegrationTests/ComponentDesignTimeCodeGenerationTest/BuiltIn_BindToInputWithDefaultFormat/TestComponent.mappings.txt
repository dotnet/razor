--- conflicted
+++ resolved
@@ -1,21 +1,13 @@
 ﻿Source Location: (29:0,29 [11] x:\dir\subdir\Test\TestComponent.cshtml)
 |CurrentDate|
-<<<<<<< HEAD
-Generated Location: (1062:27,29 [11] )
-=======
 Generated Location: (1054:27,29 [11] )
->>>>>>> bb518aa6
 |CurrentDate|
 
 Source Location: (53:1,7 [77] x:\dir\subdir\Test\TestComponent.cshtml)
 |
     public DateTime CurrentDate { get; set; } = new DateTime(2018, 1, 1);
 |
-<<<<<<< HEAD
-Generated Location: (1449:38,7 [77] )
-=======
 Generated Location: (1441:38,7 [77] )
->>>>>>> bb518aa6
 |
     public DateTime CurrentDate { get; set; } = new DateTime(2018, 1, 1);
 |
