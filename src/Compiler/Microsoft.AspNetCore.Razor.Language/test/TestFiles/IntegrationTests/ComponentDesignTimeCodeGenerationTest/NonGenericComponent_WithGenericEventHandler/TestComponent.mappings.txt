--- conflicted
+++ resolved
@@ -1,21 +1,13 @@
 ﻿Source Location: (13:0,13 [4] x:\dir\subdir\Test\TestComponent.cshtml)
 |Item|
-<<<<<<< HEAD
-Generated Location: (1185:32,13 [4] )
-=======
-Generated Location: (1217:31,13 [4] )
->>>>>>> 73195a9c
+Generated Location: (1263:33,13 [4] )
 |Item|
 
 Source Location: (64:2,7 [39] x:\dir\subdir\Test\TestComponent.cshtml)
 |
     public void MyEventHandler() {}
 |
-<<<<<<< HEAD
-Generated Location: (1543:49,7 [39] )
-=======
-Generated Location: (1629:49,7 [39] )
->>>>>>> 73195a9c
+Generated Location: (1675:51,7 [39] )
 |
     public void MyEventHandler() {}
 |
