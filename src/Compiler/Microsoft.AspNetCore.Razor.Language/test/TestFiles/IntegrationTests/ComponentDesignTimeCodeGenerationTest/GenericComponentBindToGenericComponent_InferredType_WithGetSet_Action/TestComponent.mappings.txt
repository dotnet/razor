--- conflicted
+++ resolved
@@ -10,12 +10,12 @@
 
 Source Location: (38:1,19 [5] x:\dir\subdir\Test\TestComponent.cshtml)
 |Value|
-Generated Location: (1760:46,19 [5] )
+Generated Location: (1800:46,19 [5] )
 |Value|
 
 Source Location: (68:1,49 [5] x:\dir\subdir\Test\TestComponent.cshtml)
 |Value|
-Generated Location: (2011:55,49 [5] )
+Generated Location: (2051:55,49 [5] )
 |Value|
 
 Source Location: (103:2,7 [128] x:\dir\subdir\Test\TestComponent.cshtml)
@@ -24,11 +24,7 @@
 
     public void UpdateValue(TParam value) { ParentValue = value; }
 |
-<<<<<<< HEAD
-Generated Location: (1906:53,7 [128] )
-=======
-Generated Location: (2426:73,7 [128] )
->>>>>>> d5a4b883
+Generated Location: (2466:73,7 [128] )
 |
     public TParam ParentValue { get; set; } = default;
 
