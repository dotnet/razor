--- conflicted
+++ resolved
@@ -11,11 +11,7 @@
         if (__builder == null) output = "Builder is null!";
         else output = "Builder is not null!";
         |
-<<<<<<< HEAD
-Generated Location: (1133:35,7 [221] )
-=======
-Generated Location: (1127:33,7 [221] )
->>>>>>> 73195a9c
+Generated Location: (1173:35,7 [221] )
 |
     void RenderChildComponent(RenderTreeBuilder __builder)
     {
@@ -26,22 +22,14 @@
 
 Source Location: (293:8,20 [6] x:\dir\subdir\Test\TestComponent.cshtml)
 |output|
-<<<<<<< HEAD
-Generated Location: (1496:48,20 [6] )
-=======
-Generated Location: (1490:46,20 [6] )
->>>>>>> 73195a9c
+Generated Location: (1536:48,20 [6] )
 |output|
 
 Source Location: (303:8,30 [9] x:\dir\subdir\Test\TestComponent.cshtml)
 |
     }
 |
-<<<<<<< HEAD
-Generated Location: (1655:55,30 [9] )
-=======
-Generated Location: (1649:53,30 [9] )
->>>>>>> 73195a9c
+Generated Location: (1695:55,30 [9] )
 |
     }
 |
