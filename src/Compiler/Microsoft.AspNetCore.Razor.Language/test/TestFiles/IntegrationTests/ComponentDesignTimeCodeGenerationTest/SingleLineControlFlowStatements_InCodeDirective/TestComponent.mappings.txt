--- conflicted
+++ resolved
@@ -11,11 +11,7 @@
         if (__builder == null) output = "Builder is null!";
         else output = "Builder is not null!";
         |
-<<<<<<< HEAD
-Generated Location: (1173:35,7 [221] )
-=======
 Generated Location: (1128:33,7 [221] )
->>>>>>> bb518aa6
 |
     void RenderChildComponent(RenderTreeBuilder __builder)
     {
@@ -26,22 +22,14 @@
 
 Source Location: (293:8,20 [6] x:\dir\subdir\Test\TestComponent.cshtml)
 |output|
-<<<<<<< HEAD
-Generated Location: (1536:48,20 [6] )
-=======
 Generated Location: (1491:46,20 [6] )
->>>>>>> bb518aa6
 |output|
 
 Source Location: (303:8,30 [9] x:\dir\subdir\Test\TestComponent.cshtml)
 |
     }
 |
-<<<<<<< HEAD
-Generated Location: (1695:55,30 [9] )
-=======
 Generated Location: (1650:53,30 [9] )
->>>>>>> bb518aa6
 |
     }
 |
