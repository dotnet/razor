--- conflicted
+++ resolved
@@ -1,17 +1,9 @@
 ﻿Source Location: (15:0,15 [29] x:\dir\subdir\Test\TestComponent.cshtml)
 |new Dictionary<int, string>()|
-<<<<<<< HEAD
-Generated Location: (1036:28,15 [29] )
-=======
-Generated Location: (1030:26,15 [29] )
->>>>>>> 73195a9c
+Generated Location: (1076:28,15 [29] )
 |new Dictionary<int, string>()|
 
 Source Location: (6:0,6 [5] x:\dir\subdir\Test\TestComponent.cshtml)
 |Items|
-<<<<<<< HEAD
-Generated Location: (1825:48,6 [5] )
-=======
-Generated Location: (1861:47,6 [5] )
->>>>>>> 73195a9c
+Generated Location: (1907:49,6 [5] )
 |Items|
