﻿Source Location: (9:0,9 [8] x:\dir\subdir\Test\TestComponent.cshtml)
|TestBool|
<<<<<<< HEAD
Generated Location: (956:26,9 [8] )
=======
Generated Location: (948:26,9 [8] )
>>>>>>> bb518aa6
|TestBool|

Source Location: (45:2,15 [8] x:\dir\subdir\Test\TestComponent.cshtml)
|TestBool|
<<<<<<< HEAD
Generated Location: (1386:39,15 [8] )
=======
Generated Location: (1378:39,15 [8] )
>>>>>>> bb518aa6
|TestBool|

Source Location: (67:4,7 [59] x:\dir\subdir\Test\TestComponent.cshtml)
|
    [Parameter]
    public bool TestBool { get; set; }
|
<<<<<<< HEAD
Generated Location: (1804:57,7 [59] )
=======
Generated Location: (1796:57,7 [59] )
>>>>>>> bb518aa6
|
    [Parameter]
    public bool TestBool { get; set; }
|
<|MERGE_RESOLUTION|>--- conflicted
+++ resolved
@@ -1,19 +1,11 @@
 ﻿Source Location: (9:0,9 [8] x:\dir\subdir\Test\TestComponent.cshtml)
 |TestBool|
-<<<<<<< HEAD
-Generated Location: (956:26,9 [8] )
-=======
 Generated Location: (948:26,9 [8] )
->>>>>>> bb518aa6
 |TestBool|
 
 Source Location: (45:2,15 [8] x:\dir\subdir\Test\TestComponent.cshtml)
 |TestBool|
-<<<<<<< HEAD
-Generated Location: (1386:39,15 [8] )
-=======
 Generated Location: (1378:39,15 [8] )
->>>>>>> bb518aa6
 |TestBool|
 
 Source Location: (67:4,7 [59] x:\dir\subdir\Test\TestComponent.cshtml)
@@ -21,11 +13,7 @@
     [Parameter]
     public bool TestBool { get; set; }
 |
-<<<<<<< HEAD
-Generated Location: (1804:57,7 [59] )
-=======
 Generated Location: (1796:57,7 [59] )
->>>>>>> bb518aa6
 |
     [Parameter]
     public bool TestBool { get; set; }
