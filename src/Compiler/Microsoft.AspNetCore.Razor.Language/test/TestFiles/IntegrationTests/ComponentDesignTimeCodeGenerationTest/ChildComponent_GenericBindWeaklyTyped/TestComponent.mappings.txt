﻿Source Location: (19:0,19 [6] x:\dir\subdir\Test\TestComponent.cshtml)
|string|
<<<<<<< HEAD
Generated Location: (953:27,19 [6] )
=======
Generated Location: (947:25,19 [6] )
>>>>>>> 73195a9c
|string|

Source Location: (37:0,37 [5] x:\dir\subdir\Test\TestComponent.cshtml)
|Value|
<<<<<<< HEAD
Generated Location: (1154:36,37 [5] )
=======
Generated Location: (1148:34,37 [5] )
>>>>>>> 73195a9c
|Value|

Source Location: (53:1,7 [21] x:\dir\subdir\Test\TestComponent.cshtml)
|
    string Value;
|
<<<<<<< HEAD
Generated Location: (1839:57,7 [21] )
=======
Generated Location: (1833:55,7 [21] )
>>>>>>> 73195a9c
|
    string Value;
|
<|MERGE_RESOLUTION|>--- conflicted
+++ resolved
@@ -1,30 +1,18 @@
 ﻿Source Location: (19:0,19 [6] x:\dir\subdir\Test\TestComponent.cshtml)
 |string|
-<<<<<<< HEAD
-Generated Location: (953:27,19 [6] )
-=======
-Generated Location: (947:25,19 [6] )
->>>>>>> 73195a9c
+Generated Location: (993:27,19 [6] )
 |string|
 
 Source Location: (37:0,37 [5] x:\dir\subdir\Test\TestComponent.cshtml)
 |Value|
-<<<<<<< HEAD
-Generated Location: (1154:36,37 [5] )
-=======
-Generated Location: (1148:34,37 [5] )
->>>>>>> 73195a9c
+Generated Location: (1194:36,37 [5] )
 |Value|
 
 Source Location: (53:1,7 [21] x:\dir\subdir\Test\TestComponent.cshtml)
 |
     string Value;
 |
-<<<<<<< HEAD
-Generated Location: (1839:57,7 [21] )
-=======
-Generated Location: (1833:55,7 [21] )
->>>>>>> 73195a9c
+Generated Location: (1879:57,7 [21] )
 |
     string Value;
 |
