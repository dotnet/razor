--- conflicted
+++ resolved
@@ -1,30 +1,18 @@
 ﻿Source Location: (19:0,19 [6] x:\dir\subdir\Test\TestComponent.cshtml)
 |string|
-<<<<<<< HEAD
-Generated Location: (993:27,19 [6] )
-=======
 Generated Location: (985:27,19 [6] )
->>>>>>> bb518aa6
 |string|
 
 Source Location: (37:0,37 [5] x:\dir\subdir\Test\TestComponent.cshtml)
 |Value|
-<<<<<<< HEAD
-Generated Location: (1194:36,37 [5] )
-=======
 Generated Location: (1186:36,37 [5] )
->>>>>>> bb518aa6
 |Value|
 
 Source Location: (53:1,7 [21] x:\dir\subdir\Test\TestComponent.cshtml)
 |
     string Value;
 |
-<<<<<<< HEAD
-Generated Location: (1879:57,7 [21] )
-=======
 Generated Location: (1871:57,7 [21] )
->>>>>>> bb518aa6
 |
     string Value;
 |
