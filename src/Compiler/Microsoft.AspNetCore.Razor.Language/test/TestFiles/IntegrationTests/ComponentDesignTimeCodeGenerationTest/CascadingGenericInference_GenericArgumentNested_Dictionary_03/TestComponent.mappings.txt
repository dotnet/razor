﻿Source Location: (14:0,14 [27] x:\dir\subdir\Test\TestComponent.cshtml)
|new Dictionary<X, string>()|
<<<<<<< HEAD
Generated Location: (1075:28,14 [27] )
=======
Generated Location: (1067:28,14 [27] )
>>>>>>> bb518aa6
|new Dictionary<X, string>()|

Source Location: (6:0,6 [4] x:\dir\subdir\Test\TestComponent.cshtml)
|Data|
<<<<<<< HEAD
Generated Location: (1945:49,6 [4] )
=======
Generated Location: (1937:49,6 [4] )
>>>>>>> bb518aa6
|Data|
<|MERGE_RESOLUTION|>--- conflicted
+++ resolved
@@ -1,17 +1,9 @@
 ﻿Source Location: (14:0,14 [27] x:\dir\subdir\Test\TestComponent.cshtml)
 |new Dictionary<X, string>()|
-<<<<<<< HEAD
-Generated Location: (1075:28,14 [27] )
-=======
 Generated Location: (1067:28,14 [27] )
->>>>>>> bb518aa6
 |new Dictionary<X, string>()|
 
 Source Location: (6:0,6 [4] x:\dir\subdir\Test\TestComponent.cshtml)
 |Data|
-<<<<<<< HEAD
-Generated Location: (1945:49,6 [4] )
-=======
 Generated Location: (1937:49,6 [4] )
->>>>>>> bb518aa6
 |Data|
