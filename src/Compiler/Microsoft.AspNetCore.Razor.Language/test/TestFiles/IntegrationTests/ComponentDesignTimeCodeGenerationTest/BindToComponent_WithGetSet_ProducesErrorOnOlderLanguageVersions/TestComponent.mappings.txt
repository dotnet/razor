﻿Source Location: (30:0,30 [11] x:\dir\subdir\Test\TestComponent.cshtml)
|ParentValue|
Generated Location: (1055:25,30 [11] )
|ParentValue|

Source Location: (19:0,19 [5] x:\dir\subdir\Test\TestComponent.cshtml)
|Value|
Generated Location: (1527:40,19 [5] )
|Value|

Source Location: (49:0,49 [5] x:\dir\subdir\Test\TestComponent.cshtml)
|Value|
Generated Location: (1778:49,49 [5] )
|Value|

Source Location: (84:1,7 [116] x:\dir\subdir\Test\TestComponent.cshtml)
|
    public int ParentValue { get; set; } = 42;

    public void UpdateValue(int value) => ParentValue = value;
|
<<<<<<< HEAD
Generated Location: (1671:47,7 [116] )
=======
Generated Location: (2191:67,7 [116] )
>>>>>>> d5a4b883
|
    public int ParentValue { get; set; } = 42;

    public void UpdateValue(int value) => ParentValue = value;
|
<|MERGE_RESOLUTION|>--- conflicted
+++ resolved
@@ -5,12 +5,12 @@
 
 Source Location: (19:0,19 [5] x:\dir\subdir\Test\TestComponent.cshtml)
 |Value|
-Generated Location: (1527:40,19 [5] )
+Generated Location: (1567:40,19 [5] )
 |Value|
 
 Source Location: (49:0,49 [5] x:\dir\subdir\Test\TestComponent.cshtml)
 |Value|
-Generated Location: (1778:49,49 [5] )
+Generated Location: (1818:49,49 [5] )
 |Value|
 
 Source Location: (84:1,7 [116] x:\dir\subdir\Test\TestComponent.cshtml)
@@ -19,11 +19,7 @@
 
     public void UpdateValue(int value) => ParentValue = value;
 |
-<<<<<<< HEAD
-Generated Location: (1671:47,7 [116] )
-=======
-Generated Location: (2191:67,7 [116] )
->>>>>>> d5a4b883
+Generated Location: (2231:67,7 [116] )
 |
     public int ParentValue { get; set; } = 42;
 
