﻿Source Location: (1:0,1 [17] x:\dir\subdir\Test\TestComponent.cshtml)
|using AnotherTest|
Generated Location: (361:12,0 [17] )
|using AnotherTest|

Source Location: (119:6,13 [7] x:\dir\subdir\Test\TestComponent.cshtml)
|context|
<<<<<<< HEAD
Generated Location: (1577:44,13 [7] )
=======
Generated Location: (1532:42,13 [7] )
>>>>>>> bb518aa6
|context|

Source Location: (276:12,13 [7] x:\dir\subdir\Test\TestComponent.cshtml)
|context|
<<<<<<< HEAD
Generated Location: (2402:71,13 [7] )
=======
Generated Location: (2357:69,13 [7] )
>>>>>>> bb518aa6
|context|
<|MERGE_RESOLUTION|>--- conflicted
+++ resolved
@@ -5,18 +5,10 @@
 
 Source Location: (119:6,13 [7] x:\dir\subdir\Test\TestComponent.cshtml)
 |context|
-<<<<<<< HEAD
-Generated Location: (1577:44,13 [7] )
-=======
 Generated Location: (1532:42,13 [7] )
->>>>>>> bb518aa6
 |context|
 
 Source Location: (276:12,13 [7] x:\dir\subdir\Test\TestComponent.cshtml)
 |context|
-<<<<<<< HEAD
-Generated Location: (2402:71,13 [7] )
-=======
 Generated Location: (2357:69,13 [7] )
->>>>>>> bb518aa6
 |context|
