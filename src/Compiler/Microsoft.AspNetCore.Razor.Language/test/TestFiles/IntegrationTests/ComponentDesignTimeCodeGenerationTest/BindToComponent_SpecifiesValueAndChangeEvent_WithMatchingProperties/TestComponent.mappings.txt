--- conflicted
+++ resolved
@@ -10,18 +10,14 @@
 
 Source Location: (45:0,45 [5] x:\dir\subdir\Test\TestComponent.cshtml)
 |Value|
-Generated Location: (1791:49,45 [5] )
+Generated Location: (1831:49,45 [5] )
 |Value|
 
 Source Location: (80:1,7 [50] x:\dir\subdir\Test\TestComponent.cshtml)
 |
     public int ParentValue { get; set; } = 42;
 |
-<<<<<<< HEAD
-Generated Location: (1997:58,7 [50] )
-=======
-Generated Location: (2204:67,7 [50] )
->>>>>>> d5a4b883
+Generated Location: (2244:67,7 [50] )
 |
     public int ParentValue { get; set; } = 42;
 |
