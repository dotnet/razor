--- conflicted
+++ resolved
@@ -1,35 +1,23 @@
 ﻿Source Location: (26:0,26 [11] x:\dir\subdir\Test\TestComponent.cshtml)
 |ParentValue|
-<<<<<<< HEAD
-Generated Location: (1057:27,26 [11] )
-=======
-Generated Location: (1051:25,26 [11] )
->>>>>>> 73195a9c
+Generated Location: (1097:27,26 [11] )
 |ParentValue|
 
 Source Location: (19:0,19 [5] x:\dir\subdir\Test\TestComponent.cshtml)
 |Value|
-<<<<<<< HEAD
-Generated Location: (1552:41,19 [5] )
-=======
-Generated Location: (1584:40,19 [5] )
+Generated Location: (1630:42,19 [5] )
 |Value|
 
 Source Location: (45:0,45 [5] x:\dir\subdir\Test\TestComponent.cshtml)
 |Value|
-Generated Location: (1831:49,45 [5] )
->>>>>>> 73195a9c
+Generated Location: (1877:51,45 [5] )
 |Value|
 
 Source Location: (80:1,7 [50] x:\dir\subdir\Test\TestComponent.cshtml)
 |
     public int ParentValue { get; set; } = 42;
 |
-<<<<<<< HEAD
-Generated Location: (1911:58,7 [50] )
-=======
-Generated Location: (2244:67,7 [50] )
->>>>>>> 73195a9c
+Generated Location: (2290:69,7 [50] )
 |
     public int ParentValue { get; set; } = 42;
 |
