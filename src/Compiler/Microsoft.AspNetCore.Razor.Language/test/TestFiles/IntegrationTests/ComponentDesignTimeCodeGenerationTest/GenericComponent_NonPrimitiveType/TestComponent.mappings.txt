--- conflicted
+++ resolved
@@ -1,26 +1,14 @@
 ﻿Source Location: (20:0,20 [10] x:\dir\subdir\Test\TestComponent.cshtml)
 |CustomType|
-<<<<<<< HEAD
-Generated Location: (994:27,20 [10] )
-=======
 Generated Location: (986:27,20 [10] )
->>>>>>> bb518aa6
 |CustomType|
 
 Source Location: (38:0,38 [16] x:\dir\subdir\Test\TestComponent.cshtml)
 |new CustomType()|
-<<<<<<< HEAD
-Generated Location: (1294:36,38 [16] )
-=======
 Generated Location: (1286:36,38 [16] )
->>>>>>> bb518aa6
 |new CustomType()|
 
 Source Location: (32:0,32 [4] x:\dir\subdir\Test\TestComponent.cshtml)
 |Item|
-<<<<<<< HEAD
-Generated Location: (1749:49,32 [4] )
-=======
 Generated Location: (1741:49,32 [4] )
->>>>>>> bb518aa6
 |Item|
