--- conflicted
+++ resolved
@@ -8,11 +8,7 @@
     void RenderChildComponent()
     {
         |
-<<<<<<< HEAD
-Generated Location: (1080:33,2 [50] )
-=======
-Generated Location: (1074:31,2 [50] )
->>>>>>> 73195a9c
+Generated Location: (1120:33,2 [50] )
 |
     void RenderChildComponent()
     {
@@ -22,20 +18,12 @@
 |
     }
 |
-<<<<<<< HEAD
-Generated Location: (1599:53,23 [9] )
-=======
-Generated Location: (1593:51,23 [9] )
->>>>>>> 73195a9c
+Generated Location: (1639:53,23 [9] )
 |
     }
 |
 
 Source Location: (135:8,2 [25] x:\dir\subdir\Test\TestComponent.cshtml)
 | RenderChildComponent(); |
-<<<<<<< HEAD
-Generated Location: (1730:61,2 [25] )
-=======
-Generated Location: (1724:59,2 [25] )
->>>>>>> 73195a9c
+Generated Location: (1770:61,2 [25] )
 | RenderChildComponent(); |
