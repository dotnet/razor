--- conflicted
+++ resolved
@@ -1,48 +1,28 @@
 ﻿Source Location: (31:0,31 [9] x:\dir\subdir\Test\TestComponent.cshtml)
 |(s) => {}|
-<<<<<<< HEAD
-Generated Location: (1256:27,31 [9] )
-=======
 Generated Location: (1248:27,31 [9] )
->>>>>>> bb518aa6
 |(s) => {}|
 
 Source Location: (59:0,59 [7] x:\dir\subdir\Test\TestComponent.cshtml)
 |message|
-<<<<<<< HEAD
-Generated Location: (1588:36,59 [7] )
-=======
 Generated Location: (1580:36,59 [7] )
->>>>>>> bb518aa6
 |message|
 
 Source Location: (13:0,13 [14] x:\dir\subdir\Test\TestComponent.cshtml)
 |MessageChanged|
-<<<<<<< HEAD
-Generated Location: (2633:52,13 [14] )
-=======
 Generated Location: (2625:52,13 [14] )
->>>>>>> bb518aa6
 |MessageChanged|
 
 Source Location: (49:0,49 [7] x:\dir\subdir\Test\TestComponent.cshtml)
 |Message|
-<<<<<<< HEAD
-Generated Location: (2893:61,49 [7] )
-=======
 Generated Location: (2885:61,49 [7] )
->>>>>>> bb518aa6
 |Message|
 
 Source Location: (84:1,12 [30] x:\dir\subdir\Test\TestComponent.cshtml)
 |
     string message = "hi";
 |
-<<<<<<< HEAD
-Generated Location: (3313:79,12 [30] )
-=======
 Generated Location: (3305:79,12 [30] )
->>>>>>> bb518aa6
 |
     string message = "hi";
 |
