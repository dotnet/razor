--- conflicted
+++ resolved
@@ -1,53 +1,29 @@
 ﻿Source Location: (2:0,2 [60] x:\dir\subdir\Test\TestComponent.cshtml)
 | var parentKey = new object(); var childKey = new object(); |
-<<<<<<< HEAD
-Generated Location: (909:26,2 [60] )
-=======
-Generated Location: (903:24,2 [60] )
->>>>>>> 73195a9c
+Generated Location: (949:26,2 [60] )
 | var parentKey = new object(); var childKey = new object(); |
 
 Source Location: (98:1,33 [23] x:\dir\subdir\Test\TestComponent.cshtml)
 |Array.Empty<DateTime>()|
-<<<<<<< HEAD
-Generated Location: (1238:35,33 [23] )
-=======
-Generated Location: (1232:33,33 [23] )
->>>>>>> 73195a9c
+Generated Location: (1278:35,33 [23] )
 |Array.Empty<DateTime>()|
 
 Source Location: (179:2,53 [17] x:\dir\subdir\Test\TestComponent.cshtml)
 |DateTime.MinValue|
-<<<<<<< HEAD
-Generated Location: (1859:45,53 [17] )
-=======
-Generated Location: (1853:43,53 [17] )
->>>>>>> 73195a9c
+Generated Location: (1899:45,53 [17] )
 |DateTime.MinValue|
 
 Source Location: (145:2,19 [8] x:\dir\subdir\Test\TestComponent.cshtml)
 |childKey|
-<<<<<<< HEAD
-Generated Location: (2045:53,19 [8] )
-=======
-Generated Location: (2039:51,19 [8] )
->>>>>>> 73195a9c
+Generated Location: (2085:53,19 [8] )
 |childKey|
 
 Source Location: (78:1,13 [9] x:\dir\subdir\Test\TestComponent.cshtml)
 |parentKey|
-<<<<<<< HEAD
-Generated Location: (2413:70,13 [9] )
-=======
-Generated Location: (2407:68,13 [9] )
->>>>>>> 73195a9c
+Generated Location: (2453:70,13 [9] )
 |parentKey|
 
 Source Location: (89:1,24 [5] x:\dir\subdir\Test\TestComponent.cshtml)
 |Items|
-<<<<<<< HEAD
-Generated Location: (2641:79,24 [5] )
-=======
-Generated Location: (2677:78,24 [5] )
->>>>>>> 73195a9c
+Generated Location: (2723:80,24 [5] )
 |Items|
