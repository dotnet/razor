--- conflicted
+++ resolved
@@ -10,9 +10,5 @@
 
 Source Location: (94:2,19 [33] x:\dir\subdir\Test\TestComponent.cshtml)
 |async (e) => await Task.Delay(10)|
-<<<<<<< HEAD
-Generated Location: (1393:40,19 [33] )
-=======
 Generated Location: (1319:36,19 [33] )
->>>>>>> bb518aa6
 |async (e) => await Task.Delay(10)|
