--- conflicted
+++ resolved
@@ -1,35 +1,19 @@
 ﻿Source Location: (15:0,15 [23] x:\dir\subdir\Test\TestComponent.cshtml)
 |Array.Empty<DateTime>()|
-<<<<<<< HEAD
-Generated Location: (1076:28,15 [23] )
-=======
 Generated Location: (1068:28,15 [23] )
->>>>>>> bb518aa6
 |Array.Empty<DateTime>()|
 
 Source Location: (63:0,63 [11] x:\dir\subdir\Test\TestComponent.cshtml)
 |x => x.Year|
-<<<<<<< HEAD
-Generated Location: (1699:38,63 [11] )
-=======
 Generated Location: (1691:38,63 [11] )
->>>>>>> bb518aa6
 |x => x.Year|
 
 Source Location: (49:0,49 [10] x:\dir\subdir\Test\TestComponent.cshtml)
 |SomeLambda|
-<<<<<<< HEAD
-Generated Location: (2010:48,49 [10] )
-=======
 Generated Location: (2002:48,49 [10] )
->>>>>>> bb518aa6
 |SomeLambda|
 
 Source Location: (6:0,6 [5] x:\dir\subdir\Test\TestComponent.cshtml)
 |Items|
-<<<<<<< HEAD
-Generated Location: (2526:68,6 [5] )
-=======
 Generated Location: (2518:68,6 [5] )
->>>>>>> bb518aa6
 |Items|
