--- conflicted
+++ resolved
@@ -1,39 +1,23 @@
 ﻿Source Location: (19:0,19 [6] x:\dir\subdir\Test\TestComponent.cshtml)
 |string|
-<<<<<<< HEAD
-Generated Location: (953:27,19 [6] )
-=======
-Generated Location: (947:25,19 [6] )
->>>>>>> 73195a9c
+Generated Location: (993:27,19 [6] )
 |string|
 
 Source Location: (37:0,37 [5] x:\dir\subdir\Test\TestComponent.cshtml)
 |Value|
-<<<<<<< HEAD
-Generated Location: (1244:36,37 [5] )
-=======
-Generated Location: (1238:34,37 [5] )
->>>>>>> 73195a9c
+Generated Location: (1284:36,37 [5] )
 |Value|
 
 Source Location: (32:0,32 [4] x:\dir\subdir\Test\TestComponent.cshtml)
 |Item|
-<<<<<<< HEAD
-Generated Location: (1742:50,32 [4] )
-=======
-Generated Location: (1774:49,32 [4] )
->>>>>>> 73195a9c
+Generated Location: (1820:51,32 [4] )
 |Item|
 
 Source Location: (53:1,7 [21] x:\dir\subdir\Test\TestComponent.cshtml)
 |
     string Value;
 |
-<<<<<<< HEAD
-Generated Location: (2102:67,7 [21] )
-=======
-Generated Location: (2188:67,7 [21] )
->>>>>>> 73195a9c
+Generated Location: (2234:69,7 [21] )
 |
     string Value;
 |
