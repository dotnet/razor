﻿Source Location: (1:0,1 [41] x:\dir\subdir\Test\TestComponent.cshtml)
|using Microsoft.AspNetCore.Components.Web|
Generated Location: (360:12,0 [41] )
|using Microsoft.AspNetCore.Components.Web|

Source Location: (70:2,19 [7] x:\dir\subdir\Test\TestComponent.cshtml)
|OnClick|
<<<<<<< HEAD
Generated Location: (1245:34,19 [7] )
=======
Generated Location: (1239:32,19 [7] )
>>>>>>> 73195a9c
|OnClick|

Source Location: (96:4,7 [31] x:\dir\subdir\Test\TestComponent.cshtml)
|
    void OnClick() {
    }
|
<<<<<<< HEAD
Generated Location: (1446:44,7 [31] )
=======
Generated Location: (1440:42,7 [31] )
>>>>>>> 73195a9c
|
    void OnClick() {
    }
|
<|MERGE_RESOLUTION|>--- conflicted
+++ resolved
@@ -5,11 +5,7 @@
 
 Source Location: (70:2,19 [7] x:\dir\subdir\Test\TestComponent.cshtml)
 |OnClick|
-<<<<<<< HEAD
-Generated Location: (1245:34,19 [7] )
-=======
-Generated Location: (1239:32,19 [7] )
->>>>>>> 73195a9c
+Generated Location: (1285:34,19 [7] )
 |OnClick|
 
 Source Location: (96:4,7 [31] x:\dir\subdir\Test\TestComponent.cshtml)
@@ -17,11 +13,7 @@
     void OnClick() {
     }
 |
-<<<<<<< HEAD
-Generated Location: (1446:44,7 [31] )
-=======
-Generated Location: (1440:42,7 [31] )
->>>>>>> 73195a9c
+Generated Location: (1486:44,7 [31] )
 |
     void OnClick() {
     }
