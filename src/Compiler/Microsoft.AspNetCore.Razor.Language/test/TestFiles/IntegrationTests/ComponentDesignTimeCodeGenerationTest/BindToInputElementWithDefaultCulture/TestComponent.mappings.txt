--- conflicted
+++ resolved
@@ -5,22 +5,14 @@
 
 Source Location: (64:1,35 [11] x:\dir\subdir\Test\TestComponent.cshtml)
 |ParentValue|
-<<<<<<< HEAD
-Generated Location: (1177:34,35 [11] )
-=======
-Generated Location: (1171:32,35 [11] )
->>>>>>> 73195a9c
+Generated Location: (1217:34,35 [11] )
 |ParentValue|
 
 Source Location: (121:2,7 [44] x:\dir\subdir\Test\TestComponent.cshtml)
 |
     public int ParentValue { get; set; }
 |
-<<<<<<< HEAD
-Generated Location: (1530:45,7 [44] )
-=======
-Generated Location: (1524:43,7 [44] )
->>>>>>> 73195a9c
+Generated Location: (1570:45,7 [44] )
 |
     public int ParentValue { get; set; }
 |
