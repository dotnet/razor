﻿Source Location: (51:0,51 [14] x:\dir\subdir\Test\TestComponent.cshtml)
|someAttributes|
<<<<<<< HEAD
Generated Location: (1266:28,51 [14] )
=======
Generated Location: (1258:28,51 [14] )
>>>>>>> bb518aa6
|someAttributes|

Source Location: (103:2,7 [93] x:\dir\subdir\Test\TestComponent.cshtml)
|
    private Dictionary<string, object> someAttributes = new Dictionary<string, object>();
|
<<<<<<< HEAD
Generated Location: (1822:49,7 [93] )
=======
Generated Location: (1814:49,7 [93] )
>>>>>>> bb518aa6
|
    private Dictionary<string, object> someAttributes = new Dictionary<string, object>();
|
<|MERGE_RESOLUTION|>--- conflicted
+++ resolved
@@ -1,21 +1,13 @@
 ﻿Source Location: (51:0,51 [14] x:\dir\subdir\Test\TestComponent.cshtml)
 |someAttributes|
-<<<<<<< HEAD
-Generated Location: (1266:28,51 [14] )
-=======
 Generated Location: (1258:28,51 [14] )
->>>>>>> bb518aa6
 |someAttributes|
 
 Source Location: (103:2,7 [93] x:\dir\subdir\Test\TestComponent.cshtml)
 |
     private Dictionary<string, object> someAttributes = new Dictionary<string, object>();
 |
-<<<<<<< HEAD
-Generated Location: (1822:49,7 [93] )
-=======
 Generated Location: (1814:49,7 [93] )
->>>>>>> bb518aa6
 |
     private Dictionary<string, object> someAttributes = new Dictionary<string, object>();
 |
