﻿Source Location: (1:0,1 [10] x:\dir\subdir\Test\TestComponent.cshtml)
|using Test|
Generated Location: (314:11,0 [10] )
|using Test|

Source Location: (14:1,1 [32] x:\dir\subdir\Test\TestComponent.cshtml)
|using System.Collections.Generic|
Generated Location: (418:16,0 [32] )
|using System.Collections.Generic|

Source Location: (67:2,19 [1] x:\dir\subdir\Test\TestComponent.cshtml)
|3|
<<<<<<< HEAD
Generated Location: (1352:40,19 [1] )
=======
Generated Location: (1278:36,19 [1] )
>>>>>>> bb518aa6
|3|

Source Location: (79:2,31 [26] x:\dir\subdir\Test\TestComponent.cshtml)
|(IEnumerable<int> x) => {}|
<<<<<<< HEAD
Generated Location: (1601:48,31 [26] )
=======
Generated Location: (1527:44,31 [26] )
>>>>>>> bb518aa6
|(IEnumerable<int> x) => {}|

Source Location: (61:2,13 [4] x:\dir\subdir\Test\TestComponent.cshtml)
|Item|
<<<<<<< HEAD
Generated Location: (1873:58,13 [4] )
=======
Generated Location: (1799:54,13 [4] )
>>>>>>> bb518aa6
|Item|

Source Location: (70:2,22 [7] x:\dir\subdir\Test\TestComponent.cshtml)
|MyEvent|
<<<<<<< HEAD
Generated Location: (2096:67,22 [7] )
=======
Generated Location: (2022:63,22 [7] )
>>>>>>> bb518aa6
|MyEvent|
<|MERGE_RESOLUTION|>--- conflicted
+++ resolved
@@ -10,36 +10,20 @@
 
 Source Location: (67:2,19 [1] x:\dir\subdir\Test\TestComponent.cshtml)
 |3|
-<<<<<<< HEAD
-Generated Location: (1352:40,19 [1] )
-=======
 Generated Location: (1278:36,19 [1] )
->>>>>>> bb518aa6
 |3|
 
 Source Location: (79:2,31 [26] x:\dir\subdir\Test\TestComponent.cshtml)
 |(IEnumerable<int> x) => {}|
-<<<<<<< HEAD
-Generated Location: (1601:48,31 [26] )
-=======
 Generated Location: (1527:44,31 [26] )
->>>>>>> bb518aa6
 |(IEnumerable<int> x) => {}|
 
 Source Location: (61:2,13 [4] x:\dir\subdir\Test\TestComponent.cshtml)
 |Item|
-<<<<<<< HEAD
-Generated Location: (1873:58,13 [4] )
-=======
 Generated Location: (1799:54,13 [4] )
->>>>>>> bb518aa6
 |Item|
 
 Source Location: (70:2,22 [7] x:\dir\subdir\Test\TestComponent.cshtml)
 |MyEvent|
-<<<<<<< HEAD
-Generated Location: (2096:67,22 [7] )
-=======
 Generated Location: (2022:63,22 [7] )
->>>>>>> bb518aa6
 |MyEvent|
