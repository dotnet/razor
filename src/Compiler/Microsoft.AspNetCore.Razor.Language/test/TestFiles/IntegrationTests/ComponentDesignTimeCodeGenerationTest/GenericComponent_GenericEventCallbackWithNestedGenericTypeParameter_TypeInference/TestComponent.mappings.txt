--- conflicted
+++ resolved
@@ -10,36 +10,20 @@
 
 Source Location: (67:2,19 [1] x:\dir\subdir\Test\TestComponent.cshtml)
 |3|
-<<<<<<< HEAD
-Generated Location: (1320:40,19 [1] )
-=======
-Generated Location: (1306:38,19 [1] )
->>>>>>> 73195a9c
+Generated Location: (1352:40,19 [1] )
 |3|
 
 Source Location: (79:2,31 [26] x:\dir\subdir\Test\TestComponent.cshtml)
 |(IEnumerable<int> x) => {}|
-<<<<<<< HEAD
-Generated Location: (1569:48,31 [26] )
-=======
-Generated Location: (1555:46,31 [26] )
->>>>>>> 73195a9c
+Generated Location: (1601:48,31 [26] )
 |(IEnumerable<int> x) => {}|
 
 Source Location: (61:2,13 [4] x:\dir\subdir\Test\TestComponent.cshtml)
 |Item|
-<<<<<<< HEAD
-Generated Location: (1803:57,13 [4] )
-=======
-Generated Location: (1827:56,13 [4] )
->>>>>>> 73195a9c
+Generated Location: (1873:58,13 [4] )
 |Item|
 
 Source Location: (70:2,22 [7] x:\dir\subdir\Test\TestComponent.cshtml)
 |MyEvent|
-<<<<<<< HEAD
-Generated Location: (2022:66,22 [7] )
-=======
-Generated Location: (2050:65,22 [7] )
->>>>>>> 73195a9c
+Generated Location: (2096:67,22 [7] )
 |MyEvent|
