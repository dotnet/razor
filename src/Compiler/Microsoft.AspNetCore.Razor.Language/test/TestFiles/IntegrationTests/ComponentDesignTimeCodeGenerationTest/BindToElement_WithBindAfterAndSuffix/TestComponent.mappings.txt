--- conflicted
+++ resolved
@@ -1,19 +1,11 @@
 ﻿Source Location: (21:0,21 [11] x:\dir\subdir\Test\TestComponent.cshtml)
 |ParentValue|
-<<<<<<< HEAD
-Generated Location: (1054:27,21 [11] )
-=======
 Generated Location: (1046:27,21 [11] )
->>>>>>> bb518aa6
 |ParentValue|
 
 Source Location: (55:0,55 [11] x:\dir\subdir\Test\TestComponent.cshtml)
 |DoSomething|
-<<<<<<< HEAD
-Generated Location: (1618:36,55 [11] )
-=======
 Generated Location: (1610:36,55 [11] )
->>>>>>> bb518aa6
 |DoSomething|
 
 Source Location: (85:2,7 [131] x:\dir\subdir\Test\TestComponent.cshtml)
@@ -25,11 +17,7 @@
         return Task.CompletedTask;
     }
 |
-<<<<<<< HEAD
-Generated Location: (1861:46,7 [131] )
-=======
 Generated Location: (1853:46,7 [131] )
->>>>>>> bb518aa6
 |
     public string ParentValue { get; set; } = "hi";
 
