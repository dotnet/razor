﻿Source Location: (26:0,26 [1] x:\dir\subdir\Test\TestComponent.cshtml)
|c|
<<<<<<< HEAD
Generated Location: (1118:27,26 [1] )
=======
Generated Location: (1110:27,26 [1] )
>>>>>>> bb518aa6
|c|

Source Location: (43:1,13 [9] x:\dir\subdir\Test\TestComponent.cshtml)
|() => { }|
<<<<<<< HEAD
Generated Location: (1349:35,13 [9] )
=======
Generated Location: (1341:35,13 [9] )
>>>>>>> bb518aa6
|() => { }|

Source Location: (74:2,19 [4] x:\dir\subdir\Test\TestComponent.cshtml)
|true|
<<<<<<< HEAD
Generated Location: (1520:43,19 [4] )
=======
Generated Location: (1512:43,19 [4] )
>>>>>>> bb518aa6
|true|

Source Location: (131:4,23 [9] x:\dir\subdir\Test\TestComponent.cshtml)
|() => { }|
<<<<<<< HEAD
Generated Location: (1697:51,23 [9] )
=======
Generated Location: (1689:51,23 [9] )
>>>>>>> bb518aa6
|() => { }|

Source Location: (164:5,21 [1] x:\dir\subdir\Test\TestComponent.cshtml)
|c|
<<<<<<< HEAD
Generated Location: (1869:59,21 [1] )
=======
Generated Location: (1861:59,21 [1] )
>>>>>>> bb518aa6
|c|

Source Location: (13:0,13 [11] x:\dir\subdir\Test\TestComponent.cshtml)
|MyParameter|
<<<<<<< HEAD
Generated Location: (2115:69,13 [11] )
=======
Generated Location: (2107:69,13 [11] )
>>>>>>> bb518aa6
|MyParameter|

Source Location: (34:1,4 [7] x:\dir\subdir\Test\TestComponent.cshtml)
|MyEvent|
<<<<<<< HEAD
Generated Location: (2327:78,4 [7] )
=======
Generated Location: (2319:78,4 [7] )
>>>>>>> bb518aa6
|MyEvent|

Source Location: (59:2,4 [13] x:\dir\subdir\Test\TestComponent.cshtml)
|BoolParameter|
<<<<<<< HEAD
Generated Location: (2535:87,4 [13] )
=======
Generated Location: (2527:87,4 [13] )
>>>>>>> bb518aa6
|BoolParameter|

Source Location: (85:3,4 [15] x:\dir\subdir\Test\TestComponent.cshtml)
|StringParameter|
<<<<<<< HEAD
Generated Location: (2749:96,4 [15] )
=======
Generated Location: (2741:96,4 [15] )
>>>>>>> bb518aa6
|StringParameter|

Source Location: (112:4,4 [17] x:\dir\subdir\Test\TestComponent.cshtml)
|DelegateParameter|
<<<<<<< HEAD
Generated Location: (2965:105,4 [17] )
=======
Generated Location: (2957:105,4 [17] )
>>>>>>> bb518aa6
|DelegateParameter|

Source Location: (147:5,4 [15] x:\dir\subdir\Test\TestComponent.cshtml)
|ObjectParameter|
<<<<<<< HEAD
Generated Location: (3183:114,4 [15] )
=======
Generated Location: (3175:114,4 [15] )
>>>>>>> bb518aa6
|ObjectParameter|

Source Location: (180:7,7 [42] x:\dir\subdir\Test\TestComponent.cshtml)
|
    private MyClass<string> c = new();
|
<<<<<<< HEAD
Generated Location: (3608:132,7 [42] )
=======
Generated Location: (3600:132,7 [42] )
>>>>>>> bb518aa6
|
    private MyClass<string> c = new();
|
<|MERGE_RESOLUTION|>--- conflicted
+++ resolved
@@ -1,111 +1,63 @@
 ﻿Source Location: (26:0,26 [1] x:\dir\subdir\Test\TestComponent.cshtml)
 |c|
-<<<<<<< HEAD
-Generated Location: (1118:27,26 [1] )
-=======
 Generated Location: (1110:27,26 [1] )
->>>>>>> bb518aa6
 |c|
 
 Source Location: (43:1,13 [9] x:\dir\subdir\Test\TestComponent.cshtml)
 |() => { }|
-<<<<<<< HEAD
-Generated Location: (1349:35,13 [9] )
-=======
 Generated Location: (1341:35,13 [9] )
->>>>>>> bb518aa6
 |() => { }|
 
 Source Location: (74:2,19 [4] x:\dir\subdir\Test\TestComponent.cshtml)
 |true|
-<<<<<<< HEAD
-Generated Location: (1520:43,19 [4] )
-=======
 Generated Location: (1512:43,19 [4] )
->>>>>>> bb518aa6
 |true|
 
 Source Location: (131:4,23 [9] x:\dir\subdir\Test\TestComponent.cshtml)
 |() => { }|
-<<<<<<< HEAD
-Generated Location: (1697:51,23 [9] )
-=======
 Generated Location: (1689:51,23 [9] )
->>>>>>> bb518aa6
 |() => { }|
 
 Source Location: (164:5,21 [1] x:\dir\subdir\Test\TestComponent.cshtml)
 |c|
-<<<<<<< HEAD
-Generated Location: (1869:59,21 [1] )
-=======
 Generated Location: (1861:59,21 [1] )
->>>>>>> bb518aa6
 |c|
 
 Source Location: (13:0,13 [11] x:\dir\subdir\Test\TestComponent.cshtml)
 |MyParameter|
-<<<<<<< HEAD
-Generated Location: (2115:69,13 [11] )
-=======
 Generated Location: (2107:69,13 [11] )
->>>>>>> bb518aa6
 |MyParameter|
 
 Source Location: (34:1,4 [7] x:\dir\subdir\Test\TestComponent.cshtml)
 |MyEvent|
-<<<<<<< HEAD
-Generated Location: (2327:78,4 [7] )
-=======
 Generated Location: (2319:78,4 [7] )
->>>>>>> bb518aa6
 |MyEvent|
 
 Source Location: (59:2,4 [13] x:\dir\subdir\Test\TestComponent.cshtml)
 |BoolParameter|
-<<<<<<< HEAD
-Generated Location: (2535:87,4 [13] )
-=======
 Generated Location: (2527:87,4 [13] )
->>>>>>> bb518aa6
 |BoolParameter|
 
 Source Location: (85:3,4 [15] x:\dir\subdir\Test\TestComponent.cshtml)
 |StringParameter|
-<<<<<<< HEAD
-Generated Location: (2749:96,4 [15] )
-=======
 Generated Location: (2741:96,4 [15] )
->>>>>>> bb518aa6
 |StringParameter|
 
 Source Location: (112:4,4 [17] x:\dir\subdir\Test\TestComponent.cshtml)
 |DelegateParameter|
-<<<<<<< HEAD
-Generated Location: (2965:105,4 [17] )
-=======
 Generated Location: (2957:105,4 [17] )
->>>>>>> bb518aa6
 |DelegateParameter|
 
 Source Location: (147:5,4 [15] x:\dir\subdir\Test\TestComponent.cshtml)
 |ObjectParameter|
-<<<<<<< HEAD
-Generated Location: (3183:114,4 [15] )
-=======
 Generated Location: (3175:114,4 [15] )
->>>>>>> bb518aa6
 |ObjectParameter|
 
 Source Location: (180:7,7 [42] x:\dir\subdir\Test\TestComponent.cshtml)
 |
     private MyClass<string> c = new();
 |
-<<<<<<< HEAD
-Generated Location: (3608:132,7 [42] )
-=======
 Generated Location: (3600:132,7 [42] )
->>>>>>> bb518aa6
 |
     private MyClass<string> c = new();
 |
