﻿Source Location: (37:0,37 [3] x:\dir\subdir\Test\TestComponent.cshtml)
|Min|
<<<<<<< HEAD
Generated Location: (1004:27,37 [3] )
=======
Generated Location: (996:27,37 [3] )
>>>>>>> bb518aa6
|Min|

Source Location: (49:0,49 [8] x:\dir\subdir\Test\TestComponent.cshtml)
|_element|
<<<<<<< HEAD
Generated Location: (1193:35,49 [8] )
=======
Generated Location: (1185:35,49 [8] )
>>>>>>> bb518aa6
|_element|

Source Location: (72:2,7 [164] x:\dir\subdir\Test\TestComponent.cshtml)
|
        private ElementReference _element;

        [Parameter] public int Min { get; set; }
        public void Foo() { System.GC.KeepAlive(_element); }
    |
<<<<<<< HEAD
Generated Location: (1441:44,7 [164] )
=======
Generated Location: (1433:44,7 [164] )
>>>>>>> bb518aa6
|
        private ElementReference _element;

        [Parameter] public int Min { get; set; }
        public void Foo() { System.GC.KeepAlive(_element); }
    |
<|MERGE_RESOLUTION|>--- conflicted
+++ resolved
@@ -1,19 +1,11 @@
 ﻿Source Location: (37:0,37 [3] x:\dir\subdir\Test\TestComponent.cshtml)
 |Min|
-<<<<<<< HEAD
-Generated Location: (1004:27,37 [3] )
-=======
 Generated Location: (996:27,37 [3] )
->>>>>>> bb518aa6
 |Min|
 
 Source Location: (49:0,49 [8] x:\dir\subdir\Test\TestComponent.cshtml)
 |_element|
-<<<<<<< HEAD
-Generated Location: (1193:35,49 [8] )
-=======
 Generated Location: (1185:35,49 [8] )
->>>>>>> bb518aa6
 |_element|
 
 Source Location: (72:2,7 [164] x:\dir\subdir\Test\TestComponent.cshtml)
@@ -23,11 +15,7 @@
         [Parameter] public int Min { get; set; }
         public void Foo() { System.GC.KeepAlive(_element); }
     |
-<<<<<<< HEAD
-Generated Location: (1441:44,7 [164] )
-=======
 Generated Location: (1433:44,7 [164] )
->>>>>>> bb518aa6
 |
         private ElementReference _element;
 
