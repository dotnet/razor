﻿Source Location: (1:0,1 [41] x:\dir\subdir\Test\TestComponent.cshtml)
|using Microsoft.AspNetCore.Components.Web|
Generated Location: (361:12,0 [41] )
|using Microsoft.AspNetCore.Components.Web|

Source Location: (75:1,31 [9] x:\dir\subdir\Test\TestComponent.cshtml)
|() => { }|
<<<<<<< HEAD
Generated Location: (1263:34,31 [9] )
=======
Generated Location: (1218:32,31 [9] )
>>>>>>> bb518aa6
|() => { }|

Source Location: (105:1,61 [9] x:\dir\subdir\Test\TestComponent.cshtml)
|"literal"|
<<<<<<< HEAD
Generated Location: (1575:43,61 [9] )
=======
Generated Location: (1530:41,61 [9] )
>>>>>>> bb518aa6
|"literal"|

Source Location: (117:1,73 [1] x:\dir\subdir\Test\TestComponent.cshtml)
|x|
<<<<<<< HEAD
Generated Location: (1899:52,73 [1] )
=======
Generated Location: (1854:50,73 [1] )
>>>>>>> bb518aa6
|x|

Source Location: (140:2,7 [18] x:\dir\subdir\Test\TestComponent.cshtml)
|
    int x = 1;
|
<<<<<<< HEAD
Generated Location: (2094:62,7 [18] )
=======
Generated Location: (2049:60,7 [18] )
>>>>>>> bb518aa6
|
    int x = 1;
|
<|MERGE_RESOLUTION|>--- conflicted
+++ resolved
@@ -5,40 +5,24 @@
 
 Source Location: (75:1,31 [9] x:\dir\subdir\Test\TestComponent.cshtml)
 |() => { }|
-<<<<<<< HEAD
-Generated Location: (1263:34,31 [9] )
-=======
 Generated Location: (1218:32,31 [9] )
->>>>>>> bb518aa6
 |() => { }|
 
 Source Location: (105:1,61 [9] x:\dir\subdir\Test\TestComponent.cshtml)
 |"literal"|
-<<<<<<< HEAD
-Generated Location: (1575:43,61 [9] )
-=======
 Generated Location: (1530:41,61 [9] )
->>>>>>> bb518aa6
 |"literal"|
 
 Source Location: (117:1,73 [1] x:\dir\subdir\Test\TestComponent.cshtml)
 |x|
-<<<<<<< HEAD
-Generated Location: (1899:52,73 [1] )
-=======
 Generated Location: (1854:50,73 [1] )
->>>>>>> bb518aa6
 |x|
 
 Source Location: (140:2,7 [18] x:\dir\subdir\Test\TestComponent.cshtml)
 |
     int x = 1;
 |
-<<<<<<< HEAD
-Generated Location: (2094:62,7 [18] )
-=======
 Generated Location: (2049:60,7 [18] )
->>>>>>> bb518aa6
 |
     int x = 1;
 |
