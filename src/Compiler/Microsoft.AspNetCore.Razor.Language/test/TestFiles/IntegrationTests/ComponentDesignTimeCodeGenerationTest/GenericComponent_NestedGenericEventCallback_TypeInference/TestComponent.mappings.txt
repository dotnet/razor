--- conflicted
+++ resolved
@@ -5,36 +5,20 @@
 
 Source Location: (32:1,19 [1] x:\dir\subdir\Test\TestComponent.cshtml)
 |3|
-<<<<<<< HEAD
-Generated Location: (1244:34,19 [1] )
-=======
 Generated Location: (1199:32,19 [1] )
->>>>>>> bb518aa6
 |3|
 
 Source Location: (44:1,31 [7] x:\dir\subdir\Test\TestComponent.cshtml)
 |x => {}|
-<<<<<<< HEAD
-Generated Location: (1608:42,31 [7] )
-=======
 Generated Location: (1563:40,31 [7] )
->>>>>>> bb518aa6
 |x => {}|
 
 Source Location: (26:1,13 [4] x:\dir\subdir\Test\TestComponent.cshtml)
 |Item|
-<<<<<<< HEAD
-Generated Location: (1861:52,13 [4] )
-=======
 Generated Location: (1816:50,13 [4] )
->>>>>>> bb518aa6
 |Item|
 
 Source Location: (35:1,22 [7] x:\dir\subdir\Test\TestComponent.cshtml)
 |MyEvent|
-<<<<<<< HEAD
-Generated Location: (2084:61,22 [7] )
-=======
 Generated Location: (2039:59,22 [7] )
->>>>>>> bb518aa6
 |MyEvent|
