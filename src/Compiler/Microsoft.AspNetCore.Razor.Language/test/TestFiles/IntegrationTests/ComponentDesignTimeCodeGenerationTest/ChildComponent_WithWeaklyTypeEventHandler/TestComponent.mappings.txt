--- conflicted
+++ resolved
@@ -5,22 +5,14 @@
 
 Source Location: (70:1,26 [7] x:\dir\subdir\Test\TestComponent.cshtml)
 |OnClick|
-<<<<<<< HEAD
-Generated Location: (1252:34,26 [7] )
-=======
-Generated Location: (1246:32,26 [7] )
->>>>>>> 73195a9c
+Generated Location: (1292:34,26 [7] )
 |OnClick|
 
 Source Location: (92:3,7 [60] x:\dir\subdir\Test\TestComponent.cshtml)
 |
     private Action<MouseEventArgs> OnClick { get; set; }
 |
-<<<<<<< HEAD
-Generated Location: (1780:54,7 [60] )
-=======
-Generated Location: (1774:52,7 [60] )
->>>>>>> 73195a9c
+Generated Location: (1820:54,7 [60] )
 |
     private Action<MouseEventArgs> OnClick { get; set; }
 |
