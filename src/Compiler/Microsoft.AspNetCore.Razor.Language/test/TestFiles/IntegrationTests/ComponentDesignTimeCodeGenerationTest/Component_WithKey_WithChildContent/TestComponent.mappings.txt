--- conflicted
+++ resolved
@@ -1,8 +1,4 @@
 ﻿Source Location: (19:0,19 [9] x:\dir\subdir\Test\TestComponent.cshtml)
 |123 + 456|
-<<<<<<< HEAD
-Generated Location: (1143:31,19 [9] )
-=======
-Generated Location: (1137:29,19 [9] )
->>>>>>> 73195a9c
+Generated Location: (1183:31,19 [9] )
 |123 + 456|
