﻿Source Location: (1:0,1 [41] x:\dir\subdir\Test\TestComponent.cshtml)
|using Microsoft.AspNetCore.Components.Web|
Generated Location: (360:12,0 [41] )
|using Microsoft.AspNetCore.Components.Web|

Source Location: (45:1,1 [47] x:\dir\subdir\Test\TestComponent.cshtml)
|using Microsoft.AspNetCore.Components.Rendering|
Generated Location: (524:19,0 [47] )
|using Microsoft.AspNetCore.Components.Rendering|

Source Location: (192:3,61 [3] x:\dir\subdir\Test\TestComponent.cshtml)
|123|
<<<<<<< HEAD
Generated Location: (1322:41,61 [3] )
=======
Generated Location: (1316:39,61 [3] )
>>>>>>> 73195a9c
|123|

Source Location: (318:6,30 [20] x:\dir\subdir\Test\TestComponent.cshtml)
|myComponentReference|
<<<<<<< HEAD
Generated Location: (1655:52,30 [20] )
=======
Generated Location: (1649:50,30 [20] )
>>>>>>> 73195a9c
|myComponentReference|

Source Location: (439:10,1 [38] x:\dir\subdir\Test\TestComponent.cshtml)
|if (DateTime.Now.Year > 1950)
{
    |
<<<<<<< HEAD
Generated Location: (2012:66,1 [38] )
=======
Generated Location: (2006:64,1 [38] )
>>>>>>> 73195a9c
|if (DateTime.Now.Year > 1950)
{
    |

Source Location: (511:12,38 [18] x:\dir\subdir\Test\TestComponent.cshtml)
|myElementReference|
<<<<<<< HEAD
Generated Location: (2211:75,38 [18] )
=======
Generated Location: (2205:73,38 [18] )
>>>>>>> 73195a9c
|myElementReference|

Source Location: (557:12,84 [6] x:\dir\subdir\Test\TestComponent.cshtml)
|
    |
<<<<<<< HEAD
Generated Location: (2427:80,84 [6] )
=======
Generated Location: (2421:78,84 [6] )
>>>>>>> 73195a9c
|
    |

Source Location: (589:13,30 [10] x:\dir\subdir\Test\TestComponent.cshtml)
|myVariable|
<<<<<<< HEAD
Generated Location: (2622:85,30 [10] )
=======
Generated Location: (2616:83,30 [10] )
>>>>>>> 73195a9c
|myVariable|

Source Location: (637:13,78 [3] x:\dir\subdir\Test\TestComponent.cshtml)
|
}|
<<<<<<< HEAD
Generated Location: (2995:94,78 [3] )
=======
Generated Location: (2989:92,78 [3] )
>>>>>>> 73195a9c
|
}|

Source Location: (651:16,7 [245] x:\dir\subdir\Test\TestComponent.cshtml)
|
    ElementReference myElementReference;
    TemplatedComponent myComponentReference;
    string myVariable;

    void MethodRenderingMarkup(RenderTreeBuilder __builder)
    {
        for (var i = 0; i < 10; i++)
        {
            |
<<<<<<< HEAD
Generated Location: (3177:104,7 [245] )
=======
Generated Location: (3171:102,7 [245] )
>>>>>>> 73195a9c
|
    ElementReference myElementReference;
    TemplatedComponent myComponentReference;
    string myVariable;

    void MethodRenderingMarkup(RenderTreeBuilder __builder)
    {
        for (var i = 0; i < 10; i++)
        {
            |

Source Location: (912:25,28 [1] x:\dir\subdir\Test\TestComponent.cshtml)
|i|
<<<<<<< HEAD
Generated Location: (3589:121,28 [1] )
=======
Generated Location: (3583:119,28 [1] )
>>>>>>> 73195a9c
|i|

Source Location: (925:25,41 [1] x:\dir\subdir\Test\TestComponent.cshtml)
|i|
<<<<<<< HEAD
Generated Location: (3765:129,41 [1] )
=======
Generated Location: (3759:127,41 [1] )
>>>>>>> 73195a9c
|i|

Source Location: (931:25,47 [166] x:\dir\subdir\Test\TestComponent.cshtml)
|
        }

        System.GC.KeepAlive(myElementReference);
        System.GC.KeepAlive(myComponentReference);
        System.GC.KeepAlive(myVariable);
    }
|
<<<<<<< HEAD
Generated Location: (3937:136,47 [166] )
=======
Generated Location: (3931:134,47 [166] )
>>>>>>> 73195a9c
|
        }

        System.GC.KeepAlive(myElementReference);
        System.GC.KeepAlive(myComponentReference);
        System.GC.KeepAlive(myVariable);
    }
|
<|MERGE_RESOLUTION|>--- conflicted
+++ resolved
@@ -10,72 +10,44 @@
 
 Source Location: (192:3,61 [3] x:\dir\subdir\Test\TestComponent.cshtml)
 |123|
-<<<<<<< HEAD
-Generated Location: (1322:41,61 [3] )
-=======
-Generated Location: (1316:39,61 [3] )
->>>>>>> 73195a9c
+Generated Location: (1362:41,61 [3] )
 |123|
 
 Source Location: (318:6,30 [20] x:\dir\subdir\Test\TestComponent.cshtml)
 |myComponentReference|
-<<<<<<< HEAD
-Generated Location: (1655:52,30 [20] )
-=======
-Generated Location: (1649:50,30 [20] )
->>>>>>> 73195a9c
+Generated Location: (1695:52,30 [20] )
 |myComponentReference|
 
 Source Location: (439:10,1 [38] x:\dir\subdir\Test\TestComponent.cshtml)
 |if (DateTime.Now.Year > 1950)
 {
     |
-<<<<<<< HEAD
-Generated Location: (2012:66,1 [38] )
-=======
-Generated Location: (2006:64,1 [38] )
->>>>>>> 73195a9c
+Generated Location: (2052:66,1 [38] )
 |if (DateTime.Now.Year > 1950)
 {
     |
 
 Source Location: (511:12,38 [18] x:\dir\subdir\Test\TestComponent.cshtml)
 |myElementReference|
-<<<<<<< HEAD
-Generated Location: (2211:75,38 [18] )
-=======
-Generated Location: (2205:73,38 [18] )
->>>>>>> 73195a9c
+Generated Location: (2251:75,38 [18] )
 |myElementReference|
 
 Source Location: (557:12,84 [6] x:\dir\subdir\Test\TestComponent.cshtml)
 |
     |
-<<<<<<< HEAD
-Generated Location: (2427:80,84 [6] )
-=======
-Generated Location: (2421:78,84 [6] )
->>>>>>> 73195a9c
+Generated Location: (2467:80,84 [6] )
 |
     |
 
 Source Location: (589:13,30 [10] x:\dir\subdir\Test\TestComponent.cshtml)
 |myVariable|
-<<<<<<< HEAD
-Generated Location: (2622:85,30 [10] )
-=======
-Generated Location: (2616:83,30 [10] )
->>>>>>> 73195a9c
+Generated Location: (2662:85,30 [10] )
 |myVariable|
 
 Source Location: (637:13,78 [3] x:\dir\subdir\Test\TestComponent.cshtml)
 |
 }|
-<<<<<<< HEAD
-Generated Location: (2995:94,78 [3] )
-=======
-Generated Location: (2989:92,78 [3] )
->>>>>>> 73195a9c
+Generated Location: (3035:94,78 [3] )
 |
 }|
 
@@ -90,11 +62,7 @@
         for (var i = 0; i < 10; i++)
         {
             |
-<<<<<<< HEAD
-Generated Location: (3177:104,7 [245] )
-=======
-Generated Location: (3171:102,7 [245] )
->>>>>>> 73195a9c
+Generated Location: (3217:104,7 [245] )
 |
     ElementReference myElementReference;
     TemplatedComponent myComponentReference;
@@ -108,20 +76,12 @@
 
 Source Location: (912:25,28 [1] x:\dir\subdir\Test\TestComponent.cshtml)
 |i|
-<<<<<<< HEAD
-Generated Location: (3589:121,28 [1] )
-=======
-Generated Location: (3583:119,28 [1] )
->>>>>>> 73195a9c
+Generated Location: (3629:121,28 [1] )
 |i|
 
 Source Location: (925:25,41 [1] x:\dir\subdir\Test\TestComponent.cshtml)
 |i|
-<<<<<<< HEAD
-Generated Location: (3765:129,41 [1] )
-=======
-Generated Location: (3759:127,41 [1] )
->>>>>>> 73195a9c
+Generated Location: (3805:129,41 [1] )
 |i|
 
 Source Location: (931:25,47 [166] x:\dir\subdir\Test\TestComponent.cshtml)
@@ -133,11 +93,7 @@
         System.GC.KeepAlive(myVariable);
     }
 |
-<<<<<<< HEAD
-Generated Location: (3937:136,47 [166] )
-=======
-Generated Location: (3931:134,47 [166] )
->>>>>>> 73195a9c
+Generated Location: (3977:136,47 [166] )
 |
         }
 
