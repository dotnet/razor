﻿Source Location: (1:0,1 [41] x:\dir\subdir\Test\TestComponent.cshtml)
|using Microsoft.AspNetCore.Components.Web|
Generated Location: (361:12,0 [41] )
|using Microsoft.AspNetCore.Components.Web|

Source Location: (45:1,1 [47] x:\dir\subdir\Test\TestComponent.cshtml)
|using Microsoft.AspNetCore.Components.Rendering|
Generated Location: (496:17,0 [47] )
|using Microsoft.AspNetCore.Components.Rendering|

Source Location: (192:3,61 [3] x:\dir\subdir\Test\TestComponent.cshtml)
|123|
<<<<<<< HEAD
Generated Location: (1362:41,61 [3] )
=======
Generated Location: (1288:37,61 [3] )
>>>>>>> bb518aa6
|123|

Source Location: (318:6,30 [20] x:\dir\subdir\Test\TestComponent.cshtml)
|myComponentReference|
<<<<<<< HEAD
Generated Location: (1695:52,30 [20] )
=======
Generated Location: (1621:48,30 [20] )
>>>>>>> bb518aa6
|myComponentReference|

Source Location: (439:10,1 [38] x:\dir\subdir\Test\TestComponent.cshtml)
|if (DateTime.Now.Year > 1950)
{
    |
<<<<<<< HEAD
Generated Location: (2052:66,1 [38] )
=======
Generated Location: (1978:62,1 [38] )
>>>>>>> bb518aa6
|if (DateTime.Now.Year > 1950)
{
    |

Source Location: (511:12,38 [18] x:\dir\subdir\Test\TestComponent.cshtml)
|myElementReference|
<<<<<<< HEAD
Generated Location: (2251:75,38 [18] )
=======
Generated Location: (2177:71,38 [18] )
>>>>>>> bb518aa6
|myElementReference|

Source Location: (557:12,84 [6] x:\dir\subdir\Test\TestComponent.cshtml)
|
    |
<<<<<<< HEAD
Generated Location: (2467:80,84 [6] )
=======
Generated Location: (2393:76,84 [6] )
>>>>>>> bb518aa6
|
    |

Source Location: (589:13,30 [10] x:\dir\subdir\Test\TestComponent.cshtml)
|myVariable|
<<<<<<< HEAD
Generated Location: (2662:85,30 [10] )
=======
Generated Location: (2588:81,30 [10] )
>>>>>>> bb518aa6
|myVariable|

Source Location: (637:13,78 [3] x:\dir\subdir\Test\TestComponent.cshtml)
|
}|
<<<<<<< HEAD
Generated Location: (3035:94,78 [3] )
=======
Generated Location: (2961:90,78 [3] )
>>>>>>> bb518aa6
|
}|

Source Location: (651:16,7 [245] x:\dir\subdir\Test\TestComponent.cshtml)
|
    ElementReference myElementReference;
    TemplatedComponent myComponentReference;
    string myVariable;

    void MethodRenderingMarkup(RenderTreeBuilder __builder)
    {
        for (var i = 0; i < 10; i++)
        {
            |
<<<<<<< HEAD
Generated Location: (3217:104,7 [245] )
=======
Generated Location: (3143:100,7 [245] )
>>>>>>> bb518aa6
|
    ElementReference myElementReference;
    TemplatedComponent myComponentReference;
    string myVariable;

    void MethodRenderingMarkup(RenderTreeBuilder __builder)
    {
        for (var i = 0; i < 10; i++)
        {
            |

Source Location: (912:25,28 [1] x:\dir\subdir\Test\TestComponent.cshtml)
|i|
<<<<<<< HEAD
Generated Location: (3629:121,28 [1] )
=======
Generated Location: (3555:117,28 [1] )
>>>>>>> bb518aa6
|i|

Source Location: (925:25,41 [1] x:\dir\subdir\Test\TestComponent.cshtml)
|i|
<<<<<<< HEAD
Generated Location: (3805:129,41 [1] )
=======
Generated Location: (3731:125,41 [1] )
>>>>>>> bb518aa6
|i|

Source Location: (931:25,47 [166] x:\dir\subdir\Test\TestComponent.cshtml)
|
        }

        System.GC.KeepAlive(myElementReference);
        System.GC.KeepAlive(myComponentReference);
        System.GC.KeepAlive(myVariable);
    }
|
<<<<<<< HEAD
Generated Location: (3977:136,47 [166] )
=======
Generated Location: (3903:132,47 [166] )
>>>>>>> bb518aa6
|
        }

        System.GC.KeepAlive(myElementReference);
        System.GC.KeepAlive(myComponentReference);
        System.GC.KeepAlive(myVariable);
    }
|
<|MERGE_RESOLUTION|>--- conflicted
+++ resolved
@@ -10,72 +10,44 @@
 
 Source Location: (192:3,61 [3] x:\dir\subdir\Test\TestComponent.cshtml)
 |123|
-<<<<<<< HEAD
-Generated Location: (1362:41,61 [3] )
-=======
 Generated Location: (1288:37,61 [3] )
->>>>>>> bb518aa6
 |123|
 
 Source Location: (318:6,30 [20] x:\dir\subdir\Test\TestComponent.cshtml)
 |myComponentReference|
-<<<<<<< HEAD
-Generated Location: (1695:52,30 [20] )
-=======
 Generated Location: (1621:48,30 [20] )
->>>>>>> bb518aa6
 |myComponentReference|
 
 Source Location: (439:10,1 [38] x:\dir\subdir\Test\TestComponent.cshtml)
 |if (DateTime.Now.Year > 1950)
 {
     |
-<<<<<<< HEAD
-Generated Location: (2052:66,1 [38] )
-=======
 Generated Location: (1978:62,1 [38] )
->>>>>>> bb518aa6
 |if (DateTime.Now.Year > 1950)
 {
     |
 
 Source Location: (511:12,38 [18] x:\dir\subdir\Test\TestComponent.cshtml)
 |myElementReference|
-<<<<<<< HEAD
-Generated Location: (2251:75,38 [18] )
-=======
 Generated Location: (2177:71,38 [18] )
->>>>>>> bb518aa6
 |myElementReference|
 
 Source Location: (557:12,84 [6] x:\dir\subdir\Test\TestComponent.cshtml)
 |
     |
-<<<<<<< HEAD
-Generated Location: (2467:80,84 [6] )
-=======
 Generated Location: (2393:76,84 [6] )
->>>>>>> bb518aa6
 |
     |
 
 Source Location: (589:13,30 [10] x:\dir\subdir\Test\TestComponent.cshtml)
 |myVariable|
-<<<<<<< HEAD
-Generated Location: (2662:85,30 [10] )
-=======
 Generated Location: (2588:81,30 [10] )
->>>>>>> bb518aa6
 |myVariable|
 
 Source Location: (637:13,78 [3] x:\dir\subdir\Test\TestComponent.cshtml)
 |
 }|
-<<<<<<< HEAD
-Generated Location: (3035:94,78 [3] )
-=======
 Generated Location: (2961:90,78 [3] )
->>>>>>> bb518aa6
 |
 }|
 
@@ -90,11 +62,7 @@
         for (var i = 0; i < 10; i++)
         {
             |
-<<<<<<< HEAD
-Generated Location: (3217:104,7 [245] )
-=======
 Generated Location: (3143:100,7 [245] )
->>>>>>> bb518aa6
 |
     ElementReference myElementReference;
     TemplatedComponent myComponentReference;
@@ -108,20 +76,12 @@
 
 Source Location: (912:25,28 [1] x:\dir\subdir\Test\TestComponent.cshtml)
 |i|
-<<<<<<< HEAD
-Generated Location: (3629:121,28 [1] )
-=======
 Generated Location: (3555:117,28 [1] )
->>>>>>> bb518aa6
 |i|
 
 Source Location: (925:25,41 [1] x:\dir\subdir\Test\TestComponent.cshtml)
 |i|
-<<<<<<< HEAD
-Generated Location: (3805:129,41 [1] )
-=======
 Generated Location: (3731:125,41 [1] )
->>>>>>> bb518aa6
 |i|
 
 Source Location: (931:25,47 [166] x:\dir\subdir\Test\TestComponent.cshtml)
@@ -133,11 +93,7 @@
         System.GC.KeepAlive(myVariable);
     }
 |
-<<<<<<< HEAD
-Generated Location: (3977:136,47 [166] )
-=======
 Generated Location: (3903:132,47 [166] )
->>>>>>> bb518aa6
 |
         }
 
