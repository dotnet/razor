--- conflicted
+++ resolved
@@ -5,9 +5,5 @@
 
 Source Location: (83:2,32 [8] x:\dir\subdir\Test\TestComponent.cshtml)
 |() => {}|
-<<<<<<< HEAD
-Generated Location: (1298:34,32 [8] )
-=======
 Generated Location: (1253:32,32 [8] )
->>>>>>> bb518aa6
 |() => {}|
