﻿Source Location: (1:0,1 [26] x:\dir\subdir\Test\TestComponent.cshtml)
|using System.Globalization|
Generated Location: (360:12,0 [26] )
|using System.Globalization|

Source Location: (64:1,35 [11] x:\dir\subdir\Test\TestComponent.cshtml)
|ParentValue|
<<<<<<< HEAD
Generated Location: (1177:34,35 [11] )
=======
Generated Location: (1171:32,35 [11] )
>>>>>>> 73195a9c
|ParentValue|

Source Location: (131:1,102 [26] x:\dir\subdir\Test\TestComponent.cshtml)
|CultureInfo.CurrentCulture|
<<<<<<< HEAD
Generated Location: (1437:42,102 [26] )
=======
Generated Location: (1431:40,102 [26] )
>>>>>>> 73195a9c
|CultureInfo.CurrentCulture|

Source Location: (170:2,7 [44] x:\dir\subdir\Test\TestComponent.cshtml)
|
    public int ParentValue { get; set; }
|
<<<<<<< HEAD
Generated Location: (1842:53,7 [44] )
=======
Generated Location: (1836:51,7 [44] )
>>>>>>> 73195a9c
|
    public int ParentValue { get; set; }
|
<|MERGE_RESOLUTION|>--- conflicted
+++ resolved
@@ -5,31 +5,19 @@
 
 Source Location: (64:1,35 [11] x:\dir\subdir\Test\TestComponent.cshtml)
 |ParentValue|
-<<<<<<< HEAD
-Generated Location: (1177:34,35 [11] )
-=======
-Generated Location: (1171:32,35 [11] )
->>>>>>> 73195a9c
+Generated Location: (1217:34,35 [11] )
 |ParentValue|
 
 Source Location: (131:1,102 [26] x:\dir\subdir\Test\TestComponent.cshtml)
 |CultureInfo.CurrentCulture|
-<<<<<<< HEAD
-Generated Location: (1437:42,102 [26] )
-=======
-Generated Location: (1431:40,102 [26] )
->>>>>>> 73195a9c
+Generated Location: (1477:42,102 [26] )
 |CultureInfo.CurrentCulture|
 
 Source Location: (170:2,7 [44] x:\dir\subdir\Test\TestComponent.cshtml)
 |
     public int ParentValue { get; set; }
 |
-<<<<<<< HEAD
-Generated Location: (1842:53,7 [44] )
-=======
-Generated Location: (1836:51,7 [44] )
->>>>>>> 73195a9c
+Generated Location: (1882:53,7 [44] )
 |
     public int ParentValue { get; set; }
 |
