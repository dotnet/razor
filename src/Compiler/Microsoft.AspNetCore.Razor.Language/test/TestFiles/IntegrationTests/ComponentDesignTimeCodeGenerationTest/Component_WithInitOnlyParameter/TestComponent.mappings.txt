--- conflicted
+++ resolved
@@ -1,8 +1,4 @@
 ﻿Source Location: (19:0,19 [1] x:\dir\subdir\Test\TestComponent.cshtml)
 |1|
-<<<<<<< HEAD
-Generated Location: (1090:27,19 [1] )
-=======
 Generated Location: (1082:27,19 [1] )
->>>>>>> bb518aa6
 |1|
