--- conflicted
+++ resolved
@@ -1,48 +1,28 @@
 ﻿Source Location: (23:0,23 [7] x:\dir\subdir\Test\TestComponent.cshtml)
 |message|
-<<<<<<< HEAD
-Generated Location: (1055:27,23 [7] )
-=======
-Generated Location: (1049:25,23 [7] )
->>>>>>> 73195a9c
+Generated Location: (1095:27,23 [7] )
 |message|
 
 Source Location: (48:0,48 [7] x:\dir\subdir\Test\TestComponent.cshtml)
 |message|
-<<<<<<< HEAD
-Generated Location: (1373:36,48 [7] )
-=======
-Generated Location: (1367:34,48 [7] )
->>>>>>> 73195a9c
+Generated Location: (1413:36,48 [7] )
 |message|
 
 Source Location: (13:0,13 [7] x:\dir\subdir\Test\TestComponent.cshtml)
 |Message|
-<<<<<<< HEAD
-Generated Location: (2380:51,13 [7] )
-=======
-Generated Location: (2412:50,13 [7] )
->>>>>>> 73195a9c
+Generated Location: (2458:52,13 [7] )
 |Message|
 
 Source Location: (38:0,38 [7] x:\dir\subdir\Test\TestComponent.cshtml)
 |Message|
-<<<<<<< HEAD
-Generated Location: (2618:60,38 [7] )
-=======
-Generated Location: (2654:59,38 [7] )
->>>>>>> 73195a9c
+Generated Location: (2700:61,38 [7] )
 |Message|
 
 Source Location: (73:1,12 [30] x:\dir\subdir\Test\TestComponent.cshtml)
 |
     string message = "hi";
 |
-<<<<<<< HEAD
-Generated Location: (2984:77,12 [30] )
-=======
-Generated Location: (3074:77,12 [30] )
->>>>>>> 73195a9c
+Generated Location: (3120:79,12 [30] )
 |
     string message = "hi";
 |
