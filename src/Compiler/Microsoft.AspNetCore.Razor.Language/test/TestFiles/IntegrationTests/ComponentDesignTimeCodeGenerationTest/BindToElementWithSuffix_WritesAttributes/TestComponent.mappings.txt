--- conflicted
+++ resolved
@@ -1,21 +1,13 @@
 ﻿Source Location: (19:0,19 [11] x:\dir\subdir\Test\TestComponent.cshtml)
 |ParentValue|
-<<<<<<< HEAD
-Generated Location: (1052:27,19 [11] )
-=======
 Generated Location: (1044:27,19 [11] )
->>>>>>> bb518aa6
 |ParentValue|
 
 Source Location: (43:1,7 [55] x:\dir\subdir\Test\TestComponent.cshtml)
 |
     public string ParentValue { get; set; } = "hi";
 |
-<<<<<<< HEAD
-Generated Location: (1405:38,7 [55] )
-=======
 Generated Location: (1397:38,7 [55] )
->>>>>>> bb518aa6
 |
     public string ParentValue { get; set; } = "hi";
 |
