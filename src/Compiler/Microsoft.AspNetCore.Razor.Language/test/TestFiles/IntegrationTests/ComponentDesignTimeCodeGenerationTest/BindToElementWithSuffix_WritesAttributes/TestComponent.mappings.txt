﻿Source Location: (19:0,19 [11] x:\dir\subdir\Test\TestComponent.cshtml)
|ParentValue|
<<<<<<< HEAD
Generated Location: (1012:27,19 [11] )
=======
Generated Location: (1006:25,19 [11] )
>>>>>>> 73195a9c
|ParentValue|

Source Location: (43:1,7 [55] x:\dir\subdir\Test\TestComponent.cshtml)
|
    public string ParentValue { get; set; } = "hi";
|
<<<<<<< HEAD
Generated Location: (1365:38,7 [55] )
=======
Generated Location: (1359:36,7 [55] )
>>>>>>> 73195a9c
|
    public string ParentValue { get; set; } = "hi";
|
<|MERGE_RESOLUTION|>--- conflicted
+++ resolved
@@ -1,21 +1,13 @@
 ﻿Source Location: (19:0,19 [11] x:\dir\subdir\Test\TestComponent.cshtml)
 |ParentValue|
-<<<<<<< HEAD
-Generated Location: (1012:27,19 [11] )
-=======
-Generated Location: (1006:25,19 [11] )
->>>>>>> 73195a9c
+Generated Location: (1052:27,19 [11] )
 |ParentValue|
 
 Source Location: (43:1,7 [55] x:\dir\subdir\Test\TestComponent.cshtml)
 |
     public string ParentValue { get; set; } = "hi";
 |
-<<<<<<< HEAD
-Generated Location: (1365:38,7 [55] )
-=======
-Generated Location: (1359:36,7 [55] )
->>>>>>> 73195a9c
+Generated Location: (1405:38,7 [55] )
 |
     public string ParentValue { get; set; } = "hi";
 |
