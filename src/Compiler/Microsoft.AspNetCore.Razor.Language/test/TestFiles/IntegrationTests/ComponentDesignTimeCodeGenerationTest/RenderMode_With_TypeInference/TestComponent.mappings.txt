﻿Source Location: (11:0,11 [11] x:\dir\subdir\Test\TestComponent.cshtml)
|TRenderMode|
<<<<<<< HEAD
Generated Location: (424:14,0 [11] )
=======
Generated Location: (439:15,0 [11] )
>>>>>>> bb518aa6
|TRenderMode|

Source Location: (23:0,23 [72] x:\dir\subdir\Test\TestComponent.cshtml)
|where TRenderMode : Microsoft.AspNetCore.Components.IComponentRenderMode|
<<<<<<< HEAD
Generated Location: (620:22,0 [72] )
=======
Generated Location: (635:23,0 [72] )
>>>>>>> bb518aa6
|where TRenderMode : Microsoft.AspNetCore.Components.IComponentRenderMode|

Source Location: (127:2,28 [15] x:\dir\subdir\Test\TestComponent.cshtml)
|RenderModeParam|
<<<<<<< HEAD
Generated Location: (1595:48,28 [15] )
=======
Generated Location: (1587:48,28 [15] )
>>>>>>> bb518aa6
|RenderModeParam|

Source Location: (161:2,62 [53] x:\dir\subdir\Test\TestComponent.cshtml)
|Microsoft.AspNetCore.Components.Web.RenderMode.Server|
<<<<<<< HEAD
Generated Location: (1814:56,62 [53] )
=======
Generated Location: (1806:56,62 [53] )
>>>>>>> bb518aa6
|Microsoft.AspNetCore.Components.Web.RenderMode.Server|

Source Location: (144:2,45 [15] x:\dir\subdir\Test\TestComponent.cshtml)
|RenderModeParam|
<<<<<<< HEAD
Generated Location: (2146:66,45 [15] )
=======
Generated Location: (2138:66,45 [15] )
>>>>>>> bb518aa6
|RenderModeParam|

Source Location: (230:5,1 [67] x:\dir\subdir\Test\TestComponent.cshtml)
|
    [Parameter] public TRenderMode RenderModeParam { get; set;}
|
<<<<<<< HEAD
Generated Location: (2567:84,1 [67] )
=======
Generated Location: (2559:84,1 [67] )
>>>>>>> bb518aa6
|
    [Parameter] public TRenderMode RenderModeParam { get; set;}
|
<|MERGE_RESOLUTION|>--- conflicted
+++ resolved
@@ -1,57 +1,33 @@
 ﻿Source Location: (11:0,11 [11] x:\dir\subdir\Test\TestComponent.cshtml)
 |TRenderMode|
-<<<<<<< HEAD
-Generated Location: (424:14,0 [11] )
-=======
 Generated Location: (439:15,0 [11] )
->>>>>>> bb518aa6
 |TRenderMode|
 
 Source Location: (23:0,23 [72] x:\dir\subdir\Test\TestComponent.cshtml)
 |where TRenderMode : Microsoft.AspNetCore.Components.IComponentRenderMode|
-<<<<<<< HEAD
-Generated Location: (620:22,0 [72] )
-=======
 Generated Location: (635:23,0 [72] )
->>>>>>> bb518aa6
 |where TRenderMode : Microsoft.AspNetCore.Components.IComponentRenderMode|
 
 Source Location: (127:2,28 [15] x:\dir\subdir\Test\TestComponent.cshtml)
 |RenderModeParam|
-<<<<<<< HEAD
-Generated Location: (1595:48,28 [15] )
-=======
 Generated Location: (1587:48,28 [15] )
->>>>>>> bb518aa6
 |RenderModeParam|
 
 Source Location: (161:2,62 [53] x:\dir\subdir\Test\TestComponent.cshtml)
 |Microsoft.AspNetCore.Components.Web.RenderMode.Server|
-<<<<<<< HEAD
-Generated Location: (1814:56,62 [53] )
-=======
 Generated Location: (1806:56,62 [53] )
->>>>>>> bb518aa6
 |Microsoft.AspNetCore.Components.Web.RenderMode.Server|
 
 Source Location: (144:2,45 [15] x:\dir\subdir\Test\TestComponent.cshtml)
 |RenderModeParam|
-<<<<<<< HEAD
-Generated Location: (2146:66,45 [15] )
-=======
 Generated Location: (2138:66,45 [15] )
->>>>>>> bb518aa6
 |RenderModeParam|
 
 Source Location: (230:5,1 [67] x:\dir\subdir\Test\TestComponent.cshtml)
 |
     [Parameter] public TRenderMode RenderModeParam { get; set;}
 |
-<<<<<<< HEAD
-Generated Location: (2567:84,1 [67] )
-=======
 Generated Location: (2559:84,1 [67] )
->>>>>>> bb518aa6
 |
     [Parameter] public TRenderMode RenderModeParam { get; set;}
 |
