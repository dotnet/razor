--- conflicted
+++ resolved
@@ -5,12 +5,12 @@
 
 Source Location: (19:0,19 [5] x:\dir\subdir\Test\TestComponent.cshtml)
 |Value|
-Generated Location: (1554:40,19 [5] )
+Generated Location: (1594:40,19 [5] )
 |Value|
 
 Source Location: (49:0,49 [5] x:\dir\subdir\Test\TestComponent.cshtml)
 |Value|
-Generated Location: (1805:49,49 [5] )
+Generated Location: (1845:49,49 [5] )
 |Value|
 
 Source Location: (84:1,7 [144] x:\dir\subdir\Test\TestComponent.cshtml)
@@ -19,11 +19,7 @@
 
     public Task UpdateValue(int value) { ParentValue = value; return Task.CompletedTask; }
 |
-<<<<<<< HEAD
-Generated Location: (1698:47,7 [144] )
-=======
-Generated Location: (2218:67,7 [144] )
->>>>>>> d5a4b883
+Generated Location: (2258:67,7 [144] )
 |
     public int ParentValue { get; set; } = 42;
 
