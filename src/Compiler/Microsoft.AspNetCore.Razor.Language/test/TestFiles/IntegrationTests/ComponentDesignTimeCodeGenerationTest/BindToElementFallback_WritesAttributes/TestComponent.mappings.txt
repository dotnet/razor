--- conflicted
+++ resolved
@@ -1,21 +1,13 @@
 ﻿Source Location: (33:0,33 [11] x:\dir\subdir\Test\TestComponent.cshtml)
 |ParentValue|
-<<<<<<< HEAD
-Generated Location: (1026:27,33 [11] )
-=======
-Generated Location: (1020:25,33 [11] )
->>>>>>> 73195a9c
+Generated Location: (1066:27,33 [11] )
 |ParentValue|
 
 Source Location: (86:1,7 [50] x:\dir\subdir\Test\TestComponent.cshtml)
 |
     public int ParentValue { get; set; } = 42;
 |
-<<<<<<< HEAD
-Generated Location: (1379:38,7 [50] )
-=======
-Generated Location: (1373:36,7 [50] )
->>>>>>> 73195a9c
+Generated Location: (1419:38,7 [50] )
 |
     public int ParentValue { get; set; } = 42;
 |
