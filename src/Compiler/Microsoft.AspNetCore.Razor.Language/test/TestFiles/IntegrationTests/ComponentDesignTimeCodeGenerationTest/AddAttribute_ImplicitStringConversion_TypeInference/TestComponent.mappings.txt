--- conflicted
+++ resolved
@@ -1,93 +1,53 @@
 ﻿Source Location: (26:0,26 [1] x:\dir\subdir\Test\TestComponent.cshtml)
 |c|
-<<<<<<< HEAD
-Generated Location: (1118:27,26 [1] )
-=======
 Generated Location: (1110:27,26 [1] )
->>>>>>> bb518aa6
 |c|
 
 Source Location: (49:1,19 [4] x:\dir\subdir\Test\TestComponent.cshtml)
 |true|
-<<<<<<< HEAD
-Generated Location: (1280:35,19 [4] )
-=======
 Generated Location: (1272:35,19 [4] )
->>>>>>> bb518aa6
 |true|
 
 Source Location: (106:3,23 [9] x:\dir\subdir\Test\TestComponent.cshtml)
 |() => { }|
-<<<<<<< HEAD
-Generated Location: (1457:43,23 [9] )
-=======
 Generated Location: (1449:43,23 [9] )
->>>>>>> bb518aa6
 |() => { }|
 
 Source Location: (139:4,21 [1] x:\dir\subdir\Test\TestComponent.cshtml)
 |c|
-<<<<<<< HEAD
-Generated Location: (1629:51,21 [1] )
-=======
 Generated Location: (1621:51,21 [1] )
->>>>>>> bb518aa6
 |c|
 
 Source Location: (13:0,13 [11] x:\dir\subdir\Test\TestComponent.cshtml)
 |MyParameter|
-<<<<<<< HEAD
-Generated Location: (1875:61,13 [11] )
-=======
 Generated Location: (1867:61,13 [11] )
->>>>>>> bb518aa6
 |MyParameter|
 
 Source Location: (34:1,4 [13] x:\dir\subdir\Test\TestComponent.cshtml)
 |BoolParameter|
-<<<<<<< HEAD
-Generated Location: (2087:70,4 [13] )
-=======
 Generated Location: (2079:70,4 [13] )
->>>>>>> bb518aa6
 |BoolParameter|
 
 Source Location: (60:2,4 [15] x:\dir\subdir\Test\TestComponent.cshtml)
 |StringParameter|
-<<<<<<< HEAD
-Generated Location: (2301:79,4 [15] )
-=======
 Generated Location: (2293:79,4 [15] )
->>>>>>> bb518aa6
 |StringParameter|
 
 Source Location: (87:3,4 [17] x:\dir\subdir\Test\TestComponent.cshtml)
 |DelegateParameter|
-<<<<<<< HEAD
-Generated Location: (2517:88,4 [17] )
-=======
 Generated Location: (2509:88,4 [17] )
->>>>>>> bb518aa6
 |DelegateParameter|
 
 Source Location: (122:4,4 [15] x:\dir\subdir\Test\TestComponent.cshtml)
 |ObjectParameter|
-<<<<<<< HEAD
-Generated Location: (2735:97,4 [15] )
-=======
 Generated Location: (2727:97,4 [15] )
->>>>>>> bb518aa6
 |ObjectParameter|
 
 Source Location: (155:6,7 [51] x:\dir\subdir\Test\TestComponent.cshtml)
 |
     private readonly MyClass<string> c = new();
 |
-<<<<<<< HEAD
-Generated Location: (3160:115,7 [51] )
-=======
 Generated Location: (3152:115,7 [51] )
->>>>>>> bb518aa6
 |
     private readonly MyClass<string> c = new();
 |
