﻿Source Location: (15:0,15 [23] x:\dir\subdir\Test\TestComponent.cshtml)
|Array.Empty<DateTime>()|
<<<<<<< HEAD
Generated Location: (1036:28,15 [23] )
=======
Generated Location: (1030:26,15 [23] )
>>>>>>> 73195a9c
|Array.Empty<DateTime>()|

Source Location: (62:0,62 [4] x:\dir\subdir\Test\TestComponent.cshtml)
|long|
<<<<<<< HEAD
Generated Location: (1520:38,62 [4] )
=======
Generated Location: (1514:36,62 [4] )
>>>>>>> 73195a9c
|long|

Source Location: (6:0,6 [5] x:\dir\subdir\Test\TestComponent.cshtml)
|Items|
<<<<<<< HEAD
Generated Location: (2115:59,6 [5] )
=======
Generated Location: (2151:58,6 [5] )
>>>>>>> 73195a9c
|Items|
<|MERGE_RESOLUTION|>--- conflicted
+++ resolved
@@ -1,26 +1,14 @@
 ﻿Source Location: (15:0,15 [23] x:\dir\subdir\Test\TestComponent.cshtml)
 |Array.Empty<DateTime>()|
-<<<<<<< HEAD
-Generated Location: (1036:28,15 [23] )
-=======
-Generated Location: (1030:26,15 [23] )
->>>>>>> 73195a9c
+Generated Location: (1076:28,15 [23] )
 |Array.Empty<DateTime>()|
 
 Source Location: (62:0,62 [4] x:\dir\subdir\Test\TestComponent.cshtml)
 |long|
-<<<<<<< HEAD
-Generated Location: (1520:38,62 [4] )
-=======
-Generated Location: (1514:36,62 [4] )
->>>>>>> 73195a9c
+Generated Location: (1560:38,62 [4] )
 |long|
 
 Source Location: (6:0,6 [5] x:\dir\subdir\Test\TestComponent.cshtml)
 |Items|
-<<<<<<< HEAD
-Generated Location: (2115:59,6 [5] )
-=======
-Generated Location: (2151:58,6 [5] )
->>>>>>> 73195a9c
+Generated Location: (2197:60,6 [5] )
 |Items|
