--- conflicted
+++ resolved
@@ -5,9 +5,5 @@
 
 Source Location: (61:1,17 [9] x:\dir\subdir\Test\TestComponent.cshtml)
 |() => { }|
-<<<<<<< HEAD
-Generated Location: (1283:34,17 [9] )
-=======
 Generated Location: (1238:32,17 [9] )
->>>>>>> bb518aa6
 |() => { }|
