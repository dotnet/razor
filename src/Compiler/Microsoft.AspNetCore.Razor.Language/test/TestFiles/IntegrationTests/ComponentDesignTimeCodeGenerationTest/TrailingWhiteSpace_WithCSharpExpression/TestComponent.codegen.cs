﻿// <auto-generated/>
#pragma warning disable 1591
namespace Test
{
    #line default
    using global::System;
    using global::System.Collections.Generic;
    using global::System.Linq;
    using global::System.Threading.Tasks;
    using global::Microsoft.AspNetCore.Components;
<<<<<<< HEAD
    #nullable restore
=======
    #line default
    #line hidden
>>>>>>> bb518aa6
    public partial class TestComponent : global::Microsoft.AspNetCore.Components.ComponentBase
    #nullable disable
    {
        #pragma warning disable 219
        private void __RazorDirectiveTokenHelpers__() {
        }
        #pragma warning restore 219
        #pragma warning disable 0414
        private static object __o = null;
        #pragma warning restore 0414
        #pragma warning disable 1998
        protected override void BuildRenderTree(global::Microsoft.AspNetCore.Components.Rendering.RenderTreeBuilder __builder)
        {
#nullable restore
#line 3 "x:\dir\subdir\Test\TestComponent.cshtml"
__o = "My value";

#line default
#line hidden
#nullable disable
        }
        #pragma warning restore 1998
    }
}
#pragma warning restore 1591<|MERGE_RESOLUTION|>--- conflicted
+++ resolved
@@ -8,12 +8,8 @@
     using global::System.Linq;
     using global::System.Threading.Tasks;
     using global::Microsoft.AspNetCore.Components;
-<<<<<<< HEAD
-    #nullable restore
-=======
     #line default
     #line hidden
->>>>>>> bb518aa6
     public partial class TestComponent : global::Microsoft.AspNetCore.Components.ComponentBase
     #nullable disable
     {
