--- conflicted
+++ resolved
@@ -1,30 +1,18 @@
 ﻿Source Location: (56:0,56 [7] x:\dir\subdir\Test\TestComponent.cshtml)
 |myField|
-<<<<<<< HEAD
-Generated Location: (1128:27,56 [7] )
-=======
 Generated Location: (1120:27,56 [7] )
->>>>>>> bb518aa6
 |myField|
 
 Source Location: (45:0,45 [9] x:\dir\subdir\Test\TestComponent.cshtml)
 |Property1|
-<<<<<<< HEAD
-Generated Location: (1766:41,45 [9] )
-=======
 Generated Location: (1758:41,45 [9] )
->>>>>>> bb518aa6
 |Property1|
 
 Source Location: (78:2,7 [46] x:\dir\subdir\Test\TestComponent.cshtml)
 |
     private string myField = "Some Value";
 |
-<<<<<<< HEAD
-Generated Location: (2209:59,7 [46] )
-=======
 Generated Location: (2201:59,7 [46] )
->>>>>>> bb518aa6
 |
     private string myField = "Some Value";
 |
