--- conflicted
+++ resolved
@@ -1,8 +1,4 @@
 ﻿Source Location: (11:0,11 [8] x:\dir\subdir\Test\Pages/Counter.razor)
 |New.Test|
-<<<<<<< HEAD
-Generated Location: (960:33,44 [8] )
-=======
 Generated Location: (886:29,44 [8] )
->>>>>>> bb518aa6
 |New.Test|
