--- conflicted
+++ resolved
@@ -1,8 +1,4 @@
 ﻿Source Location: (11:0,11 [8] x:\dir\subdir\Test\Pages/Counter.razor)
 |New.Test|
-<<<<<<< HEAD
-Generated Location: (912:33,44 [8] )
-=======
-Generated Location: (914:31,44 [8] )
->>>>>>> 73195a9c
+Generated Location: (960:33,44 [8] )
 |New.Test|
