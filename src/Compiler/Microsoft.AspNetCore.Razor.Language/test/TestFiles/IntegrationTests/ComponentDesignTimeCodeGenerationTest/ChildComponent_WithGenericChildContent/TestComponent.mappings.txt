﻿Source Location: (54:0,54 [26] x:\dir\subdir\Test\TestComponent.cshtml)
|context.ToLowerInvariant()|
<<<<<<< HEAD
Generated Location: (1143:28,54 [26] )
=======
Generated Location: (1137:26,54 [26] )
>>>>>>> 73195a9c
|context.ToLowerInvariant()|

Source Location: (13:0,13 [6] x:\dir\subdir\Test\TestComponent.cshtml)
|MyAttr|
<<<<<<< HEAD
Generated Location: (1393:38,13 [6] )
=======
Generated Location: (1425:37,13 [6] )
>>>>>>> 73195a9c
|MyAttr|
<|MERGE_RESOLUTION|>--- conflicted
+++ resolved
@@ -1,17 +1,9 @@
 ﻿Source Location: (54:0,54 [26] x:\dir\subdir\Test\TestComponent.cshtml)
 |context.ToLowerInvariant()|
-<<<<<<< HEAD
-Generated Location: (1143:28,54 [26] )
-=======
-Generated Location: (1137:26,54 [26] )
->>>>>>> 73195a9c
+Generated Location: (1183:28,54 [26] )
 |context.ToLowerInvariant()|
 
 Source Location: (13:0,13 [6] x:\dir\subdir\Test\TestComponent.cshtml)
 |MyAttr|
-<<<<<<< HEAD
-Generated Location: (1393:38,13 [6] )
-=======
-Generated Location: (1425:37,13 [6] )
->>>>>>> 73195a9c
+Generated Location: (1471:39,13 [6] )
 |MyAttr|
