--- conflicted
+++ resolved
@@ -1,39 +1,23 @@
 ﻿Source Location: (16:0,16 [6] x:\dir\subdir\Test\TestComponent.cshtml)
 |MyType|
-<<<<<<< HEAD
-Generated Location: (990:27,16 [6] )
-=======
 Generated Location: (982:27,16 [6] )
->>>>>>> bb518aa6
 |MyType|
 
 Source Location: (35:0,35 [25] x:\dir\subdir\Test\TestComponent.cshtml)
 |(MyType arg) => counter++|
-<<<<<<< HEAD
-Generated Location: (1417:36,35 [25] )
-=======
 Generated Location: (1409:36,35 [25] )
->>>>>>> bb518aa6
 |(MyType arg) => counter++|
 
 Source Location: (24:0,24 [7] x:\dir\subdir\Test\TestComponent.cshtml)
 |OnClick|
-<<<<<<< HEAD
-Generated Location: (1870:49,24 [7] )
-=======
 Generated Location: (1862:49,24 [7] )
->>>>>>> bb518aa6
 |OnClick|
 
 Source Location: (75:2,7 [28] x:\dir\subdir\Test\TestComponent.cshtml)
 |
     private int counter;
 |
-<<<<<<< HEAD
-Generated Location: (2287:67,7 [28] )
-=======
 Generated Location: (2279:67,7 [28] )
->>>>>>> bb518aa6
 |
     private int counter;
 |
