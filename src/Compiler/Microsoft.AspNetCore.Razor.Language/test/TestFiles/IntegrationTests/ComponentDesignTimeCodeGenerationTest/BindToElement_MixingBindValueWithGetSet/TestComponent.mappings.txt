﻿Source Location: (38:0,38 [11] x:\dir\subdir\Test\TestComponent.cshtml)
|ParentValue|
<<<<<<< HEAD
Generated Location: (985:26,38 [11] )
=======
Generated Location: (977:26,38 [11] )
>>>>>>> bb518aa6
|ParentValue|

Source Location: (13:0,13 [11] x:\dir\subdir\Test\TestComponent.cshtml)
|ParentValue|
<<<<<<< HEAD
Generated Location: (1218:34,13 [11] )
=======
Generated Location: (1210:34,13 [11] )
>>>>>>> bb518aa6
|ParentValue|

Source Location: (62:0,62 [11] x:\dir\subdir\Test\TestComponent.cshtml)
|UpdateValue|
<<<<<<< HEAD
Generated Location: (1637:43,62 [11] )
=======
Generated Location: (1629:43,62 [11] )
>>>>>>> bb518aa6
|UpdateValue|

Source Location: (86:1,7 [124] x:\dir\subdir\Test\TestComponent.cshtml)
|
    public string ParentValue { get; set; } = "hi";

    public void UpdateValue(string value) => ParentValue = value;
|
<<<<<<< HEAD
Generated Location: (1876:53,7 [124] )
=======
Generated Location: (1868:53,7 [124] )
>>>>>>> bb518aa6
|
    public string ParentValue { get; set; } = "hi";

    public void UpdateValue(string value) => ParentValue = value;
|
<|MERGE_RESOLUTION|>--- conflicted
+++ resolved
@@ -1,28 +1,16 @@
 ﻿Source Location: (38:0,38 [11] x:\dir\subdir\Test\TestComponent.cshtml)
 |ParentValue|
-<<<<<<< HEAD
-Generated Location: (985:26,38 [11] )
-=======
 Generated Location: (977:26,38 [11] )
->>>>>>> bb518aa6
 |ParentValue|
 
 Source Location: (13:0,13 [11] x:\dir\subdir\Test\TestComponent.cshtml)
 |ParentValue|
-<<<<<<< HEAD
-Generated Location: (1218:34,13 [11] )
-=======
 Generated Location: (1210:34,13 [11] )
->>>>>>> bb518aa6
 |ParentValue|
 
 Source Location: (62:0,62 [11] x:\dir\subdir\Test\TestComponent.cshtml)
 |UpdateValue|
-<<<<<<< HEAD
-Generated Location: (1637:43,62 [11] )
-=======
 Generated Location: (1629:43,62 [11] )
->>>>>>> bb518aa6
 |UpdateValue|
 
 Source Location: (86:1,7 [124] x:\dir\subdir\Test\TestComponent.cshtml)
@@ -31,11 +19,7 @@
 
     public void UpdateValue(string value) => ParentValue = value;
 |
-<<<<<<< HEAD
-Generated Location: (1876:53,7 [124] )
-=======
 Generated Location: (1868:53,7 [124] )
->>>>>>> bb518aa6
 |
     public string ParentValue { get; set; } = "hi";
 
