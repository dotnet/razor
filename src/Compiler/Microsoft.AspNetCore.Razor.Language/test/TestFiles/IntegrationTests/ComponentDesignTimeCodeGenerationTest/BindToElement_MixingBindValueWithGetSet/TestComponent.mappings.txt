﻿Source Location: (38:0,38 [11] x:\dir\subdir\Test\TestComponent.cshtml)
|ParentValue|
<<<<<<< HEAD
Generated Location: (945:26,38 [11] )
=======
Generated Location: (939:24,38 [11] )
>>>>>>> 73195a9c
|ParentValue|

Source Location: (13:0,13 [11] x:\dir\subdir\Test\TestComponent.cshtml)
|ParentValue|
<<<<<<< HEAD
Generated Location: (1178:34,13 [11] )
=======
Generated Location: (1172:32,13 [11] )
>>>>>>> 73195a9c
|ParentValue|

Source Location: (62:0,62 [11] x:\dir\subdir\Test\TestComponent.cshtml)
|UpdateValue|
Generated Location: (1591:41,62 [11] )
|UpdateValue|

Source Location: (86:1,7 [124] x:\dir\subdir\Test\TestComponent.cshtml)
|
    public string ParentValue { get; set; } = "hi";

    public void UpdateValue(string value) => ParentValue = value;
|
<<<<<<< HEAD
Generated Location: (1638:45,7 [124] )
=======
Generated Location: (1830:51,7 [124] )
>>>>>>> 73195a9c
|
    public string ParentValue { get; set; } = "hi";

    public void UpdateValue(string value) => ParentValue = value;
|
<|MERGE_RESOLUTION|>--- conflicted
+++ resolved
@@ -1,24 +1,16 @@
 ﻿Source Location: (38:0,38 [11] x:\dir\subdir\Test\TestComponent.cshtml)
 |ParentValue|
-<<<<<<< HEAD
-Generated Location: (945:26,38 [11] )
-=======
-Generated Location: (939:24,38 [11] )
->>>>>>> 73195a9c
+Generated Location: (985:26,38 [11] )
 |ParentValue|
 
 Source Location: (13:0,13 [11] x:\dir\subdir\Test\TestComponent.cshtml)
 |ParentValue|
-<<<<<<< HEAD
-Generated Location: (1178:34,13 [11] )
-=======
-Generated Location: (1172:32,13 [11] )
->>>>>>> 73195a9c
+Generated Location: (1218:34,13 [11] )
 |ParentValue|
 
 Source Location: (62:0,62 [11] x:\dir\subdir\Test\TestComponent.cshtml)
 |UpdateValue|
-Generated Location: (1591:41,62 [11] )
+Generated Location: (1637:43,62 [11] )
 |UpdateValue|
 
 Source Location: (86:1,7 [124] x:\dir\subdir\Test\TestComponent.cshtml)
@@ -27,11 +19,7 @@
 
     public void UpdateValue(string value) => ParentValue = value;
 |
-<<<<<<< HEAD
-Generated Location: (1638:45,7 [124] )
-=======
-Generated Location: (1830:51,7 [124] )
->>>>>>> 73195a9c
+Generated Location: (1876:53,7 [124] )
 |
     public string ParentValue { get; set; } = "hi";
 
