--- conflicted
+++ resolved
@@ -5,11 +5,7 @@
         counter++;
     }
 |
-<<<<<<< HEAD
-Generated Location: (1350:39,7 [87] )
-=======
 Generated Location: (1342:39,7 [87] )
->>>>>>> bb518aa6
 |
     private int counter;
     private void Increment() {
