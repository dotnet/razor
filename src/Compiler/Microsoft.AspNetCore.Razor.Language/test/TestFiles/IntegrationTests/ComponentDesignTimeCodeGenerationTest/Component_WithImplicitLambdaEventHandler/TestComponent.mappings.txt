﻿Source Location: (54:2,7 [87] x:\dir\subdir\Test\TestComponent.cshtml)
|
    private int counter;
    private void Increment() {
        counter++;
    }
|
<<<<<<< HEAD
Generated Location: (1310:39,7 [87] )
=======
Generated Location: (1304:37,7 [87] )
>>>>>>> 73195a9c
|
    private int counter;
    private void Increment() {
        counter++;
    }
|
<|MERGE_RESOLUTION|>--- conflicted
+++ resolved
@@ -5,11 +5,7 @@
         counter++;
     }
 |
-<<<<<<< HEAD
-Generated Location: (1310:39,7 [87] )
-=======
-Generated Location: (1304:37,7 [87] )
->>>>>>> 73195a9c
+Generated Location: (1350:39,7 [87] )
 |
     private int counter;
     private void Increment() {
