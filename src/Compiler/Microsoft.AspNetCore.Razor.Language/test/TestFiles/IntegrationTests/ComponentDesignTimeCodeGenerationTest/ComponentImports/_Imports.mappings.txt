﻿Source Location: (1:0,1 [17] x:\dir\subdir\Test\_Imports.razor)
|using System.Text|
Generated Location: (354:12,0 [17] )
|using System.Text|

Source Location: (21:1,1 [23] x:\dir\subdir\Test\_Imports.razor)
|using System.Reflection|
Generated Location: (488:19,0 [23] )
|using System.Reflection|

Source Location: (56:3,8 [10] x:\dir\subdir\Test\_Imports.razor)
|MainLayout|
<<<<<<< HEAD
Generated Location: (903:34,0 [10] )
=======
Generated Location: (905:32,0 [10] )
>>>>>>> 73195a9c
|MainLayout|

Source Location: (69:4,1 [3] x:\dir\subdir\Test\_Imports.razor)
|Foo|
<<<<<<< HEAD
Generated Location: (1336:51,6 [3] )
=======
Generated Location: (1338:49,6 [3] )
>>>>>>> 73195a9c
|Foo|
<|MERGE_RESOLUTION|>--- conflicted
+++ resolved
@@ -10,18 +10,10 @@
 
 Source Location: (56:3,8 [10] x:\dir\subdir\Test\_Imports.razor)
 |MainLayout|
-<<<<<<< HEAD
-Generated Location: (903:34,0 [10] )
-=======
-Generated Location: (905:32,0 [10] )
->>>>>>> 73195a9c
+Generated Location: (951:34,0 [10] )
 |MainLayout|
 
 Source Location: (69:4,1 [3] x:\dir\subdir\Test\_Imports.razor)
 |Foo|
-<<<<<<< HEAD
-Generated Location: (1336:51,6 [3] )
-=======
-Generated Location: (1338:49,6 [3] )
->>>>>>> 73195a9c
+Generated Location: (1384:51,6 [3] )
 |Foo|
