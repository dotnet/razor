--- conflicted
+++ resolved
@@ -10,18 +10,10 @@
 
 Source Location: (56:3,8 [10] x:\dir\subdir\Test\_Imports.razor)
 |MainLayout|
-<<<<<<< HEAD
-Generated Location: (951:34,0 [10] )
-=======
 Generated Location: (877:30,0 [10] )
->>>>>>> bb518aa6
 |MainLayout|
 
 Source Location: (69:4,1 [3] x:\dir\subdir\Test\_Imports.razor)
 |Foo|
-<<<<<<< HEAD
-Generated Location: (1384:51,6 [3] )
-=======
 Generated Location: (1310:47,6 [3] )
->>>>>>> bb518aa6
 |Foo|
