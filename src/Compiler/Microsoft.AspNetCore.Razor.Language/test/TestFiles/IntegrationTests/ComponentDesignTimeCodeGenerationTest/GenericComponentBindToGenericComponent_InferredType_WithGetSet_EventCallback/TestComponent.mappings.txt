--- conflicted
+++ resolved
@@ -1,34 +1,26 @@
 ﻿Source Location: (11:0,11 [6] x:\dir\subdir\Test\TestComponent.cshtml)
 |TParam|
-<<<<<<< HEAD
-Generated Location: (627:19,22 [6] )
-=======
-Generated Location: (401:13,0 [6] )
->>>>>>> 73195a9c
+Generated Location: (424:14,0 [6] )
 |TParam|
 
 Source Location: (49:1,30 [11] x:\dir\subdir\Test\TestComponent.cshtml)
 |ParentValue|
-<<<<<<< HEAD
-Generated Location: (1309:37,30 [11] )
-=======
-Generated Location: (1280:36,30 [11] )
->>>>>>> 73195a9c
+Generated Location: (1326:38,30 [11] )
 |ParentValue|
 
 Source Location: (79:1,60 [11] x:\dir\subdir\Test\TestComponent.cshtml)
 |UpdateValue|
-Generated Location: (1688:45,60 [11] )
+Generated Location: (1734:47,60 [11] )
 |UpdateValue|
 
 Source Location: (38:1,19 [5] x:\dir\subdir\Test\TestComponent.cshtml)
 |Value|
-Generated Location: (1965:55,19 [5] )
+Generated Location: (2011:57,19 [5] )
 |Value|
 
 Source Location: (68:1,49 [5] x:\dir\subdir\Test\TestComponent.cshtml)
 |Value|
-Generated Location: (2216:64,49 [5] )
+Generated Location: (2262:66,49 [5] )
 |Value|
 
 Source Location: (103:2,7 [118] x:\dir\subdir\Test\TestComponent.cshtml)
@@ -36,11 +28,7 @@
     public TParam ParentValue { get; set; } = default;
     public EventCallback<TParam> UpdateValue { get; set; }
 |
-<<<<<<< HEAD
-Generated Location: (1904:55,7 [118] )
-=======
-Generated Location: (2631:82,7 [118] )
->>>>>>> 73195a9c
+Generated Location: (2677:84,7 [118] )
 |
     public TParam ParentValue { get; set; } = default;
     public EventCallback<TParam> UpdateValue { get; set; }
