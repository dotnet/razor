--- conflicted
+++ resolved
@@ -1,21 +1,13 @@
 ﻿Source Location: (27:0,27 [11] x:\dir\subdir\Test\TestComponent.cshtml)
 |ParentValue|
-<<<<<<< HEAD
-Generated Location: (954:27,27 [11] )
-=======
-Generated Location: (948:25,27 [11] )
->>>>>>> 73195a9c
+Generated Location: (994:27,27 [11] )
 |ParentValue|
 
 Source Location: (51:1,7 [50] x:\dir\subdir\Test\TestComponent.cshtml)
 |
     public int ParentValue { get; set; } = 42;
 |
-<<<<<<< HEAD
-Generated Location: (1158:37,7 [50] )
-=======
-Generated Location: (1152:35,7 [50] )
->>>>>>> 73195a9c
+Generated Location: (1198:37,7 [50] )
 |
     public int ParentValue { get; set; } = 42;
 |
