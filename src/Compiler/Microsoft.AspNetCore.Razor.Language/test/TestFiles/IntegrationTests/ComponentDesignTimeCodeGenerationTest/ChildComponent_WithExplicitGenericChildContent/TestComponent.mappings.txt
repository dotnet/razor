--- conflicted
+++ resolved
@@ -1,8 +1,4 @@
 ﻿Source Location: (28:0,28 [7] x:\dir\subdir\Test\TestComponent.cshtml)
 |context|
-<<<<<<< HEAD
-Generated Location: (1134:27,28 [7] )
-=======
 Generated Location: (1126:27,28 [7] )
->>>>>>> bb518aa6
 |context|
