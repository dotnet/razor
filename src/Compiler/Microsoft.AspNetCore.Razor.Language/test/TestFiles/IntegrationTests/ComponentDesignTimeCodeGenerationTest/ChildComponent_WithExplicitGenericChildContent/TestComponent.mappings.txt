﻿Source Location: (28:0,28 [7] x:\dir\subdir\Test\TestComponent.cshtml)
|context|
<<<<<<< HEAD
Generated Location: (1094:27,28 [7] )
=======
Generated Location: (1088:25,28 [7] )
>>>>>>> 73195a9c
|context|
<|MERGE_RESOLUTION|>--- conflicted
+++ resolved
@@ -1,8 +1,4 @@
 ﻿Source Location: (28:0,28 [7] x:\dir\subdir\Test\TestComponent.cshtml)
 |context|
-<<<<<<< HEAD
-Generated Location: (1094:27,28 [7] )
-=======
-Generated Location: (1088:25,28 [7] )
->>>>>>> 73195a9c
+Generated Location: (1134:27,28 [7] )
 |context|
