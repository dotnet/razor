﻿Source Location: (21:0,21 [11] x:\dir\subdir\Test\TestComponent.cshtml)
|myComponent|
<<<<<<< HEAD
Generated Location: (1091:29,21 [11] )
=======
Generated Location: (1085:27,21 [11] )
>>>>>>> 73195a9c
|myComponent|

Source Location: (47:2,7 [111] x:\dir\subdir\Test\TestComponent.cshtml)
|
    private TestComponent myComponent = null!;
    public void Use() { System.GC.KeepAlive(myComponent); }
|
<<<<<<< HEAD
Generated Location: (1483:45,7 [111] )
=======
Generated Location: (1477:43,7 [111] )
>>>>>>> 73195a9c
|
    private TestComponent myComponent = null!;
    public void Use() { System.GC.KeepAlive(myComponent); }
|
<|MERGE_RESOLUTION|>--- conflicted
+++ resolved
@@ -1,10 +1,6 @@
 ﻿Source Location: (21:0,21 [11] x:\dir\subdir\Test\TestComponent.cshtml)
 |myComponent|
-<<<<<<< HEAD
-Generated Location: (1091:29,21 [11] )
-=======
-Generated Location: (1085:27,21 [11] )
->>>>>>> 73195a9c
+Generated Location: (1131:29,21 [11] )
 |myComponent|
 
 Source Location: (47:2,7 [111] x:\dir\subdir\Test\TestComponent.cshtml)
@@ -12,11 +8,7 @@
     private TestComponent myComponent = null!;
     public void Use() { System.GC.KeepAlive(myComponent); }
 |
-<<<<<<< HEAD
-Generated Location: (1483:45,7 [111] )
-=======
-Generated Location: (1477:43,7 [111] )
->>>>>>> 73195a9c
+Generated Location: (1523:45,7 [111] )
 |
     private TestComponent myComponent = null!;
     public void Use() { System.GC.KeepAlive(myComponent); }
