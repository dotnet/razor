--- conflicted
+++ resolved
@@ -1,10 +1,6 @@
 ﻿Source Location: (21:0,21 [11] x:\dir\subdir\Test\TestComponent.cshtml)
 |myComponent|
-<<<<<<< HEAD
-Generated Location: (1131:29,21 [11] )
-=======
 Generated Location: (1123:29,21 [11] )
->>>>>>> bb518aa6
 |myComponent|
 
 Source Location: (47:2,7 [111] x:\dir\subdir\Test\TestComponent.cshtml)
@@ -12,11 +8,7 @@
     private TestComponent myComponent = null!;
     public void Use() { System.GC.KeepAlive(myComponent); }
 |
-<<<<<<< HEAD
-Generated Location: (1523:45,7 [111] )
-=======
 Generated Location: (1515:45,7 [111] )
->>>>>>> bb518aa6
 |
     private TestComponent myComponent = null!;
     public void Use() { System.GC.KeepAlive(myComponent); }
