﻿Source Location: (59:0,59 [9] x:\dir\subdir\Test\TestComponent.cshtml)
|(s) => {}|
<<<<<<< HEAD
Generated Location: (1142:27,59 [9] )
=======
Generated Location: (1136:25,59 [9] )
>>>>>>> 73195a9c
|(s) => {}|

Source Location: (29:0,29 [7] x:\dir\subdir\Test\TestComponent.cshtml)
|message|
<<<<<<< HEAD
Generated Location: (1443:36,29 [7] )
=======
Generated Location: (1437:34,29 [7] )
>>>>>>> 73195a9c
|message|

Source Location: (38:0,38 [17] x:\dir\subdir\Test\TestComponent.cshtml)
|MessageExpression|
<<<<<<< HEAD
Generated Location: (2475:51,38 [17] )
=======
Generated Location: (2507:50,38 [17] )
>>>>>>> 73195a9c
|MessageExpression|

Source Location: (19:0,19 [7] x:\dir\subdir\Test\TestComponent.cshtml)
|Message|
<<<<<<< HEAD
Generated Location: (2704:60,19 [7] )
=======
Generated Location: (2740:59,19 [7] )
>>>>>>> 73195a9c
|Message|

Source Location: (87:1,12 [30] x:\dir\subdir\Test\TestComponent.cshtml)
|
    string message = "hi";
|
<<<<<<< HEAD
Generated Location: (3070:77,12 [30] )
=======
Generated Location: (3160:77,12 [30] )
>>>>>>> 73195a9c
|
    string message = "hi";
|
<|MERGE_RESOLUTION|>--- conflicted
+++ resolved
@@ -1,48 +1,28 @@
 ﻿Source Location: (59:0,59 [9] x:\dir\subdir\Test\TestComponent.cshtml)
 |(s) => {}|
-<<<<<<< HEAD
-Generated Location: (1142:27,59 [9] )
-=======
-Generated Location: (1136:25,59 [9] )
->>>>>>> 73195a9c
+Generated Location: (1182:27,59 [9] )
 |(s) => {}|
 
 Source Location: (29:0,29 [7] x:\dir\subdir\Test\TestComponent.cshtml)
 |message|
-<<<<<<< HEAD
-Generated Location: (1443:36,29 [7] )
-=======
-Generated Location: (1437:34,29 [7] )
->>>>>>> 73195a9c
+Generated Location: (1483:36,29 [7] )
 |message|
 
 Source Location: (38:0,38 [17] x:\dir\subdir\Test\TestComponent.cshtml)
 |MessageExpression|
-<<<<<<< HEAD
-Generated Location: (2475:51,38 [17] )
-=======
-Generated Location: (2507:50,38 [17] )
->>>>>>> 73195a9c
+Generated Location: (2553:52,38 [17] )
 |MessageExpression|
 
 Source Location: (19:0,19 [7] x:\dir\subdir\Test\TestComponent.cshtml)
 |Message|
-<<<<<<< HEAD
-Generated Location: (2704:60,19 [7] )
-=======
-Generated Location: (2740:59,19 [7] )
->>>>>>> 73195a9c
+Generated Location: (2786:61,19 [7] )
 |Message|
 
 Source Location: (87:1,12 [30] x:\dir\subdir\Test\TestComponent.cshtml)
 |
     string message = "hi";
 |
-<<<<<<< HEAD
-Generated Location: (3070:77,12 [30] )
-=======
-Generated Location: (3160:77,12 [30] )
->>>>>>> 73195a9c
+Generated Location: (3206:79,12 [30] )
 |
     string message = "hi";
 |
