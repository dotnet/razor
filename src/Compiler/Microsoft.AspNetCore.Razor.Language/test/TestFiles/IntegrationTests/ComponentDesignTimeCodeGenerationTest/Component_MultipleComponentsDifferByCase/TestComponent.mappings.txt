--- conflicted
+++ resolved
@@ -1,35 +1,19 @@
 ﻿Source Location: (26:0,26 [1] x:\dir\subdir\Test\TestComponent.cshtml)
 |1|
-<<<<<<< HEAD
-Generated Location: (1097:27,26 [1] )
-=======
 Generated Location: (1089:27,26 [1] )
->>>>>>> bb518aa6
 |1|
 
 Source Location: (13:0,13 [11] x:\dir\subdir\Test\TestComponent.cshtml)
 |IntProperty|
-<<<<<<< HEAD
-Generated Location: (1506:40,13 [11] )
-=======
 Generated Location: (1498:40,13 [11] )
->>>>>>> bb518aa6
 |IntProperty|
 
 Source Location: (59:1,26 [1] x:\dir\subdir\Test\TestComponent.cshtml)
 |2|
-<<<<<<< HEAD
-Generated Location: (2019:57,26 [1] )
-=======
 Generated Location: (2011:57,26 [1] )
->>>>>>> bb518aa6
 |2|
 
 Source Location: (46:1,13 [11] x:\dir\subdir\Test\TestComponent.cshtml)
 |IntProperty|
-<<<<<<< HEAD
-Generated Location: (2428:70,13 [11] )
-=======
 Generated Location: (2420:70,13 [11] )
->>>>>>> bb518aa6
 |IntProperty|
