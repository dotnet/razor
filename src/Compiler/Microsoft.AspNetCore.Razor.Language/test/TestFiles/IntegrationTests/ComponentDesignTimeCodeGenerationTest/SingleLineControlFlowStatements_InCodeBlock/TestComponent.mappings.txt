--- conflicted
+++ resolved
@@ -9,11 +9,7 @@
     if (__builder == null) output = "Builder is null!";
     else output = "Builder is not null!";
     |
-<<<<<<< HEAD
-Generated Location: (1120:33,2 [138] )
-=======
 Generated Location: (1075:31,2 [138] )
->>>>>>> bb518aa6
 |
     var output = string.Empty;
     if (__builder == null) output = "Builder is null!";
@@ -22,20 +18,12 @@
 
 Source Location: (206:6,16 [6] x:\dir\subdir\Test\TestComponent.cshtml)
 |output|
-<<<<<<< HEAD
-Generated Location: (1396:44,16 [6] )
-=======
 Generated Location: (1351:42,16 [6] )
->>>>>>> bb518aa6
 |output|
 
 Source Location: (216:6,26 [2] x:\dir\subdir\Test\TestComponent.cshtml)
 |
 |
-<<<<<<< HEAD
-Generated Location: (1481:49,26 [2] )
-=======
 Generated Location: (1436:47,26 [2] )
->>>>>>> bb518aa6
 |
 |
