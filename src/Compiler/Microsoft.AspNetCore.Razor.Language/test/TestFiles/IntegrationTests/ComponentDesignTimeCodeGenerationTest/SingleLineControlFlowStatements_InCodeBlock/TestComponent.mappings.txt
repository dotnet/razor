--- conflicted
+++ resolved
@@ -9,11 +9,7 @@
     if (__builder == null) output = "Builder is null!";
     else output = "Builder is not null!";
     |
-<<<<<<< HEAD
-Generated Location: (1080:33,2 [138] )
-=======
-Generated Location: (1074:31,2 [138] )
->>>>>>> 73195a9c
+Generated Location: (1120:33,2 [138] )
 |
     var output = string.Empty;
     if (__builder == null) output = "Builder is null!";
@@ -22,20 +18,12 @@
 
 Source Location: (206:6,16 [6] x:\dir\subdir\Test\TestComponent.cshtml)
 |output|
-<<<<<<< HEAD
-Generated Location: (1356:44,16 [6] )
-=======
-Generated Location: (1350:42,16 [6] )
->>>>>>> 73195a9c
+Generated Location: (1396:44,16 [6] )
 |output|
 
 Source Location: (216:6,26 [2] x:\dir\subdir\Test\TestComponent.cshtml)
 |
 |
-<<<<<<< HEAD
-Generated Location: (1441:49,26 [2] )
-=======
-Generated Location: (1435:47,26 [2] )
->>>>>>> 73195a9c
+Generated Location: (1481:49,26 [2] )
 |
 |
