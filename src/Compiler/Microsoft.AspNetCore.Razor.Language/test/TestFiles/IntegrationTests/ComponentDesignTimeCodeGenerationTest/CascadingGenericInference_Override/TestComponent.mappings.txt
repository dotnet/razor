--- conflicted
+++ resolved
@@ -1,35 +1,19 @@
 ﻿Source Location: (15:0,15 [23] x:\dir\subdir\Test\TestComponent.cshtml)
 |Array.Empty<DateTime>()|
-<<<<<<< HEAD
-Generated Location: (1036:28,15 [23] )
-=======
-Generated Location: (1030:26,15 [23] )
->>>>>>> 73195a9c
+Generated Location: (1076:28,15 [23] )
 |Array.Empty<DateTime>()|
 
 Source Location: (66:0,66 [13] x:\dir\subdir\Test\TestComponent.cshtml)
 |"Some string"|
-<<<<<<< HEAD
-Generated Location: (1633:38,66 [13] )
-=======
-Generated Location: (1627:36,66 [13] )
->>>>>>> 73195a9c
+Generated Location: (1673:38,66 [13] )
 |"Some string"|
 
 Source Location: (49:0,49 [13] x:\dir\subdir\Test\TestComponent.cshtml)
 |OverrideParam|
-<<<<<<< HEAD
-Generated Location: (1900:47,49 [13] )
-=======
-Generated Location: (1940:46,49 [13] )
->>>>>>> 73195a9c
+Generated Location: (1986:48,49 [13] )
 |OverrideParam|
 
 Source Location: (6:0,6 [5] x:\dir\subdir\Test\TestComponent.cshtml)
 |Items|
-<<<<<<< HEAD
-Generated Location: (2314:65,6 [5] )
-=======
-Generated Location: (2458:66,6 [5] )
->>>>>>> 73195a9c
+Generated Location: (2504:68,6 [5] )
 |Items|
