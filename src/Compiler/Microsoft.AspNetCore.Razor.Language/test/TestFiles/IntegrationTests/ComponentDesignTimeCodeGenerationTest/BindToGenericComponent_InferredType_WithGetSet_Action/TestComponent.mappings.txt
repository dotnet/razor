--- conflicted
+++ resolved
@@ -5,12 +5,12 @@
 
 Source Location: (19:0,19 [5] x:\dir\subdir\Test\TestComponent.cshtml)
 |Value|
-Generated Location: (1525:36,19 [5] )
+Generated Location: (1565:36,19 [5] )
 |Value|
 
 Source Location: (49:0,49 [5] x:\dir\subdir\Test\TestComponent.cshtml)
 |Value|
-Generated Location: (1776:45,49 [5] )
+Generated Location: (1816:45,49 [5] )
 |Value|
 
 Source Location: (84:1,7 [147] x:\dir\subdir\Test\TestComponent.cshtml)
@@ -19,11 +19,7 @@
 
     public void UpdateValue(CustomValue value) => ParentValue = value;
 |
-<<<<<<< HEAD
-Generated Location: (1671:43,7 [147] )
-=======
-Generated Location: (2191:63,7 [147] )
->>>>>>> d5a4b883
+Generated Location: (2231:63,7 [147] )
 |
     public CustomValue ParentValue { get; set; } = new CustomValue();
 
