--- conflicted
+++ resolved
@@ -8,11 +8,7 @@
     void MyMethod(RenderTreeBuilder __builder)
     {
         |
-<<<<<<< HEAD
-Generated Location: (1173:35,7 [65] )
-=======
 Generated Location: (1128:33,7 [65] )
->>>>>>> bb518aa6
 |
     void MyMethod(RenderTreeBuilder __builder)
     {
@@ -22,32 +18,20 @@
 |for (var i = 0; i < 100; i++)
             {
                 |
-<<<<<<< HEAD
-Generated Location: (1373:45,13 [62] )
-=======
 Generated Location: (1328:43,13 [62] )
->>>>>>> bb518aa6
 |for (var i = 0; i < 100; i++)
             {
                 |
 
 Source Location: (230:8,21 [1] x:\dir\subdir\Test\TestComponent.cshtml)
 |i|
-<<<<<<< HEAD
-Generated Location: (1578:54,21 [1] )
-=======
 Generated Location: (1533:52,21 [1] )
->>>>>>> bb518aa6
 |i|
 
 Source Location: (254:9,21 [15] x:\dir\subdir\Test\TestComponent.cshtml)
 |
             }|
-<<<<<<< HEAD
-Generated Location: (1724:61,21 [15] )
-=======
 Generated Location: (1679:59,21 [15] )
->>>>>>> bb518aa6
 |
             }|
 
@@ -55,11 +39,7 @@
 |
     }
 |
-<<<<<<< HEAD
-Generated Location: (1875:69,13 [9] )
-=======
 Generated Location: (1830:67,13 [9] )
->>>>>>> bb518aa6
 |
     }
 |
