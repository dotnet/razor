﻿Source Location: (46:0,46 [14] x:\dir\subdir\Test\TestComponent.cshtml)
|NullableAction|
<<<<<<< HEAD
Generated Location: (999:27,46 [14] )
=======
Generated Location: (993:25,46 [14] )
>>>>>>> 73195a9c
|NullableAction|

Source Location: (29:0,29 [14] x:\dir\subdir\Test\TestComponent.cshtml)
|NullableAction|
<<<<<<< HEAD
Generated Location: (1415:39,29 [14] )
=======
Generated Location: (1447:38,29 [14] )
>>>>>>> 73195a9c
|NullableAction|

Source Location: (73:1,7 [61] x:\dir\subdir\Test\TestComponent.cshtml)
|
	[Parameter]
	public Action NullableAction { get; set; }
|
<<<<<<< HEAD
Generated Location: (1799:56,7 [61] )
=======
Generated Location: (1885:56,7 [61] )
>>>>>>> 73195a9c
|
	[Parameter]
	public Action NullableAction { get; set; }
|
<|MERGE_RESOLUTION|>--- conflicted
+++ resolved
@@ -1,19 +1,11 @@
 ﻿Source Location: (46:0,46 [14] x:\dir\subdir\Test\TestComponent.cshtml)
 |NullableAction|
-<<<<<<< HEAD
-Generated Location: (999:27,46 [14] )
-=======
-Generated Location: (993:25,46 [14] )
->>>>>>> 73195a9c
+Generated Location: (1039:27,46 [14] )
 |NullableAction|
 
 Source Location: (29:0,29 [14] x:\dir\subdir\Test\TestComponent.cshtml)
 |NullableAction|
-<<<<<<< HEAD
-Generated Location: (1415:39,29 [14] )
-=======
-Generated Location: (1447:38,29 [14] )
->>>>>>> 73195a9c
+Generated Location: (1493:40,29 [14] )
 |NullableAction|
 
 Source Location: (73:1,7 [61] x:\dir\subdir\Test\TestComponent.cshtml)
@@ -21,11 +13,7 @@
 	[Parameter]
 	public Action NullableAction { get; set; }
 |
-<<<<<<< HEAD
-Generated Location: (1799:56,7 [61] )
-=======
-Generated Location: (1885:56,7 [61] )
->>>>>>> 73195a9c
+Generated Location: (1931:58,7 [61] )
 |
 	[Parameter]
 	public Action NullableAction { get; set; }
