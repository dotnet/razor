--- conflicted
+++ resolved
@@ -1,19 +1,11 @@
 ﻿Source Location: (46:0,46 [14] x:\dir\subdir\Test\TestComponent.cshtml)
 |NullableAction|
-<<<<<<< HEAD
-Generated Location: (1039:27,46 [14] )
-=======
 Generated Location: (1031:27,46 [14] )
->>>>>>> bb518aa6
 |NullableAction|
 
 Source Location: (29:0,29 [14] x:\dir\subdir\Test\TestComponent.cshtml)
 |NullableAction|
-<<<<<<< HEAD
-Generated Location: (1493:40,29 [14] )
-=======
 Generated Location: (1485:40,29 [14] )
->>>>>>> bb518aa6
 |NullableAction|
 
 Source Location: (73:1,7 [61] x:\dir\subdir\Test\TestComponent.cshtml)
@@ -21,11 +13,7 @@
 	[Parameter]
 	public Action NullableAction { get; set; }
 |
-<<<<<<< HEAD
-Generated Location: (1931:58,7 [61] )
-=======
 Generated Location: (1923:58,7 [61] )
->>>>>>> bb518aa6
 |
 	[Parameter]
 	public Action NullableAction { get; set; }
