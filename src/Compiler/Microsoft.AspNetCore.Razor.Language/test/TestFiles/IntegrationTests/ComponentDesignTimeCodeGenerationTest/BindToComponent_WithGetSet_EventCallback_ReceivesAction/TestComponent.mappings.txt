﻿Source Location: (30:0,30 [11] x:\dir\subdir\Test\TestComponent.cshtml)
|ParentValue|
Generated Location: (1055:25,30 [11] )
|ParentValue|

Source Location: (19:0,19 [5] x:\dir\subdir\Test\TestComponent.cshtml)
|Value|
Generated Location: (1881:40,19 [5] )
|Value|

Source Location: (49:0,49 [5] x:\dir\subdir\Test\TestComponent.cshtml)
|Value|
Generated Location: (2132:49,49 [5] )
|Value|

Source Location: (101:1,7 [50] x:\dir\subdir\Test\TestComponent.cshtml)
|
    public int ParentValue { get; set; } = 42;
|
<<<<<<< HEAD
Generated Location: (2025:47,7 [50] )
=======
Generated Location: (2545:67,7 [50] )
>>>>>>> d5a4b883
|
    public int ParentValue { get; set; } = 42;
|
<|MERGE_RESOLUTION|>--- conflicted
+++ resolved
@@ -5,23 +5,19 @@
 
 Source Location: (19:0,19 [5] x:\dir\subdir\Test\TestComponent.cshtml)
 |Value|
-Generated Location: (1881:40,19 [5] )
+Generated Location: (1921:40,19 [5] )
 |Value|
 
 Source Location: (49:0,49 [5] x:\dir\subdir\Test\TestComponent.cshtml)
 |Value|
-Generated Location: (2132:49,49 [5] )
+Generated Location: (2172:49,49 [5] )
 |Value|
 
 Source Location: (101:1,7 [50] x:\dir\subdir\Test\TestComponent.cshtml)
 |
     public int ParentValue { get; set; } = 42;
 |
-<<<<<<< HEAD
-Generated Location: (2025:47,7 [50] )
-=======
-Generated Location: (2545:67,7 [50] )
->>>>>>> d5a4b883
+Generated Location: (2585:67,7 [50] )
 |
     public int ParentValue { get; set; } = 42;
 |
