--- conflicted
+++ resolved
@@ -1,22 +1,18 @@
 ﻿Source Location: (23:0,23 [7] x:\dir\subdir\Test\TestComponent.cshtml)
 |message|
-Generated Location: (884:19,0 [7] )
+Generated Location: (968:23,0 [7] )
 |message|
 
 Source Location: (48:0,48 [7] x:\dir\subdir\Test\TestComponent.cshtml)
 |message|
-Generated Location: (1207:28,0 [7] )
+Generated Location: (1291:32,0 [7] )
 |message|
 
 Source Location: (73:1,12 [30] x:\dir\subdir\Test\TestComponent.cshtml)
 |
     string message = "hi";
 |
-<<<<<<< HEAD
-Generated Location: (2169:41,0 [30] )
-=======
-Generated Location: (2301:45,12 [30] )
->>>>>>> 79950437
+Generated Location: (2253:45,0 [30] )
 |
     string message = "hi";
 |
