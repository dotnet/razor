﻿Source Location: (130:2,7 [95] x:\dir\subdir\Test\TestComponent.cshtml)
|
    void OnFocus(FocusEventArgs e) { }

    bool ShouldPreventDefault() { return false; }
|
<<<<<<< HEAD
Generated Location: (1623:48,7 [95] )
=======
Generated Location: (1578:46,7 [95] )
>>>>>>> bb518aa6
|
    void OnFocus(FocusEventArgs e) { }

    bool ShouldPreventDefault() { return false; }
|
<|MERGE_RESOLUTION|>--- conflicted
+++ resolved
@@ -4,11 +4,7 @@
 
     bool ShouldPreventDefault() { return false; }
 |
-<<<<<<< HEAD
-Generated Location: (1623:48,7 [95] )
-=======
 Generated Location: (1578:46,7 [95] )
->>>>>>> bb518aa6
 |
     void OnFocus(FocusEventArgs e) { }
 
