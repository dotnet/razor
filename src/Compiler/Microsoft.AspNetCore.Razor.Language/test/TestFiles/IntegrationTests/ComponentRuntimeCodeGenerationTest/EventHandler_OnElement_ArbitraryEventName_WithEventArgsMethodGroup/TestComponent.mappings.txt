﻿Source Location: (81:2,7 [42] x:\dir\subdir\Test\TestComponent.cshtml)
|
    void OnClick(EventArgs e) {
    }
|
<<<<<<< HEAD
Generated Location: (1342:39,7 [42] )
=======
Generated Location: (1297:37,7 [42] )
>>>>>>> bb518aa6
|
    void OnClick(EventArgs e) {
    }
|
<|MERGE_RESOLUTION|>--- conflicted
+++ resolved
@@ -3,11 +3,7 @@
     void OnClick(EventArgs e) {
     }
 |
-<<<<<<< HEAD
-Generated Location: (1342:39,7 [42] )
-=======
 Generated Location: (1297:37,7 [42] )
->>>>>>> bb518aa6
 |
     void OnClick(EventArgs e) {
     }
