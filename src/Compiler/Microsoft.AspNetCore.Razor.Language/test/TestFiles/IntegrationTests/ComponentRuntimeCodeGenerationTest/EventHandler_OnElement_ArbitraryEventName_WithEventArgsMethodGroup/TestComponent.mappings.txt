--- conflicted
+++ resolved
@@ -3,11 +3,7 @@
     void OnClick(EventArgs e) {
     }
 |
-<<<<<<< HEAD
-Generated Location: (1302:39,7 [42] )
-=======
-Generated Location: (1296:37,7 [42] )
->>>>>>> 73195a9c
+Generated Location: (1342:39,7 [42] )
 |
     void OnClick(EventArgs e) {
     }
