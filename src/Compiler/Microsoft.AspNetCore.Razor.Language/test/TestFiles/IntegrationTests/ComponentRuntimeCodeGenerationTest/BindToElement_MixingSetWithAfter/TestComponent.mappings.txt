--- conflicted
+++ resolved
@@ -5,11 +5,7 @@
     public void UpdateValue(string value) => ParentValue = value;
     public void AfterUpdate() { }
 |
-<<<<<<< HEAD
-Generated Location: (2133:50,7 [159] )
-=======
 Generated Location: (2125:50,7 [159] )
->>>>>>> bb518aa6
 |
     public string ParentValue { get; set; } = "hi";
 
