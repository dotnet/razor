--- conflicted
+++ resolved
@@ -1,59 +1,43 @@
 ﻿Source Location: (1:0,1 [40] x:\dir\subdir\Test\TestComponent.cshtml)
 |using Microsoft.AspNetCore.Components;
 |
-Generated Location: (318:11,0 [40] )
+Generated Location: (319:11,0 [40] )
 |using Microsoft.AspNetCore.Components;
 |
 
 Source Location: (52:1,11 [6] x:\dir\subdir\Test\TestComponent.cshtml)
 |TItem1|
-<<<<<<< HEAD
-Generated Location: (531:19,0 [6] )
-=======
-Generated Location: (533:20,0 [6] )
->>>>>>> 79950437
+Generated Location: (555:20,0 [6] )
 |TItem1|
 
 Source Location: (71:2,11 [6] x:\dir\subdir\Test\TestComponent.cshtml)
 |TItem2|
-<<<<<<< HEAD
-Generated Location: (678:27,0 [6] )
-=======
-Generated Location: (668:28,0 [6] )
->>>>>>> 79950437
+Generated Location: (702:28,0 [6] )
 |TItem2|
 
 Source Location: (102:6,4 [19] x:\dir\subdir\Test\TestComponent.cshtml)
 |ChildContent(Item1)|
-Generated Location: (1215:42,0 [19] )
+Generated Location: (1262:44,0 [19] )
 |ChildContent(Item1)|
 
 Source Location: (130:8,1 [33] x:\dir\subdir\Test\TestComponent.cshtml)
 |foreach (var item in Items2)
 {
 |
-<<<<<<< HEAD
-Generated Location: (1422:51,0 [33] )
-=======
-Generated Location: (1400:51,1 [33] )
->>>>>>> 79950437
+Generated Location: (1469:53,0 [33] )
 |foreach (var item in Items2)
 {
 |
 
 Source Location: (171:10,8 [18] x:\dir\subdir\Test\TestComponent.cshtml)
 |ChildContent(item)|
-Generated Location: (1672:62,0 [18] )
+Generated Location: (1719:64,0 [18] )
 |ChildContent(item)|
 
 Source Location: (195:11,0 [3] x:\dir\subdir\Test\TestComponent.cshtml)
 |}
 |
-<<<<<<< HEAD
-Generated Location: (1879:71,0 [3] )
-=======
-Generated Location: (1819:68,0 [3] )
->>>>>>> 79950437
+Generated Location: (1926:73,0 [3] )
 |}
 |
 
@@ -63,11 +47,7 @@
     [Parameter] public List<(TItem1, TItem2)> Items2 { get; set; }
     [Parameter] public RenderFragment<(TItem1, TItem2)> ChildContent { get; set; }
 |
-<<<<<<< HEAD
-Generated Location: (2065:81,0 [215] )
-=======
-Generated Location: (1999:77,7 [215] )
->>>>>>> 79950437
+Generated Location: (2112:83,0 [215] )
 |
     [Parameter] public (TItem1, TItem2) Item1 { get; set; }
     [Parameter] public List<(TItem1, TItem2)> Items2 { get; set; }
