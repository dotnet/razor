--- conflicted
+++ resolved
@@ -4,11 +4,7 @@
     static (string, int) item2 = ("Another string", 42);
     List<(string, int)> items2 = new List<(string, int)>() { item2 };
 |
-<<<<<<< HEAD
-Generated Location: (1671:56,7 [176] )
-=======
 Generated Location: (1626:54,7 [176] )
->>>>>>> bb518aa6
 |
     (string, int) item1 = ("A string", 42);
     static (string, int) item2 = ("Another string", 42);
