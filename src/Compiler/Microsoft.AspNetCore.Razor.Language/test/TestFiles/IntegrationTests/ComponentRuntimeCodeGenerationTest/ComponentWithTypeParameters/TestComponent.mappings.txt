--- conflicted
+++ resolved
@@ -1,54 +1,38 @@
 ﻿Source Location: (1:0,1 [40] x:\dir\subdir\Test\TestComponent.cshtml)
 |using Microsoft.AspNetCore.Components;
 |
-Generated Location: (318:11,0 [40] )
+Generated Location: (319:11,0 [40] )
 |using Microsoft.AspNetCore.Components;
 |
 
 Source Location: (52:1,11 [6] x:\dir\subdir\Test\TestComponent.cshtml)
 |TItem1|
-<<<<<<< HEAD
-Generated Location: (531:19,0 [6] )
-=======
-Generated Location: (533:20,0 [6] )
->>>>>>> 79950437
+Generated Location: (555:20,0 [6] )
 |TItem1|
 
 Source Location: (71:2,11 [6] x:\dir\subdir\Test\TestComponent.cshtml)
 |TItem2|
-<<<<<<< HEAD
-Generated Location: (678:27,0 [6] )
-=======
-Generated Location: (668:28,0 [6] )
->>>>>>> 79950437
+Generated Location: (702:28,0 [6] )
 |TItem2|
 
 Source Location: (98:5,1 [34] x:\dir\subdir\Test\TestComponent.cshtml)
 |foreach (var item2 in Items2)
 {
 |
-<<<<<<< HEAD
-Generated Location: (1125:40,0 [34] )
-=======
-Generated Location: (1129:42,1 [34] )
->>>>>>> 79950437
+Generated Location: (1172:42,0 [34] )
 |foreach (var item2 in Items2)
 {
 |
 
 Source Location: (146:8,5 [19] x:\dir\subdir\Test\TestComponent.cshtml)
 |ChildContent(item2)|
-Generated Location: (1374:51,0 [19] )
+Generated Location: (1421:53,0 [19] )
 |ChildContent(item2)|
 
 Source Location: (178:10,0 [3] x:\dir\subdir\Test\TestComponent.cshtml)
 |}
 |
-<<<<<<< HEAD
-Generated Location: (1639:61,0 [3] )
-=======
-Generated Location: (1605:60,0 [3] )
->>>>>>> 79950437
+Generated Location: (1686:63,0 [3] )
 |}
 |
 
@@ -58,11 +42,7 @@
     [Parameter] public List<TItem2> Items2 { get; set; }
     [Parameter] public RenderFragment<TItem2> ChildContent { get; set; }
 |
-<<<<<<< HEAD
-Generated Location: (1825:71,0 [185] )
-=======
-Generated Location: (1785:69,7 [185] )
->>>>>>> 79950437
+Generated Location: (1872:73,0 [185] )
 |
     [Parameter] public TItem1 Item1 { get; set; }
     [Parameter] public List<TItem2> Items2 { get; set; }
