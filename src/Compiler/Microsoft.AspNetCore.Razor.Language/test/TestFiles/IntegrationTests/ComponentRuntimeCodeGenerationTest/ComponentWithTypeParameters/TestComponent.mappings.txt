﻿Source Location: (52:1,11 [6] x:\dir\subdir\Test\TestComponent.cshtml)
|TItem1|
Generated Location: (509:19,0 [6] )
|TItem1|

Source Location: (71:2,11 [6] x:\dir\subdir\Test\TestComponent.cshtml)
|TItem2|
Generated Location: (644:27,0 [6] )
|TItem2|

Source Location: (98:5,1 [34] x:\dir\subdir\Test\TestComponent.cshtml)
|foreach (var item2 in Items2)
{
|
<<<<<<< HEAD
Generated Location: (841:26,1 [34] )
=======
Generated Location: (1082:40,1 [34] )
>>>>>>> 73195a9c
|foreach (var item2 in Items2)
{
|

Source Location: (178:10,0 [3] x:\dir\subdir\Test\TestComponent.cshtml)
|}
|
<<<<<<< HEAD
Generated Location: (1317:46,0 [3] )
=======
Generated Location: (1558:58,0 [3] )
>>>>>>> 73195a9c
|}
|

Source Location: (188:11,7 [185] x:\dir\subdir\Test\TestComponent.cshtml)
|
    [Parameter] public TItem1 Item1 { get; set; }
    [Parameter] public List<TItem2> Items2 { get; set; }
    [Parameter] public RenderFragment<TItem2> ChildContent { get; set; }
|
<<<<<<< HEAD
Generated Location: (1497:55,7 [185] )
=======
Generated Location: (1738:67,7 [185] )
>>>>>>> 73195a9c
|
    [Parameter] public TItem1 Item1 { get; set; }
    [Parameter] public List<TItem2> Items2 { get; set; }
    [Parameter] public RenderFragment<TItem2> ChildContent { get; set; }
|
<|MERGE_RESOLUTION|>--- conflicted
+++ resolved
@@ -1,22 +1,18 @@
 ﻿Source Location: (52:1,11 [6] x:\dir\subdir\Test\TestComponent.cshtml)
 |TItem1|
-Generated Location: (509:19,0 [6] )
+Generated Location: (532:20,0 [6] )
 |TItem1|
 
 Source Location: (71:2,11 [6] x:\dir\subdir\Test\TestComponent.cshtml)
 |TItem2|
-Generated Location: (644:27,0 [6] )
+Generated Location: (667:28,0 [6] )
 |TItem2|
 
 Source Location: (98:5,1 [34] x:\dir\subdir\Test\TestComponent.cshtml)
 |foreach (var item2 in Items2)
 {
 |
-<<<<<<< HEAD
-Generated Location: (841:26,1 [34] )
-=======
-Generated Location: (1082:40,1 [34] )
->>>>>>> 73195a9c
+Generated Location: (1128:42,1 [34] )
 |foreach (var item2 in Items2)
 {
 |
@@ -24,11 +20,7 @@
 Source Location: (178:10,0 [3] x:\dir\subdir\Test\TestComponent.cshtml)
 |}
 |
-<<<<<<< HEAD
-Generated Location: (1317:46,0 [3] )
-=======
-Generated Location: (1558:58,0 [3] )
->>>>>>> 73195a9c
+Generated Location: (1604:60,0 [3] )
 |}
 |
 
@@ -38,11 +30,7 @@
     [Parameter] public List<TItem2> Items2 { get; set; }
     [Parameter] public RenderFragment<TItem2> ChildContent { get; set; }
 |
-<<<<<<< HEAD
-Generated Location: (1497:55,7 [185] )
-=======
-Generated Location: (1738:67,7 [185] )
->>>>>>> 73195a9c
+Generated Location: (1784:69,7 [185] )
 |
     [Parameter] public TItem1 Item1 { get; set; }
     [Parameter] public List<TItem2> Items2 { get; set; }
