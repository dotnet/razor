﻿Source Location: (54:1,7 [65] x:\dir\subdir\Test\TestComponent.cshtml)
|
    public DateTime ParentValue { get; set; } = DateTime.Now;
|
<<<<<<< HEAD
Generated Location: (1081:30,7 [65] )
=======
Generated Location: (1073:30,7 [65] )
>>>>>>> bb518aa6
|
    public DateTime ParentValue { get; set; } = DateTime.Now;
|
<|MERGE_RESOLUTION|>--- conflicted
+++ resolved
@@ -2,11 +2,7 @@
 |
     public DateTime ParentValue { get; set; } = DateTime.Now;
 |
-<<<<<<< HEAD
-Generated Location: (1081:30,7 [65] )
-=======
 Generated Location: (1073:30,7 [65] )
->>>>>>> bb518aa6
 |
     public DateTime ParentValue { get; set; } = DateTime.Now;
 |
