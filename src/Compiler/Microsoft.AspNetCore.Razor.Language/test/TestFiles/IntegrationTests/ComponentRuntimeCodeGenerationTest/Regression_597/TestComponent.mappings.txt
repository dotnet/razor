﻿Source Location: (18:0,18 [1] x:\dir\subdir\Test\TestComponent.cshtml)
|y|
Generated Location: (769:19,0 [1] )
|y|

Source Location: (32:1,7 [24] x:\dir\subdir\Test\TestComponent.cshtml)
|
    string y = null;
|
<<<<<<< HEAD
Generated Location: (1203:31,0 [24] )
=======
Generated Location: (1290:35,7 [24] )
>>>>>>> 79950437
|
    string y = null;
|
<|MERGE_RESOLUTION|>--- conflicted
+++ resolved
@@ -1,17 +1,13 @@
 ﻿Source Location: (18:0,18 [1] x:\dir\subdir\Test\TestComponent.cshtml)
 |y|
-Generated Location: (769:19,0 [1] )
+Generated Location: (853:23,0 [1] )
 |y|
 
 Source Location: (32:1,7 [24] x:\dir\subdir\Test\TestComponent.cshtml)
 |
     string y = null;
 |
-<<<<<<< HEAD
-Generated Location: (1203:31,0 [24] )
-=======
-Generated Location: (1290:35,7 [24] )
->>>>>>> 79950437
+Generated Location: (1287:35,0 [24] )
 |
     string y = null;
 |
