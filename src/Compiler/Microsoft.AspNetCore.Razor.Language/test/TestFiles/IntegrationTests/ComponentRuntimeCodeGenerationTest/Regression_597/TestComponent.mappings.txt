﻿Source Location: (32:1,7 [24] x:\dir\subdir\Test\TestComponent.cshtml)
|
    string y = null;
|
<<<<<<< HEAD
Generated Location: (1252:33,7 [24] )
=======
Generated Location: (1244:33,7 [24] )
>>>>>>> bb518aa6
|
    string y = null;
|
<|MERGE_RESOLUTION|>--- conflicted
+++ resolved
@@ -2,11 +2,7 @@
 |
     string y = null;
 |
-<<<<<<< HEAD
-Generated Location: (1252:33,7 [24] )
-=======
 Generated Location: (1244:33,7 [24] )
->>>>>>> bb518aa6
 |
     string y = null;
 |
