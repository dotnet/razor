--- conflicted
+++ resolved
@@ -2,11 +2,7 @@
 |
     string y = null;
 |
-<<<<<<< HEAD
-Generated Location: (1194:33,7 [24] )
-=======
-Generated Location: (1206:31,7 [24] )
->>>>>>> 73195a9c
+Generated Location: (1252:33,7 [24] )
 |
     string y = null;
 |
