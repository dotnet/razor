--- conflicted
+++ resolved
@@ -1,17 +1,9 @@
 ﻿Source Location: (2:0,2 [46] x:\dir\subdir\Test\TestComponent.cshtml)
 | RenderFragment<string> header = (context) => |
-<<<<<<< HEAD
-Generated Location: (688:19,2 [46] )
-=======
 Generated Location: (680:19,2 [46] )
->>>>>>> bb518aa6
 | RenderFragment<string> header = (context) => |
 
 Source Location: (87:0,87 [2] x:\dir\subdir\Test\TestComponent.cshtml)
 |; |
-<<<<<<< HEAD
-Generated Location: (1274:37,87 [2] )
-=======
 Generated Location: (1266:37,87 [2] )
->>>>>>> bb518aa6
 |; |
