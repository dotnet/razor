﻿Source Location: (68:3,7 [38] x:\dir\subdir\Test\TestComponent.cshtml)
|
    MyClass Hello = new MyClass();
|
<<<<<<< HEAD
Generated Location: (1315:45,7 [38] )
=======
Generated Location: (1270:43,7 [38] )
>>>>>>> bb518aa6
|
    MyClass Hello = new MyClass();
|
<|MERGE_RESOLUTION|>--- conflicted
+++ resolved
@@ -2,11 +2,7 @@
 |
     MyClass Hello = new MyClass();
 |
-<<<<<<< HEAD
-Generated Location: (1315:45,7 [38] )
-=======
 Generated Location: (1270:43,7 [38] )
->>>>>>> bb518aa6
 |
     MyClass Hello = new MyClass();
 |
