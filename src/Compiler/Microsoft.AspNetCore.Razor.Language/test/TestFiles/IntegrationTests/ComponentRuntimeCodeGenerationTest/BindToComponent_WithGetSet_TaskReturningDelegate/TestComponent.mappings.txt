--- conflicted
+++ resolved
@@ -1,11 +1,11 @@
 ﻿Source Location: (30:0,30 [11] x:\dir\subdir\Test\TestComponent.cshtml)
 |ParentValue|
-Generated Location: (881:19,0 [11] )
+Generated Location: (965:23,0 [11] )
 |ParentValue|
 
 Source Location: (60:0,60 [11] x:\dir\subdir\Test\TestComponent.cshtml)
 |UpdateValue|
-Generated Location: (1173:28,0 [11] )
+Generated Location: (1257:32,0 [11] )
 |UpdateValue|
 
 Source Location: (84:1,7 [144] x:\dir\subdir\Test\TestComponent.cshtml)
@@ -14,11 +14,7 @@
 
     public Task UpdateValue(int value) { ParentValue = value; return Task.CompletedTask; }
 |
-<<<<<<< HEAD
-Generated Location: (1423:39,0 [144] )
-=======
-Generated Location: (1570:43,7 [144] )
->>>>>>> 79950437
+Generated Location: (1507:43,0 [144] )
 |
     public int ParentValue { get; set; } = 42;
 
