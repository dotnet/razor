﻿Source Location: (62:1,7 [138] x:\dir\subdir\Test\TestComponent.cshtml)
|
    class Person
    {
        public string Name { get; set; }
    }

    object RenderPerson(RenderFragment<Person> p) => null;
|
<<<<<<< HEAD
Generated Location: (1158:39,7 [138] )
=======
Generated Location: (1152:37,7 [138] )
>>>>>>> 73195a9c
|
    class Person
    {
        public string Name { get; set; }
    }

    object RenderPerson(RenderFragment<Person> p) => null;
|
<|MERGE_RESOLUTION|>--- conflicted
+++ resolved
@@ -7,11 +7,7 @@
 
     object RenderPerson(RenderFragment<Person> p) => null;
 |
-<<<<<<< HEAD
-Generated Location: (1158:39,7 [138] )
-=======
-Generated Location: (1152:37,7 [138] )
->>>>>>> 73195a9c
+Generated Location: (1198:39,7 [138] )
 |
     class Person
     {
