﻿Source Location: (86:1,7 [102] x:\dir\subdir\Test\TestComponent.cshtml)
|
    public int ParentValue { get; set; } = 42;
    public EventCallback UpdateValue { get; set; }
|
<<<<<<< HEAD
Generated Location: (1874:33,7 [102] )
=======
Generated Location: (2084:39,7 [102] )
>>>>>>> 73195a9c
|
    public int ParentValue { get; set; } = 42;
    public EventCallback UpdateValue { get; set; }
|
<|MERGE_RESOLUTION|>--- conflicted
+++ resolved
@@ -3,11 +3,7 @@
     public int ParentValue { get; set; } = 42;
     public EventCallback UpdateValue { get; set; }
 |
-<<<<<<< HEAD
-Generated Location: (1874:33,7 [102] )
-=======
-Generated Location: (2084:39,7 [102] )
->>>>>>> 73195a9c
+Generated Location: (2130:41,7 [102] )
 |
     public int ParentValue { get; set; } = 42;
     public EventCallback UpdateValue { get; set; }
