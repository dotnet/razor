﻿Source Location: (37:0,37 [6] x:\dir\subdir\Test\TestComponent.cshtml)
|myElem|
<<<<<<< HEAD
Generated Location: (903:21,0 [6] )
=======
Generated Location: (1012:25,37 [6] )
>>>>>>> 79950437
|myElem|

Source Location: (91:2,7 [128] x:\dir\subdir\Test\TestComponent.cshtml)
|
    private Microsoft.AspNetCore.Components.ElementReference myElem;
    public void Foo() { System.GC.KeepAlive(myElem); }
|
<<<<<<< HEAD
Generated Location: (1236:35,0 [128] )
=======
Generated Location: (1324:38,7 [128] )
>>>>>>> 79950437
|
    private Microsoft.AspNetCore.Components.ElementReference myElem;
    public void Foo() { System.GC.KeepAlive(myElem); }
|
<|MERGE_RESOLUTION|>--- conflicted
+++ resolved
@@ -1,10 +1,6 @@
 ﻿Source Location: (37:0,37 [6] x:\dir\subdir\Test\TestComponent.cshtml)
 |myElem|
-<<<<<<< HEAD
-Generated Location: (903:21,0 [6] )
-=======
-Generated Location: (1012:25,37 [6] )
->>>>>>> 79950437
+Generated Location: (987:25,0 [6] )
 |myElem|
 
 Source Location: (91:2,7 [128] x:\dir\subdir\Test\TestComponent.cshtml)
@@ -12,11 +8,7 @@
     private Microsoft.AspNetCore.Components.ElementReference myElem;
     public void Foo() { System.GC.KeepAlive(myElem); }
 |
-<<<<<<< HEAD
-Generated Location: (1236:35,0 [128] )
-=======
-Generated Location: (1324:38,7 [128] )
->>>>>>> 79950437
+Generated Location: (1320:39,0 [128] )
 |
     private Microsoft.AspNetCore.Components.ElementReference myElem;
     public void Foo() { System.GC.KeepAlive(myElem); }
