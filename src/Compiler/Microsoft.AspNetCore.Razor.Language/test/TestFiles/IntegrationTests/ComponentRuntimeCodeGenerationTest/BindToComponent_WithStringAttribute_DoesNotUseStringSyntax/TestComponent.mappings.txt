--- conflicted
+++ resolved
@@ -2,11 +2,7 @@
 |
     Person person = new Person();
 |
-<<<<<<< HEAD
-Generated Location: (1260:33,1 [37] )
-=======
-Generated Location: (1272:31,1 [37] )
->>>>>>> 73195a9c
+Generated Location: (1318:33,1 [37] )
 |
     Person person = new Person();
 |
