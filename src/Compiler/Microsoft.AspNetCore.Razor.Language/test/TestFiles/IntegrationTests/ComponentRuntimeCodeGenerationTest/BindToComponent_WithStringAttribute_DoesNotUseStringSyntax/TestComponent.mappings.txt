--- conflicted
+++ resolved
@@ -2,11 +2,7 @@
 |
     Person person = new Person();
 |
-<<<<<<< HEAD
-Generated Location: (1318:33,1 [37] )
-=======
 Generated Location: (1310:33,1 [37] )
->>>>>>> bb518aa6
 |
     Person person = new Person();
 |
