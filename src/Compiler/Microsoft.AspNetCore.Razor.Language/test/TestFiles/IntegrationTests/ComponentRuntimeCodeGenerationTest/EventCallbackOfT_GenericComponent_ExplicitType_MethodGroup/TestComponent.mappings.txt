--- conflicted
+++ resolved
@@ -4,11 +4,7 @@
 
     public void Increment(MyType type) => counter++;
 |
-<<<<<<< HEAD
-Generated Location: (1328:32,7 [84] )
-=======
 Generated Location: (1320:32,7 [84] )
->>>>>>> bb518aa6
 |
     private int counter;
 
