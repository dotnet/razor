--- conflicted
+++ resolved
@@ -1,13 +1,13 @@
 ﻿Source Location: (1:0,1 [43] x:\dir\subdir\Test\TestComponent.cshtml)
 |using Microsoft.AspNetCore.Components.Web
 |
-Generated Location: (370:12,0 [43] )
+Generated Location: (371:12,0 [43] )
 |using Microsoft.AspNetCore.Components.Web
 |
 
 Source Location: (70:2,19 [7] x:\dir\subdir\Test\TestComponent.cshtml)
 |OnClick|
-Generated Location: (1112:28,0 [7] )
+Generated Location: (1159:30,0 [7] )
 |OnClick|
 
 Source Location: (96:4,7 [31] x:\dir\subdir\Test\TestComponent.cshtml)
@@ -15,11 +15,7 @@
     void OnClick() {
     }
 |
-<<<<<<< HEAD
-Generated Location: (1395:40,0 [31] )
-=======
-Generated Location: (1430:41,7 [31] )
->>>>>>> 79950437
+Generated Location: (1442:42,0 [31] )
 |
     void OnClick() {
     }
