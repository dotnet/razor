--- conflicted
+++ resolved
@@ -3,11 +3,7 @@
     void OnClick() {
     }
 |
-<<<<<<< HEAD
-Generated Location: (1389:41,7 [31] )
-=======
-Generated Location: (1383:39,7 [31] )
->>>>>>> 73195a9c
+Generated Location: (1429:41,7 [31] )
 |
     void OnClick() {
     }
