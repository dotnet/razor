﻿Source Location: (26:0,26 [1] x:\dir\subdir\Test\TestComponent.cshtml)
|c|
Generated Location: (753:18,0 [1] )
|c|

Source Location: (44:0,44 [1] x:\dir\subdir\Test\TestComponent.cshtml)
|c|
Generated Location: (907:26,0 [1] )
|c|

Source Location: (60:2,7 [42] x:\dir\subdir\Test\TestComponent.cshtml)
|
    private MyClass<string> c = new();
|
<<<<<<< HEAD
Generated Location: (1105:36,0 [42] )
=======
Generated Location: (1232:40,7 [42] )
>>>>>>> 79950437
|
    private MyClass<string> c = new();
|
<|MERGE_RESOLUTION|>--- conflicted
+++ resolved
@@ -1,22 +1,18 @@
 ﻿Source Location: (26:0,26 [1] x:\dir\subdir\Test\TestComponent.cshtml)
 |c|
-Generated Location: (753:18,0 [1] )
+Generated Location: (837:22,0 [1] )
 |c|
 
 Source Location: (44:0,44 [1] x:\dir\subdir\Test\TestComponent.cshtml)
 |c|
-Generated Location: (907:26,0 [1] )
+Generated Location: (991:30,0 [1] )
 |c|
 
 Source Location: (60:2,7 [42] x:\dir\subdir\Test\TestComponent.cshtml)
 |
     private MyClass<string> c = new();
 |
-<<<<<<< HEAD
-Generated Location: (1105:36,0 [42] )
-=======
-Generated Location: (1232:40,7 [42] )
->>>>>>> 79950437
+Generated Location: (1189:40,0 [42] )
 |
     private MyClass<string> c = new();
 |
