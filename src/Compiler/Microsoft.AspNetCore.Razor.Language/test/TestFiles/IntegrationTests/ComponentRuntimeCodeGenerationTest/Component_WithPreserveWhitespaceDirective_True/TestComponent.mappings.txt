﻿Source Location: (39:3,5 [55] x:\dir\subdir\Test\TestComponent.cshtml)
|foreach (var item in Enumerable.Range(1, 100))
    {
|
<<<<<<< HEAD
Generated Location: (800:22,5 [55] )
=======
Generated Location: (794:20,5 [55] )
>>>>>>> 73195a9c
|foreach (var item in Enumerable.Range(1, 100))
    {
|

Source Location: (142:8,0 [7] x:\dir\subdir\Test\TestComponent.cshtml)
|    }
|
<<<<<<< HEAD
Generated Location: (1452:43,0 [7] )
=======
Generated Location: (1446:41,0 [7] )
>>>>>>> 73195a9c
|    }
|
<|MERGE_RESOLUTION|>--- conflicted
+++ resolved
@@ -2,11 +2,7 @@
 |foreach (var item in Enumerable.Range(1, 100))
     {
 |
-<<<<<<< HEAD
-Generated Location: (800:22,5 [55] )
-=======
-Generated Location: (794:20,5 [55] )
->>>>>>> 73195a9c
+Generated Location: (840:22,5 [55] )
 |foreach (var item in Enumerable.Range(1, 100))
     {
 |
@@ -14,10 +10,6 @@
 Source Location: (142:8,0 [7] x:\dir\subdir\Test\TestComponent.cshtml)
 |    }
 |
-<<<<<<< HEAD
-Generated Location: (1452:43,0 [7] )
-=======
-Generated Location: (1446:41,0 [7] )
->>>>>>> 73195a9c
+Generated Location: (1492:43,0 [7] )
 |    }
 |
