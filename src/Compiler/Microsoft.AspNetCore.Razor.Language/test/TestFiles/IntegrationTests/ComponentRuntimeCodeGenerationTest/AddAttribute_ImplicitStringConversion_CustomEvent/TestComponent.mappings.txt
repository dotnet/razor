﻿Source Location: (180:7,7 [42] x:\dir\subdir\Test\TestComponent.cshtml)
|
    private MyClass<string> c = new();
|
<<<<<<< HEAD
Generated Location: (1757:62,7 [42] )
=======
Generated Location: (1749:62,7 [42] )
>>>>>>> bb518aa6
|
    private MyClass<string> c = new();
|
<|MERGE_RESOLUTION|>--- conflicted
+++ resolved
@@ -2,11 +2,7 @@
 |
     private MyClass<string> c = new();
 |
-<<<<<<< HEAD
-Generated Location: (1757:62,7 [42] )
-=======
 Generated Location: (1749:62,7 [42] )
->>>>>>> bb518aa6
 |
     private MyClass<string> c = new();
 |
