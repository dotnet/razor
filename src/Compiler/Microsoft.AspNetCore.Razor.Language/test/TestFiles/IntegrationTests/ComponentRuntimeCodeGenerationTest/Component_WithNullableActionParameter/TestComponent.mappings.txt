﻿Source Location: (46:0,46 [14] x:\dir\subdir\Test\TestComponent.cshtml)
|NullableAction|
Generated Location: (826:19,0 [14] )
|NullableAction|

Source Location: (73:1,7 [61] x:\dir\subdir\Test\TestComponent.cshtml)
|
	[Parameter]
	public Action NullableAction { get; set; }
|
<<<<<<< HEAD
Generated Location: (1079:30,0 [61] )
=======
Generated Location: (1194:34,7 [61] )
>>>>>>> 79950437
|
	[Parameter]
	public Action NullableAction { get; set; }
|
<|MERGE_RESOLUTION|>--- conflicted
+++ resolved
@@ -1,6 +1,6 @@
 ﻿Source Location: (46:0,46 [14] x:\dir\subdir\Test\TestComponent.cshtml)
 |NullableAction|
-Generated Location: (826:19,0 [14] )
+Generated Location: (910:23,0 [14] )
 |NullableAction|
 
 Source Location: (73:1,7 [61] x:\dir\subdir\Test\TestComponent.cshtml)
@@ -8,11 +8,7 @@
 	[Parameter]
 	public Action NullableAction { get; set; }
 |
-<<<<<<< HEAD
-Generated Location: (1079:30,0 [61] )
-=======
-Generated Location: (1194:34,7 [61] )
->>>>>>> 79950437
+Generated Location: (1163:34,0 [61] )
 |
 	[Parameter]
 	public Action NullableAction { get; set; }
