--- conflicted
+++ resolved
@@ -3,11 +3,7 @@
 	[Parameter]
 	public Action NullableAction { get; set; }
 |
-<<<<<<< HEAD
-Generated Location: (1107:32,7 [61] )
-=======
-Generated Location: (1110:30,7 [61] )
->>>>>>> 73195a9c
+Generated Location: (1156:32,7 [61] )
 |
 	[Parameter]
 	public Action NullableAction { get; set; }
