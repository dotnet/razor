--- conflicted
+++ resolved
@@ -3,11 +3,7 @@
 	[Parameter]
 	public Action NullableAction { get; set; }
 |
-<<<<<<< HEAD
-Generated Location: (1156:32,7 [61] )
-=======
 Generated Location: (1148:32,7 [61] )
->>>>>>> bb518aa6
 |
 	[Parameter]
 	public Action NullableAction { get; set; }
