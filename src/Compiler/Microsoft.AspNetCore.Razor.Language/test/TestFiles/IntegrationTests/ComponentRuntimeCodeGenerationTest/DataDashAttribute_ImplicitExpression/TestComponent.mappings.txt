--- conflicted
+++ resolved
@@ -2,11 +2,7 @@
 |
   var myValue = "Expression value";
 |
-<<<<<<< HEAD
-Generated Location: (648:19,2 [39] )
-=======
-Generated Location: (642:17,2 [39] )
->>>>>>> 73195a9c
+Generated Location: (688:19,2 [39] )
 |
   var myValue = "Expression value";
 |
