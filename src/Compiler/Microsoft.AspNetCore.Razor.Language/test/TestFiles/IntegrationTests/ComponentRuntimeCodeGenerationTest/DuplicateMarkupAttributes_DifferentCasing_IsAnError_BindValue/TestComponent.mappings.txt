--- conflicted
+++ resolved
@@ -2,11 +2,7 @@
 |
     private string text = "hi";
 |
-<<<<<<< HEAD
-Generated Location: (1676:45,12 [35] )
-=======
-Generated Location: (1670:43,12 [35] )
->>>>>>> 73195a9c
+Generated Location: (1716:45,12 [35] )
 |
     private string text = "hi";
 |
