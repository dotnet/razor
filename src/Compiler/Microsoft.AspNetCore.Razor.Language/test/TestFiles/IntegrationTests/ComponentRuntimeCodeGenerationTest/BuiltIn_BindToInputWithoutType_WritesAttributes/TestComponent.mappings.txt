--- conflicted
+++ resolved
@@ -1,17 +1,13 @@
 ﻿Source Location: (15:0,15 [11] x:\dir\subdir\Test\TestComponent.cshtml)
 |ParentValue|
-Generated Location: (749:19,0 [11] )
+Generated Location: (833:23,0 [11] )
 |ParentValue|
 
 Source Location: (39:1,7 [50] x:\dir\subdir\Test\TestComponent.cshtml)
 |
     public int ParentValue { get; set; } = 42;
 |
-<<<<<<< HEAD
-Generated Location: (996:30,0 [50] )
-=======
-Generated Location: (1080:34,7 [50] )
->>>>>>> 79950437
+Generated Location: (1080:34,0 [50] )
 |
     public int ParentValue { get; set; } = 42;
 |
