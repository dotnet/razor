﻿Source Location: (39:1,7 [50] x:\dir\subdir\Test\TestComponent.cshtml)
|
    public int ParentValue { get; set; } = 42;
|
<<<<<<< HEAD
Generated Location: (1002:32,7 [50] )
=======
Generated Location: (996:30,7 [50] )
>>>>>>> 73195a9c
|
    public int ParentValue { get; set; } = 42;
|
<|MERGE_RESOLUTION|>--- conflicted
+++ resolved
@@ -2,11 +2,7 @@
 |
     public int ParentValue { get; set; } = 42;
 |
-<<<<<<< HEAD
-Generated Location: (1002:32,7 [50] )
-=======
-Generated Location: (996:30,7 [50] )
->>>>>>> 73195a9c
+Generated Location: (1042:32,7 [50] )
 |
     public int ParentValue { get; set; } = 42;
 |
