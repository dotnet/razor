--- conflicted
+++ resolved
@@ -1,17 +1,9 @@
 ﻿Source Location: (2:0,2 [54] x:\dir\subdir\Test\TestComponent.cshtml)
 | RenderFragment<Test.Context> template = (context) => |
-<<<<<<< HEAD
-Generated Location: (648:19,2 [54] )
-=======
-Generated Location: (642:17,2 [54] )
->>>>>>> 73195a9c
+Generated Location: (688:19,2 [54] )
 | RenderFragment<Test.Context> template = (context) => |
 
 Source Location: (107:0,107 [2] x:\dir\subdir\Test\TestComponent.cshtml)
 |; |
-<<<<<<< HEAD
-Generated Location: (1533:46,107 [2] )
-=======
-Generated Location: (1527:44,107 [2] )
->>>>>>> 73195a9c
+Generated Location: (1573:46,107 [2] )
 |; |
