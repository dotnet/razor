--- conflicted
+++ resolved
@@ -1,17 +1,9 @@
 ﻿Source Location: (2:0,2 [54] x:\dir\subdir\Test\TestComponent.cshtml)
 | RenderFragment<Test.Context> template = (context) => |
-<<<<<<< HEAD
-Generated Location: (688:19,2 [54] )
-=======
 Generated Location: (680:19,2 [54] )
->>>>>>> bb518aa6
 | RenderFragment<Test.Context> template = (context) => |
 
 Source Location: (107:0,107 [2] x:\dir\subdir\Test\TestComponent.cshtml)
 |; |
-<<<<<<< HEAD
-Generated Location: (1573:46,107 [2] )
-=======
 Generated Location: (1565:46,107 [2] )
->>>>>>> bb518aa6
 |; |
