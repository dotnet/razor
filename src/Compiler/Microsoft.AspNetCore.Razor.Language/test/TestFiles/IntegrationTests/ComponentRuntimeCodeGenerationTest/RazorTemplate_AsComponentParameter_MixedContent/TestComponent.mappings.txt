--- conflicted
+++ resolved
@@ -1,32 +1,24 @@
 ﻿Source Location: (2:0,2 [54] x:\dir\subdir\Test\TestComponent.cshtml)
 | RenderFragment<Test.Context> template = (context) => |
-<<<<<<< HEAD
-Generated Location: (651:17,0 [54] )
-=======
-Generated Location: (726:21,2 [54] )
->>>>>>> 79950437
+Generated Location: (735:21,0 [54] )
 | RenderFragment<Test.Context> template = (context) => |
 
 Source Location: (63:0,63 [13] x:\dir\subdir\Test\TestComponent.cshtml)
 |context.Index|
-Generated Location: (1013:29,0 [13] )
+Generated Location: (1097:33,0 [13] )
 |context.Index|
 
 Source Location: (80:0,80 [22] x:\dir\subdir\Test\TestComponent.cshtml)
 |context.Item.ToLower()|
-Generated Location: (1274:39,0 [22] )
+Generated Location: (1358:43,0 [22] )
 |context.Item.ToLower()|
 
 Source Location: (107:0,107 [2] x:\dir\subdir\Test\TestComponent.cshtml)
 |; |
-<<<<<<< HEAD
-Generated Location: (1511:49,0 [2] )
-=======
-Generated Location: (1611:48,107 [2] )
->>>>>>> 79950437
+Generated Location: (1595:53,0 [2] )
 |; |
 
 Source Location: (136:1,24 [8] x:\dir\subdir\Test\TestComponent.cshtml)
 |template|
-Generated Location: (1848:59,0 [8] )
+Generated Location: (1932:63,0 [8] )
 |template|
