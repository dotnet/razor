﻿Source Location: (81:1,7 [82] x:\dir\subdir\Test\TestComponent.cshtml)
|
    public int ParentValue { get; set; } = 42;

    public void Update() { }
|
<<<<<<< HEAD
Generated Location: (1131:30,7 [82] )
=======
Generated Location: (1324:36,7 [82] )
>>>>>>> 73195a9c
|
    public int ParentValue { get; set; } = 42;

    public void Update() { }
|
<|MERGE_RESOLUTION|>--- conflicted
+++ resolved
@@ -4,11 +4,7 @@
 
     public void Update() { }
 |
-<<<<<<< HEAD
-Generated Location: (1131:30,7 [82] )
-=======
-Generated Location: (1324:36,7 [82] )
->>>>>>> 73195a9c
+Generated Location: (1370:38,7 [82] )
 |
     public int ParentValue { get; set; } = 42;
 
