--- conflicted
+++ resolved
@@ -1,10 +1,6 @@
 ﻿Source Location: (19:0,19 [11] x:\dir\subdir\Test\TestComponent.cshtml)
 |myComponent|
-<<<<<<< HEAD
-Generated Location: (967:28,19 [11] )
-=======
-Generated Location: (961:26,19 [11] )
->>>>>>> 73195a9c
+Generated Location: (1007:28,19 [11] )
 |myComponent|
 
 Source Location: (61:2,7 [114] x:\dir\subdir\Test\TestComponent.cshtml)
@@ -12,11 +8,7 @@
     private MyComponent<int> myComponent = null!;
     public void Use() { System.GC.KeepAlive(myComponent); }
 |
-<<<<<<< HEAD
-Generated Location: (1198:39,7 [114] )
-=======
-Generated Location: (1192:37,7 [114] )
->>>>>>> 73195a9c
+Generated Location: (1238:39,7 [114] )
 |
     private MyComponent<int> myComponent = null!;
     public void Use() { System.GC.KeepAlive(myComponent); }
