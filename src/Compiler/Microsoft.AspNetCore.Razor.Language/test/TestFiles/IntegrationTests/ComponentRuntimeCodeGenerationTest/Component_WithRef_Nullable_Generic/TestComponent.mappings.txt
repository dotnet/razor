﻿Source Location: (45:0,45 [1] x:\dir\subdir\Test\TestComponent.cshtml)
|1|
Generated Location: (753:18,0 [1] )
|1|

Source Location: (19:0,19 [11] x:\dir\subdir\Test\TestComponent.cshtml)
|myComponent|
<<<<<<< HEAD
Generated Location: (921:26,0 [11] )
=======
Generated Location: (1045:30,19 [11] )
>>>>>>> 79950437
|myComponent|

Source Location: (61:2,7 [114] x:\dir\subdir\Test\TestComponent.cshtml)
|
    private MyComponent<int> myComponent = null!;
    public void Use() { System.GC.KeepAlive(myComponent); }
|
<<<<<<< HEAD
Generated Location: (1173:38,0 [114] )
=======
Generated Location: (1276:41,7 [114] )
>>>>>>> 79950437
|
    private MyComponent<int> myComponent = null!;
    public void Use() { System.GC.KeepAlive(myComponent); }
|
<|MERGE_RESOLUTION|>--- conflicted
+++ resolved
@@ -1,15 +1,11 @@
 ﻿Source Location: (45:0,45 [1] x:\dir\subdir\Test\TestComponent.cshtml)
 |1|
-Generated Location: (753:18,0 [1] )
+Generated Location: (837:22,0 [1] )
 |1|
 
 Source Location: (19:0,19 [11] x:\dir\subdir\Test\TestComponent.cshtml)
 |myComponent|
-<<<<<<< HEAD
-Generated Location: (921:26,0 [11] )
-=======
-Generated Location: (1045:30,19 [11] )
->>>>>>> 79950437
+Generated Location: (1005:30,0 [11] )
 |myComponent|
 
 Source Location: (61:2,7 [114] x:\dir\subdir\Test\TestComponent.cshtml)
@@ -17,11 +13,7 @@
     private MyComponent<int> myComponent = null!;
     public void Use() { System.GC.KeepAlive(myComponent); }
 |
-<<<<<<< HEAD
-Generated Location: (1173:38,0 [114] )
-=======
-Generated Location: (1276:41,7 [114] )
->>>>>>> 79950437
+Generated Location: (1257:42,0 [114] )
 |
     private MyComponent<int> myComponent = null!;
     public void Use() { System.GC.KeepAlive(myComponent); }
