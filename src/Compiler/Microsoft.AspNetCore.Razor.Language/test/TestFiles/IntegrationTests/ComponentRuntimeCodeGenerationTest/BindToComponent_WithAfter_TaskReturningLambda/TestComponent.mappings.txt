--- conflicted
+++ resolved
@@ -2,11 +2,7 @@
 |
     public int ParentValue { get; set; } = 42;
 |
-<<<<<<< HEAD
-Generated Location: (1454:33,7 [50] )
-=======
-Generated Location: (1665:39,7 [50] )
->>>>>>> 73195a9c
+Generated Location: (1711:41,7 [50] )
 |
     public int ParentValue { get; set; } = 42;
 |
