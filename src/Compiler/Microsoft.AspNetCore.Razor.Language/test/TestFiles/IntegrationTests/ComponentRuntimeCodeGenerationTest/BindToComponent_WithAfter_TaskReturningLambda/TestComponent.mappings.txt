--- conflicted
+++ resolved
@@ -1,22 +1,18 @@
 ﻿Source Location: (30:0,30 [11] x:\dir\subdir\Test\TestComponent.cshtml)
 |ParentValue|
-Generated Location: (881:19,0 [11] )
+Generated Location: (965:23,0 [11] )
 |ParentValue|
 
 Source Location: (62:0,62 [36] x:\dir\subdir\Test\TestComponent.cshtml)
 |() => { return Task.CompletedTask; }|
-Generated Location: (1321:28,0 [36] )
+Generated Location: (1405:32,0 [36] )
 |() => { return Task.CompletedTask; }|
 
 Source Location: (111:1,7 [50] x:\dir\subdir\Test\TestComponent.cshtml)
 |
     public int ParentValue { get; set; } = 42;
 |
-<<<<<<< HEAD
-Generated Location: (1600:39,0 [50] )
-=======
-Generated Location: (1749:43,7 [50] )
->>>>>>> 79950437
+Generated Location: (1684:43,0 [50] )
 |
     public int ParentValue { get; set; } = 42;
 |
