﻿Source Location: (121:2,7 [44] x:\dir\subdir\Test\TestComponent.cshtml)
|
    public int ParentValue { get; set; }
|
<<<<<<< HEAD
Generated Location: (1538:42,7 [44] )
=======
Generated Location: (1532:40,7 [44] )
>>>>>>> 73195a9c
|
    public int ParentValue { get; set; }
|
<|MERGE_RESOLUTION|>--- conflicted
+++ resolved
@@ -2,11 +2,7 @@
 |
     public int ParentValue { get; set; }
 |
-<<<<<<< HEAD
-Generated Location: (1538:42,7 [44] )
-=======
-Generated Location: (1532:40,7 [44] )
->>>>>>> 73195a9c
+Generated Location: (1578:42,7 [44] )
 |
     public int ParentValue { get; set; }
 |
