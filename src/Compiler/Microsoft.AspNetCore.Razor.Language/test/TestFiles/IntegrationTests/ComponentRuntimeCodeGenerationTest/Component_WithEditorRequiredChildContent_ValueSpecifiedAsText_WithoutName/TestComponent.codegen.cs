--- conflicted
+++ resolved
@@ -3,20 +3,12 @@
 namespace Test
 {
     #line hidden
-<<<<<<< HEAD
-    using System;
-    using System.Collections.Generic;
-    using System.Linq;
-    using System.Threading.Tasks;
-    using Microsoft.AspNetCore.Components;
-    #nullable restore
-=======
     using global::System;
     using global::System.Collections.Generic;
     using global::System.Linq;
     using global::System.Threading.Tasks;
     using global::Microsoft.AspNetCore.Components;
->>>>>>> 73195a9c
+    #nullable restore
     public partial class TestComponent : global::Microsoft.AspNetCore.Components.ComponentBase
     #nullable disable
     {
