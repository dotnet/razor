--- conflicted
+++ resolved
@@ -3,11 +3,7 @@
     public int ParentValue { get; set; } = 42;
     public EventCallback<int> UpdateValue { get; set; }
 |
-<<<<<<< HEAD
-Generated Location: (1844:41,7 [107] )
-=======
 Generated Location: (1836:41,7 [107] )
->>>>>>> bb518aa6
 |
     public int ParentValue { get; set; } = 42;
     public EventCallback<int> UpdateValue { get; set; }
