--- conflicted
+++ resolved
@@ -3,11 +3,7 @@
     public CustomValue ParentValue { get; set; } = new CustomValue();
     public EventCallback<CustomValue> UpdateValue { get; set; }
 |
-<<<<<<< HEAD
-Generated Location: (1597:33,7 [138] )
-=======
-Generated Location: (1826:39,7 [138] )
->>>>>>> 73195a9c
+Generated Location: (1872:41,7 [138] )
 |
     public CustomValue ParentValue { get; set; } = new CustomValue();
     public EventCallback<CustomValue> UpdateValue { get; set; }
