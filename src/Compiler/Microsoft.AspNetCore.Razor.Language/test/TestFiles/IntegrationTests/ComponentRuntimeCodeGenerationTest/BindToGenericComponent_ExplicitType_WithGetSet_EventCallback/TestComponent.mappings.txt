﻿Source Location: (105:1,7 [138] x:\dir\subdir\Test\TestComponent.cshtml)
|
    public CustomValue ParentValue { get; set; } = new CustomValue();
    public EventCallback<CustomValue> UpdateValue { get; set; }
|
<<<<<<< HEAD
Generated Location: (1872:41,7 [138] )
=======
Generated Location: (1864:41,7 [138] )
>>>>>>> bb518aa6
|
    public CustomValue ParentValue { get; set; } = new CustomValue();
    public EventCallback<CustomValue> UpdateValue { get; set; }
|
<|MERGE_RESOLUTION|>--- conflicted
+++ resolved
@@ -3,11 +3,7 @@
     public CustomValue ParentValue { get; set; } = new CustomValue();
     public EventCallback<CustomValue> UpdateValue { get; set; }
 |
-<<<<<<< HEAD
-Generated Location: (1872:41,7 [138] )
-=======
 Generated Location: (1864:41,7 [138] )
->>>>>>> bb518aa6
 |
     public CustomValue ParentValue { get; set; } = new CustomValue();
     public EventCallback<CustomValue> UpdateValue { get; set; }
