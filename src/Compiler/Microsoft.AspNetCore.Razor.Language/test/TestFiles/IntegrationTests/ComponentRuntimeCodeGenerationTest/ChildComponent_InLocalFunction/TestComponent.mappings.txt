--- conflicted
+++ resolved
@@ -1,7 +1,7 @@
 ﻿Source Location: (1:0,1 [51] x:\dir\subdir\Test\TestComponent.cshtml)
 |using Microsoft.AspNetCore.Components.RenderTree;
 |
-Generated Location: (370:12,0 [51] )
+Generated Location: (371:12,0 [51] )
 |using Microsoft.AspNetCore.Components.RenderTree;
 |
 
@@ -10,11 +10,7 @@
     void RenderChildComponent()
     {
 |
-<<<<<<< HEAD
-Generated Location: (831:24,0 [42] )
-=======
-Generated Location: (860:26,2 [42] )
->>>>>>> 79950437
+Generated Location: (878:26,0 [42] )
 |
     void RenderChildComponent()
     {
@@ -23,19 +19,11 @@
 Source Location: (121:5,0 [7] x:\dir\subdir\Test\TestComponent.cshtml)
 |    }
 |
-<<<<<<< HEAD
-Generated Location: (1113:36,0 [7] )
-=======
-Generated Location: (1130:37,0 [7] )
->>>>>>> 79950437
+Generated Location: (1160:38,0 [7] )
 |    }
 |
 
 Source Location: (135:8,2 [25] x:\dir\subdir\Test\TestComponent.cshtml)
 | RenderChildComponent(); |
-<<<<<<< HEAD
-Generated Location: (1253:44,0 [25] )
-=======
-Generated Location: (1259:44,2 [25] )
->>>>>>> 79950437
+Generated Location: (1300:46,0 [25] )
 | RenderChildComponent(); |
