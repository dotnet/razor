--- conflicted
+++ resolved
@@ -3,11 +3,7 @@
     void RenderChildComponent()
     {
 |
-<<<<<<< HEAD
-Generated Location: (819:26,2 [42] )
-=======
-Generated Location: (813:24,2 [42] )
->>>>>>> 73195a9c
+Generated Location: (859:26,2 [42] )
 |
     void RenderChildComponent()
     {
@@ -16,19 +12,11 @@
 Source Location: (121:5,0 [7] x:\dir\subdir\Test\TestComponent.cshtml)
 |    }
 |
-<<<<<<< HEAD
-Generated Location: (1089:37,0 [7] )
-=======
-Generated Location: (1083:35,0 [7] )
->>>>>>> 73195a9c
+Generated Location: (1129:37,0 [7] )
 |    }
 |
 
 Source Location: (135:8,2 [25] x:\dir\subdir\Test\TestComponent.cshtml)
 | RenderChildComponent(); |
-<<<<<<< HEAD
-Generated Location: (1218:44,2 [25] )
-=======
-Generated Location: (1212:42,2 [25] )
->>>>>>> 73195a9c
+Generated Location: (1258:44,2 [25] )
 | RenderChildComponent(); |
