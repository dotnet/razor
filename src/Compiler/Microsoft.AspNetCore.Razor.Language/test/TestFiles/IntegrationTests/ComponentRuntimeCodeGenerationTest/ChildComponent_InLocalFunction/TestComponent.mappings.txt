﻿Source Location: (54:1,2 [42] x:\dir\subdir\Test\TestComponent.cshtml)
|
    void RenderChildComponent()
    {
|
<<<<<<< HEAD
Generated Location: (859:26,2 [42] )
=======
Generated Location: (814:24,2 [42] )
>>>>>>> bb518aa6
|
    void RenderChildComponent()
    {
|

Source Location: (121:5,0 [7] x:\dir\subdir\Test\TestComponent.cshtml)
|    }
|
<<<<<<< HEAD
Generated Location: (1129:37,0 [7] )
=======
Generated Location: (1084:35,0 [7] )
>>>>>>> bb518aa6
|    }
|

Source Location: (135:8,2 [25] x:\dir\subdir\Test\TestComponent.cshtml)
| RenderChildComponent(); |
<<<<<<< HEAD
Generated Location: (1258:44,2 [25] )
=======
Generated Location: (1213:42,2 [25] )
>>>>>>> bb518aa6
| RenderChildComponent(); |
<|MERGE_RESOLUTION|>--- conflicted
+++ resolved
@@ -3,11 +3,7 @@
     void RenderChildComponent()
     {
 |
-<<<<<<< HEAD
-Generated Location: (859:26,2 [42] )
-=======
 Generated Location: (814:24,2 [42] )
->>>>>>> bb518aa6
 |
     void RenderChildComponent()
     {
@@ -16,19 +12,11 @@
 Source Location: (121:5,0 [7] x:\dir\subdir\Test\TestComponent.cshtml)
 |    }
 |
-<<<<<<< HEAD
-Generated Location: (1129:37,0 [7] )
-=======
 Generated Location: (1084:35,0 [7] )
->>>>>>> bb518aa6
 |    }
 |
 
 Source Location: (135:8,2 [25] x:\dir\subdir\Test\TestComponent.cshtml)
 | RenderChildComponent(); |
-<<<<<<< HEAD
-Generated Location: (1258:44,2 [25] )
-=======
 Generated Location: (1213:42,2 [25] )
->>>>>>> bb518aa6
 | RenderChildComponent(); |
