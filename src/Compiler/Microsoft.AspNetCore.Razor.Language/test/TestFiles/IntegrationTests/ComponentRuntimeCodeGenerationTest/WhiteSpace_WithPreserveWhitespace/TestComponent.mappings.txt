--- conflicted
+++ resolved
@@ -2,11 +2,7 @@
 |
         int Foo = 18;
     |
-<<<<<<< HEAD
-Generated Location: (1196:37,11 [29] )
-=======
-Generated Location: (1190:33,11 [29] )
->>>>>>> 73195a9c
+Generated Location: (1236:35,11 [29] )
 |
         int Foo = 18;
     |
