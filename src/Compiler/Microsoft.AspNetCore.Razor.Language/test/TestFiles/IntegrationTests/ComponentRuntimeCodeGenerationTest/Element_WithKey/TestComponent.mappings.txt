﻿Source Location: (37:0,37 [10] x:\dir\subdir\Test\TestComponent.cshtml)
|someObject|
<<<<<<< HEAD
Generated Location: (897:23,37 [10] )
=======
Generated Location: (891:21,37 [10] )
>>>>>>> 73195a9c
|someObject|

Source Location: (95:2,7 [49] x:\dir\subdir\Test\TestComponent.cshtml)
|
    private object someObject = new object();
|
<<<<<<< HEAD
Generated Location: (1187:35,7 [49] )
=======
Generated Location: (1181:33,7 [49] )
>>>>>>> 73195a9c
|
    private object someObject = new object();
|
<|MERGE_RESOLUTION|>--- conflicted
+++ resolved
@@ -1,21 +1,13 @@
 ﻿Source Location: (37:0,37 [10] x:\dir\subdir\Test\TestComponent.cshtml)
 |someObject|
-<<<<<<< HEAD
-Generated Location: (897:23,37 [10] )
-=======
-Generated Location: (891:21,37 [10] )
->>>>>>> 73195a9c
+Generated Location: (937:23,37 [10] )
 |someObject|
 
 Source Location: (95:2,7 [49] x:\dir\subdir\Test\TestComponent.cshtml)
 |
     private object someObject = new object();
 |
-<<<<<<< HEAD
-Generated Location: (1187:35,7 [49] )
-=======
-Generated Location: (1181:33,7 [49] )
->>>>>>> 73195a9c
+Generated Location: (1227:35,7 [49] )
 |
     private object someObject = new object();
 |
