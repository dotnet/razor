--- conflicted
+++ resolved
@@ -2,11 +2,7 @@
 |
     public DateTime CurrentDate { get; set; } = new DateTime(2018, 1, 1);
 |
-<<<<<<< HEAD
-Generated Location: (1453:35,7 [77] )
-=======
 Generated Location: (1445:35,7 [77] )
->>>>>>> bb518aa6
 |
     public DateTime CurrentDate { get; set; } = new DateTime(2018, 1, 1);
 |
