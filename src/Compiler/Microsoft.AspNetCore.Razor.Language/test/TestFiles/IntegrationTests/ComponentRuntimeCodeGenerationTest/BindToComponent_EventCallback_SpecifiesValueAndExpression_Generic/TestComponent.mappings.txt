﻿Source Location: (54:1,7 [65] x:\dir\subdir\Test\TestComponent.cshtml)
|
    public DateTime ParentValue { get; set; } = DateTime.Now;
|
<<<<<<< HEAD
Generated Location: (1237:30,7 [65] )
=======
Generated Location: (1231:28,7 [65] )
>>>>>>> 73195a9c
|
    public DateTime ParentValue { get; set; } = DateTime.Now;
|
<|MERGE_RESOLUTION|>--- conflicted
+++ resolved
@@ -2,11 +2,7 @@
 |
     public DateTime ParentValue { get; set; } = DateTime.Now;
 |
-<<<<<<< HEAD
-Generated Location: (1237:30,7 [65] )
-=======
-Generated Location: (1231:28,7 [65] )
->>>>>>> 73195a9c
+Generated Location: (1277:30,7 [65] )
 |
     public DateTime ParentValue { get; set; } = DateTime.Now;
 |
