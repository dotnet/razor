﻿Source Location: (54:1,7 [65] x:\dir\subdir\Test\TestComponent.cshtml)
|
    public DateTime ParentValue { get; set; } = DateTime.Now;
|
<<<<<<< HEAD
Generated Location: (1277:30,7 [65] )
=======
Generated Location: (1269:30,7 [65] )
>>>>>>> bb518aa6
|
    public DateTime ParentValue { get; set; } = DateTime.Now;
|
<|MERGE_RESOLUTION|>--- conflicted
+++ resolved
@@ -2,11 +2,7 @@
 |
     public DateTime ParentValue { get; set; } = DateTime.Now;
 |
-<<<<<<< HEAD
-Generated Location: (1277:30,7 [65] )
-=======
 Generated Location: (1269:30,7 [65] )
->>>>>>> bb518aa6
 |
     public DateTime ParentValue { get; set; } = DateTime.Now;
 |
