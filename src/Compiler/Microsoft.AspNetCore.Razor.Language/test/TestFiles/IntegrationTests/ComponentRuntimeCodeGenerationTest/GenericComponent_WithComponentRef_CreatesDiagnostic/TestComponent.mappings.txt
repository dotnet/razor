﻿Source Location: (38:0,38 [3] x:\dir\subdir\Test\TestComponent.cshtml)
|_my|
<<<<<<< HEAD
Generated Location: (1130:30,38 [3] )
=======
Generated Location: (1133:28,38 [3] )
>>>>>>> 73195a9c
|_my|

Source Location: (56:2,7 [90] x:\dir\subdir\Test\TestComponent.cshtml)
|
    private MyComponent<int> _my;
    public void Foo() { System.GC.KeepAlive(_my); }
|
<<<<<<< HEAD
Generated Location: (1417:42,7 [90] )
=======
Generated Location: (1420:40,7 [90] )
>>>>>>> 73195a9c
|
    private MyComponent<int> _my;
    public void Foo() { System.GC.KeepAlive(_my); }
|
<|MERGE_RESOLUTION|>--- conflicted
+++ resolved
@@ -1,10 +1,6 @@
 ﻿Source Location: (38:0,38 [3] x:\dir\subdir\Test\TestComponent.cshtml)
 |_my|
-<<<<<<< HEAD
-Generated Location: (1130:30,38 [3] )
-=======
-Generated Location: (1133:28,38 [3] )
->>>>>>> 73195a9c
+Generated Location: (1179:30,38 [3] )
 |_my|
 
 Source Location: (56:2,7 [90] x:\dir\subdir\Test\TestComponent.cshtml)
@@ -12,11 +8,7 @@
     private MyComponent<int> _my;
     public void Foo() { System.GC.KeepAlive(_my); }
 |
-<<<<<<< HEAD
-Generated Location: (1417:42,7 [90] )
-=======
-Generated Location: (1420:40,7 [90] )
->>>>>>> 73195a9c
+Generated Location: (1466:42,7 [90] )
 |
     private MyComponent<int> _my;
     public void Foo() { System.GC.KeepAlive(_my); }
