--- conflicted
+++ resolved
@@ -1,15 +1,11 @@
 ﻿Source Location: (29:0,29 [1] x:\dir\subdir\Test\TestComponent.cshtml)
 |3|
-Generated Location: (868:19,0 [1] )
+Generated Location: (952:23,0 [1] )
 |3|
 
 Source Location: (38:0,38 [3] x:\dir\subdir\Test\TestComponent.cshtml)
 |_my|
-<<<<<<< HEAD
-Generated Location: (1090:28,0 [3] )
-=======
-Generated Location: (1217:32,38 [3] )
->>>>>>> 79950437
+Generated Location: (1174:32,0 [3] )
 |_my|
 
 Source Location: (56:2,7 [90] x:\dir\subdir\Test\TestComponent.cshtml)
@@ -17,11 +13,7 @@
     private MyComponent<int> _my;
     public void Foo() { System.GC.KeepAlive(_my); }
 |
-<<<<<<< HEAD
-Generated Location: (1398:41,0 [90] )
-=======
-Generated Location: (1504:44,7 [90] )
->>>>>>> 79950437
+Generated Location: (1482:45,0 [90] )
 |
     private MyComponent<int> _my;
     public void Foo() { System.GC.KeepAlive(_my); }
