--- conflicted
+++ resolved
@@ -1,10 +1,6 @@
 ﻿Source Location: (21:1,11 [6] x:\dir\subdir\Test\TestComponent.cshtml)
 |TParam|
-<<<<<<< HEAD
-Generated Location: (554:21,0 [6] )
-=======
 Generated Location: (532:20,0 [6] )
->>>>>>> bb518aa6
 |TParam|
 
 Source Location: (38:3,7 [169] x:\dir\subdir\Test\TestComponent.cshtml)
@@ -15,11 +11,7 @@
     [Parameter]
     public RenderFragment<(MyClass I1, MyStruct I2, TParam P)> Template { get; set; }
 |
-<<<<<<< HEAD
-Generated Location: (1765:62,7 [169] )
-=======
 Generated Location: (1720:60,7 [169] )
->>>>>>> bb518aa6
 |
     [Parameter]
     public TParam InferParam { get; set; }
