--- conflicted
+++ resolved
@@ -3,11 +3,7 @@
 #pragma warning disable CS9113
     public class MyRenderMode(string Text) : Microsoft.AspNetCore.Components.IComponentRenderMode { }
 |
-<<<<<<< HEAD
-Generated Location: (771:20,0 [137] )
-=======
-Generated Location: (846:24,1 [137] )
->>>>>>> 79950437
+Generated Location: (855:24,0 [137] )
 |
 #pragma warning disable CS9113
     public class MyRenderMode(string Text) : Microsoft.AspNetCore.Components.IComponentRenderMode { }
@@ -15,9 +11,5 @@
 
 Source Location: (14:0,14 [51] x:\dir\subdir\Test\TestComponent.cshtml)
 |new TestComponent.MyRenderMode("This is some text")|
-<<<<<<< HEAD
-Generated Location: (1285:33,0 [51] )
-=======
-Generated Location: (1360:36,14 [51] )
->>>>>>> 79950437
+Generated Location: (1369:37,0 [51] )
 |new TestComponent.MyRenderMode("This is some text")|
