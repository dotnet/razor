--- conflicted
+++ resolved
@@ -2,11 +2,7 @@
 |
     private int counter;
 |
-<<<<<<< HEAD
-Generated Location: (1106:30,7 [28] )
-=======
 Generated Location: (696:19,7 [28] )
->>>>>>> 58db8425
 |
     private int counter;
 |
