﻿Source Location: (318:6,30 [20] x:\dir\subdir\Test\TestComponent.cshtml)
|myComponentReference|
<<<<<<< HEAD
Generated Location: (2239:54,30 [20] )
=======
Generated Location: (2165:50,30 [20] )
>>>>>>> bb518aa6
|myComponentReference|

Source Location: (439:10,1 [34] x:\dir\subdir\Test\TestComponent.cshtml)
|if (DateTime.Now.Year > 1950)
{
|
<<<<<<< HEAD
Generated Location: (2530:65,1 [34] )
=======
Generated Location: (2456:61,1 [34] )
>>>>>>> bb518aa6
|if (DateTime.Now.Year > 1950)
{
|

Source Location: (511:12,38 [18] x:\dir\subdir\Test\TestComponent.cshtml)
|myElementReference|
<<<<<<< HEAD
Generated Location: (2963:77,38 [18] )
=======
Generated Location: (2889:73,38 [18] )
>>>>>>> bb518aa6
|myElementReference|

Source Location: (639:14,0 [3] x:\dir\subdir\Test\TestComponent.cshtml)
|}
|
<<<<<<< HEAD
Generated Location: (4106:105,0 [3] )
=======
Generated Location: (4032:101,0 [3] )
>>>>>>> bb518aa6
|}
|

Source Location: (651:16,7 [233] x:\dir\subdir\Test\TestComponent.cshtml)
|
    ElementReference myElementReference;
    TemplatedComponent myComponentReference;
    string myVariable;

    void MethodRenderingMarkup(RenderTreeBuilder __builder)
    {
        for (var i = 0; i < 10; i++)
        {
|
<<<<<<< HEAD
Generated Location: (4286:114,7 [233] )
=======
Generated Location: (4212:110,7 [233] )
>>>>>>> bb518aa6
|
    ElementReference myElementReference;
    TemplatedComponent myComponentReference;
    string myVariable;

    void MethodRenderingMarkup(RenderTreeBuilder __builder)
    {
        for (var i = 0; i < 10; i++)
        {
|

Source Location: (933:26,0 [164] x:\dir\subdir\Test\TestComponent.cshtml)
|        }

        System.GC.KeepAlive(myElementReference);
        System.GC.KeepAlive(myComponentReference);
        System.GC.KeepAlive(myVariable);
    }
|
<<<<<<< HEAD
Generated Location: (5201:149,0 [164] )
=======
Generated Location: (5127:145,0 [164] )
>>>>>>> bb518aa6
|        }

        System.GC.KeepAlive(myElementReference);
        System.GC.KeepAlive(myComponentReference);
        System.GC.KeepAlive(myVariable);
    }
|
<|MERGE_RESOLUTION|>--- conflicted
+++ resolved
@@ -1,42 +1,26 @@
 ﻿Source Location: (318:6,30 [20] x:\dir\subdir\Test\TestComponent.cshtml)
 |myComponentReference|
-<<<<<<< HEAD
-Generated Location: (2239:54,30 [20] )
-=======
 Generated Location: (2165:50,30 [20] )
->>>>>>> bb518aa6
 |myComponentReference|
 
 Source Location: (439:10,1 [34] x:\dir\subdir\Test\TestComponent.cshtml)
 |if (DateTime.Now.Year > 1950)
 {
 |
-<<<<<<< HEAD
-Generated Location: (2530:65,1 [34] )
-=======
 Generated Location: (2456:61,1 [34] )
->>>>>>> bb518aa6
 |if (DateTime.Now.Year > 1950)
 {
 |
 
 Source Location: (511:12,38 [18] x:\dir\subdir\Test\TestComponent.cshtml)
 |myElementReference|
-<<<<<<< HEAD
-Generated Location: (2963:77,38 [18] )
-=======
 Generated Location: (2889:73,38 [18] )
->>>>>>> bb518aa6
 |myElementReference|
 
 Source Location: (639:14,0 [3] x:\dir\subdir\Test\TestComponent.cshtml)
 |}
 |
-<<<<<<< HEAD
-Generated Location: (4106:105,0 [3] )
-=======
 Generated Location: (4032:101,0 [3] )
->>>>>>> bb518aa6
 |}
 |
 
@@ -51,11 +35,7 @@
         for (var i = 0; i < 10; i++)
         {
 |
-<<<<<<< HEAD
-Generated Location: (4286:114,7 [233] )
-=======
 Generated Location: (4212:110,7 [233] )
->>>>>>> bb518aa6
 |
     ElementReference myElementReference;
     TemplatedComponent myComponentReference;
@@ -75,11 +55,7 @@
         System.GC.KeepAlive(myVariable);
     }
 |
-<<<<<<< HEAD
-Generated Location: (5201:149,0 [164] )
-=======
 Generated Location: (5127:145,0 [164] )
->>>>>>> bb518aa6
 |        }
 
         System.GC.KeepAlive(myElementReference);
