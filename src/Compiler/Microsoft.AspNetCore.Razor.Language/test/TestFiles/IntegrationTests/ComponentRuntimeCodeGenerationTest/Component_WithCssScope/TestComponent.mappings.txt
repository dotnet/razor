--- conflicted
+++ resolved
@@ -1,42 +1,26 @@
 ﻿Source Location: (318:6,30 [20] x:\dir\subdir\Test\TestComponent.cshtml)
 |myComponentReference|
-<<<<<<< HEAD
-Generated Location: (2199:64,30 [20] )
-=======
-Generated Location: (2193:52,30 [20] )
->>>>>>> 73195a9c
+Generated Location: (2239:54,30 [20] )
 |myComponentReference|
 
 Source Location: (439:10,1 [34] x:\dir\subdir\Test\TestComponent.cshtml)
 |if (DateTime.Now.Year > 1950)
 {
 |
-<<<<<<< HEAD
-Generated Location: (2490:75,1 [34] )
-=======
-Generated Location: (2484:63,1 [34] )
->>>>>>> 73195a9c
+Generated Location: (2530:65,1 [34] )
 |if (DateTime.Now.Year > 1950)
 {
 |
 
 Source Location: (511:12,38 [18] x:\dir\subdir\Test\TestComponent.cshtml)
 |myElementReference|
-<<<<<<< HEAD
-Generated Location: (2923:87,38 [18] )
-=======
-Generated Location: (2917:75,38 [18] )
->>>>>>> 73195a9c
+Generated Location: (2963:77,38 [18] )
 |myElementReference|
 
 Source Location: (639:14,0 [3] x:\dir\subdir\Test\TestComponent.cshtml)
 |}
 |
-<<<<<<< HEAD
-Generated Location: (4066:115,0 [3] )
-=======
-Generated Location: (4060:103,0 [3] )
->>>>>>> 73195a9c
+Generated Location: (4106:105,0 [3] )
 |}
 |
 
@@ -51,11 +35,7 @@
         for (var i = 0; i < 10; i++)
         {
 |
-<<<<<<< HEAD
-Generated Location: (4246:124,7 [233] )
-=======
-Generated Location: (4240:112,7 [233] )
->>>>>>> 73195a9c
+Generated Location: (4286:114,7 [233] )
 |
     ElementReference myElementReference;
     TemplatedComponent myComponentReference;
@@ -75,11 +55,7 @@
         System.GC.KeepAlive(myVariable);
     }
 |
-<<<<<<< HEAD
-Generated Location: (5161:159,0 [164] )
-=======
-Generated Location: (5155:147,0 [164] )
->>>>>>> 73195a9c
+Generated Location: (5201:149,0 [164] )
 |        }
 
         System.GC.KeepAlive(myElementReference);
