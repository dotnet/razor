﻿Source Location: (11:0,11 [6] x:\dir\subdir\Test\TestComponent.cshtml)
|TChild|
<<<<<<< HEAD
Generated Location: (557:21,0 [6] )
=======
Generated Location: (535:20,0 [6] )
>>>>>>> bb518aa6
|TChild|
<|MERGE_RESOLUTION|>--- conflicted
+++ resolved
@@ -1,8 +1,4 @@
 ﻿Source Location: (11:0,11 [6] x:\dir\subdir\Test\TestComponent.cshtml)
 |TChild|
-<<<<<<< HEAD
-Generated Location: (557:21,0 [6] )
-=======
 Generated Location: (535:20,0 [6] )
->>>>>>> bb518aa6
 |TChild|
