--- conflicted
+++ resolved
@@ -1,10 +1,6 @@
 ﻿Source Location: (30:0,30 [38] x:\dir\subdir\Test\TestComponent.cshtml)
 |new MyRenderMode() { Extra = "Hello" }|
-<<<<<<< HEAD
-Generated Location: (873:21,28 [38] )
-=======
 Generated Location: (865:21,28 [38] )
->>>>>>> bb518aa6
 |new MyRenderMode() { Extra = "Hello" }|
 
 Source Location: (83:2,1 [135] x:\dir\subdir\Test\TestComponent.cshtml)
@@ -14,11 +10,7 @@
         public string Extra {get;set;}
     }
 |
-<<<<<<< HEAD
-Generated Location: (1200:33,1 [135] )
-=======
 Generated Location: (1192:33,1 [135] )
->>>>>>> bb518aa6
 |
     class MyRenderMode : Microsoft.AspNetCore.Components.IComponentRenderMode
     {
