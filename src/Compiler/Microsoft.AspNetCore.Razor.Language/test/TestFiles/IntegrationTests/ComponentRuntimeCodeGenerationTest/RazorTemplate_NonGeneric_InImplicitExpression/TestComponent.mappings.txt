--- conflicted
+++ resolved
@@ -2,11 +2,7 @@
 |
     object RenderPerson(RenderFragment p) => null;
 |
-<<<<<<< HEAD
-Generated Location: (994:31,7 [54] )
-=======
 Generated Location: (986:31,7 [54] )
->>>>>>> bb518aa6
 |
     object RenderPerson(RenderFragment p) => null;
 |
