﻿Source Location: (1:0,1 [13] x:\dir\subdir\Test\TestComponent.cshtml)
|RenderPerson(|
Generated Location: (689:18,0 [13] )
|RenderPerson(|

Source Location: (28:0,28 [1] x:\dir\subdir\Test\TestComponent.cshtml)
|)|
Generated Location: (948:28,0 [1] )
|)|

Source Location: (38:1,7 [54] x:\dir\subdir\Test\TestComponent.cshtml)
|
    object RenderPerson(RenderFragment p) => null;
|
<<<<<<< HEAD
Generated Location: (1146:38,0 [54] )
=======
Generated Location: (1032:33,7 [54] )
>>>>>>> 79950437
|
    object RenderPerson(RenderFragment p) => null;
|
<|MERGE_RESOLUTION|>--- conflicted
+++ resolved
@@ -1,22 +1,18 @@
 ﻿Source Location: (1:0,1 [13] x:\dir\subdir\Test\TestComponent.cshtml)
 |RenderPerson(|
-Generated Location: (689:18,0 [13] )
+Generated Location: (773:22,0 [13] )
 |RenderPerson(|
 
 Source Location: (28:0,28 [1] x:\dir\subdir\Test\TestComponent.cshtml)
 |)|
-Generated Location: (948:28,0 [1] )
+Generated Location: (1032:32,0 [1] )
 |)|
 
 Source Location: (38:1,7 [54] x:\dir\subdir\Test\TestComponent.cshtml)
 |
     object RenderPerson(RenderFragment p) => null;
 |
-<<<<<<< HEAD
-Generated Location: (1146:38,0 [54] )
-=======
-Generated Location: (1032:33,7 [54] )
->>>>>>> 79950437
+Generated Location: (1230:42,0 [54] )
 |
     object RenderPerson(RenderFragment p) => null;
 |
