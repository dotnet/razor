﻿Source Location: (46:2,7 [123] x:\dir\subdir\Test\TestComponent.cshtml)
|
    private int counter;
    private Task Increment() {
        counter++;
        return Task.CompletedTask;
    }
|
<<<<<<< HEAD
Generated Location: (1294:32,7 [123] )
=======
Generated Location: (1286:32,7 [123] )
>>>>>>> bb518aa6
|
    private int counter;
    private Task Increment() {
        counter++;
        return Task.CompletedTask;
    }
|
<|MERGE_RESOLUTION|>--- conflicted
+++ resolved
@@ -6,11 +6,7 @@
         return Task.CompletedTask;
     }
 |
-<<<<<<< HEAD
-Generated Location: (1294:32,7 [123] )
-=======
 Generated Location: (1286:32,7 [123] )
->>>>>>> bb518aa6
 |
     private int counter;
     private Task Increment() {
