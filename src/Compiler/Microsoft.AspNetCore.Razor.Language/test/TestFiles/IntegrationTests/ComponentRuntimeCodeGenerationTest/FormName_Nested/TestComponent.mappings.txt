﻿Source Location: (405:9,7 [68] x:\dir\subdir\Test\TestComponent.cshtml)
|
    [Parameter] public RenderFragment ChildContent { get; set; }
|
<<<<<<< HEAD
Generated Location: (4486:97,7 [68] )
=======
Generated Location: (4441:95,7 [68] )
>>>>>>> bb518aa6
|
    [Parameter] public RenderFragment ChildContent { get; set; }
|
<|MERGE_RESOLUTION|>--- conflicted
+++ resolved
@@ -2,11 +2,7 @@
 |
     [Parameter] public RenderFragment ChildContent { get; set; }
 |
-<<<<<<< HEAD
-Generated Location: (4486:97,7 [68] )
-=======
 Generated Location: (4441:95,7 [68] )
->>>>>>> bb518aa6
 |
     [Parameter] public RenderFragment ChildContent { get; set; }
 |
