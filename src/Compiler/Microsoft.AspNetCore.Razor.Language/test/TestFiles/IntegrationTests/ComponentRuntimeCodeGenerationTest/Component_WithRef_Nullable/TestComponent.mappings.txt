﻿Source Location: (21:0,21 [11] x:\dir\subdir\Test\TestComponent.cshtml)
|myComponent|
<<<<<<< HEAD
Generated Location: (806:21,21 [11] )
=======
Generated Location: (800:19,21 [11] )
>>>>>>> 73195a9c
|myComponent|

Source Location: (47:2,7 [111] x:\dir\subdir\Test\TestComponent.cshtml)
|
    private TestComponent myComponent = null!;
    public void Use() { System.GC.KeepAlive(myComponent); }
|
<<<<<<< HEAD
Generated Location: (1098:33,7 [111] )
=======
Generated Location: (1092:31,7 [111] )
>>>>>>> 73195a9c
|
    private TestComponent myComponent = null!;
    public void Use() { System.GC.KeepAlive(myComponent); }
|
<|MERGE_RESOLUTION|>--- conflicted
+++ resolved
@@ -1,10 +1,6 @@
 ﻿Source Location: (21:0,21 [11] x:\dir\subdir\Test\TestComponent.cshtml)
 |myComponent|
-<<<<<<< HEAD
-Generated Location: (806:21,21 [11] )
-=======
-Generated Location: (800:19,21 [11] )
->>>>>>> 73195a9c
+Generated Location: (846:21,21 [11] )
 |myComponent|
 
 Source Location: (47:2,7 [111] x:\dir\subdir\Test\TestComponent.cshtml)
@@ -12,11 +8,7 @@
     private TestComponent myComponent = null!;
     public void Use() { System.GC.KeepAlive(myComponent); }
 |
-<<<<<<< HEAD
-Generated Location: (1098:33,7 [111] )
-=======
-Generated Location: (1092:31,7 [111] )
->>>>>>> 73195a9c
+Generated Location: (1138:33,7 [111] )
 |
     private TestComponent myComponent = null!;
     public void Use() { System.GC.KeepAlive(myComponent); }
