--- conflicted
+++ resolved
@@ -2,11 +2,7 @@
 |
     int x = 1;
 |
-<<<<<<< HEAD
-Generated Location: (1361:39,7 [18] )
-=======
 Generated Location: (1353:39,7 [18] )
->>>>>>> bb518aa6
 |
     int x = 1;
 |
