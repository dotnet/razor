--- conflicted
+++ resolved
@@ -3,11 +3,7 @@
     string x = "a";
     string y = "b";
 |
-<<<<<<< HEAD
-Generated Location: (2674:73,7 [44] )
-=======
 Generated Location: (2629:71,7 [44] )
->>>>>>> bb518aa6
 |
     string x = "a";
     string y = "b";
