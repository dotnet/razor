﻿Source Location: (52:2,7 [67] x:\dir\subdir\Test\TestComponent.cshtml)
|
    public enum MyEnum
    {
        One,
        Two
    }
|
<<<<<<< HEAD
Generated Location: (1197:32,7 [67] )
=======
Generated Location: (1189:32,7 [67] )
>>>>>>> bb518aa6
|
    public enum MyEnum
    {
        One,
        Two
    }
|
<|MERGE_RESOLUTION|>--- conflicted
+++ resolved
@@ -6,11 +6,7 @@
         Two
     }
 |
-<<<<<<< HEAD
-Generated Location: (1197:32,7 [67] )
-=======
 Generated Location: (1189:32,7 [67] )
->>>>>>> bb518aa6
 |
     public enum MyEnum
     {
