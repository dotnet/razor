--- conflicted
+++ resolved
@@ -1,35 +1,19 @@
 ﻿Source Location: (11:0,11 [2] x:\dir\subdir\Test\TestComponent.cshtml)
 |T1|
-<<<<<<< HEAD
-Generated Location: (424:14,0 [2] )
-=======
 Generated Location: (439:15,0 [2] )
->>>>>>> bb518aa6
 |T1|
 
 Source Location: (43:1,11 [2] x:\dir\subdir\Test\TestComponent.cshtml)
 |T2|
-<<<<<<< HEAD
-Generated Location: (555:22,0 [2] )
-=======
 Generated Location: (570:23,0 [2] )
->>>>>>> bb518aa6
 |T2|
 
 Source Location: (14:0,14 [16] x:\dir\subdir\Test\TestComponent.cshtml)
 |where T1 : C<T2>|
-<<<<<<< HEAD
-Generated Location: (742:30,0 [16] )
-=======
 Generated Location: (757:31,0 [16] )
->>>>>>> bb518aa6
 |where T1 : C<T2>|
 
 Source Location: (46:1,14 [20] x:\dir\subdir\Test\TestComponent.cshtml)
 |where T2 : D<T1, T2>|
-<<<<<<< HEAD
-Generated Location: (880:37,0 [20] )
-=======
 Generated Location: (895:38,0 [20] )
->>>>>>> bb518aa6
 |where T2 : D<T1, T2>|
