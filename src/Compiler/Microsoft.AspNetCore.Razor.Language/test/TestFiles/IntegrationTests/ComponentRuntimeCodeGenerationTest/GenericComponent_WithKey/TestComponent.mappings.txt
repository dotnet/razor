﻿Source Location: (38:0,38 [8] x:\dir\subdir\Test\TestComponent.cshtml)
|_someKey|
<<<<<<< HEAD
Generated Location: (1091:30,38 [8] )
=======
Generated Location: (1094:28,38 [8] )
>>>>>>> 73195a9c
|_someKey|

Source Location: (61:2,7 [47] x:\dir\subdir\Test\TestComponent.cshtml)
|
    private object _someKey = new object();
|
<<<<<<< HEAD
Generated Location: (1334:41,7 [47] )
=======
Generated Location: (1337:39,7 [47] )
>>>>>>> 73195a9c
|
    private object _someKey = new object();
|
<|MERGE_RESOLUTION|>--- conflicted
+++ resolved
@@ -1,21 +1,13 @@
 ﻿Source Location: (38:0,38 [8] x:\dir\subdir\Test\TestComponent.cshtml)
 |_someKey|
-<<<<<<< HEAD
-Generated Location: (1091:30,38 [8] )
-=======
-Generated Location: (1094:28,38 [8] )
->>>>>>> 73195a9c
+Generated Location: (1140:30,38 [8] )
 |_someKey|
 
 Source Location: (61:2,7 [47] x:\dir\subdir\Test\TestComponent.cshtml)
 |
     private object _someKey = new object();
 |
-<<<<<<< HEAD
-Generated Location: (1334:41,7 [47] )
-=======
-Generated Location: (1337:39,7 [47] )
->>>>>>> 73195a9c
+Generated Location: (1383:41,7 [47] )
 |
     private object _someKey = new object();
 |
