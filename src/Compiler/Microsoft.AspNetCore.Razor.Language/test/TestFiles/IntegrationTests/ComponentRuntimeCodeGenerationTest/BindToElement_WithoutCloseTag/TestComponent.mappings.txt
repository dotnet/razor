--- conflicted
+++ resolved
@@ -2,11 +2,7 @@
 |
     public string ParentValue { get; set; } = "hi";
 |
-<<<<<<< HEAD
-Generated Location: (1089:34,7 [55] )
-=======
-Generated Location: (1083:32,7 [55] )
->>>>>>> 73195a9c
+Generated Location: (1129:34,7 [55] )
 |
     public string ParentValue { get; set; } = "hi";
 |
