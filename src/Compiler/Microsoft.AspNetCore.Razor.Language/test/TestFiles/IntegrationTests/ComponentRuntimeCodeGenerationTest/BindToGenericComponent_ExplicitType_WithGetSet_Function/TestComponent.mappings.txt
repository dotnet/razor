--- conflicted
+++ resolved
@@ -4,11 +4,7 @@
 
         public Task UpdateValue(CustomValue value) { ParentValue = value; return Task.CompletedTask; }
 |
-<<<<<<< HEAD
-Generated Location: (1597:33,7 [179] )
-=======
-Generated Location: (1826:39,7 [179] )
->>>>>>> 73195a9c
+Generated Location: (1872:41,7 [179] )
 |
     public CustomValue ParentValue { get; set; } = new CustomValue();
 
