--- conflicted
+++ resolved
@@ -2,11 +2,7 @@
 |
     public string ParentValue { get; set; } = "hi";
 |
-<<<<<<< HEAD
-Generated Location: (1306:34,7 [55] )
-=======
-Generated Location: (1300:32,7 [55] )
->>>>>>> 73195a9c
+Generated Location: (1346:34,7 [55] )
 |
     public string ParentValue { get; set; } = "hi";
 |
