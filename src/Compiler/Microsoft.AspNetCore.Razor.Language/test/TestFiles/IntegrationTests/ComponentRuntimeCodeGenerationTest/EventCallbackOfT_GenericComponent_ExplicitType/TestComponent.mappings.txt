﻿Source Location: (75:2,7 [28] x:\dir\subdir\Test\TestComponent.cshtml)
|
    private int counter;
|
<<<<<<< HEAD
Generated Location: (1346:32,7 [28] )
=======
Generated Location: (1338:32,7 [28] )
>>>>>>> bb518aa6
|
    private int counter;
|
<|MERGE_RESOLUTION|>--- conflicted
+++ resolved
@@ -2,11 +2,7 @@
 |
     private int counter;
 |
-<<<<<<< HEAD
-Generated Location: (1346:32,7 [28] )
-=======
 Generated Location: (1338:32,7 [28] )
->>>>>>> bb518aa6
 |
     private int counter;
 |
