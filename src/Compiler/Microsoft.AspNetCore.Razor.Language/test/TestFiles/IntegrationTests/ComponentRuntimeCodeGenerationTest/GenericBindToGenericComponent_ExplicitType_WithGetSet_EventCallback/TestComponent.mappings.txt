--- conflicted
+++ resolved
@@ -1,10 +1,6 @@
 ﻿Source Location: (11:0,11 [6] x:\dir\subdir\Test\TestComponent.cshtml)
 |TParam|
-<<<<<<< HEAD
-Generated Location: (424:14,0 [6] )
-=======
 Generated Location: (439:15,0 [6] )
->>>>>>> bb518aa6
 |TParam|
 
 Source Location: (119:2,7 [118] x:\dir\subdir\Test\TestComponent.cshtml)
@@ -12,11 +8,7 @@
     public TParam ParentValue { get; set; } = default;
     public EventCallback<TParam> UpdateValue { get; set; }
 |
-<<<<<<< HEAD
-Generated Location: (1978:49,7 [118] )
-=======
 Generated Location: (1970:49,7 [118] )
->>>>>>> bb518aa6
 |
     public TParam ParentValue { get; set; } = default;
     public EventCallback<TParam> UpdateValue { get; set; }
