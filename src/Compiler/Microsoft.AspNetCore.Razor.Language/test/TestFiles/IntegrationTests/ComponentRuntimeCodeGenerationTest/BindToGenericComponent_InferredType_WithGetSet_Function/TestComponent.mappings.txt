﻿Source Location: (84:1,7 [175] x:\dir\subdir\Test\TestComponent.cshtml)
|
    public CustomValue ParentValue { get; set; } = new CustomValue();

    public Task UpdateValue(CustomValue value) { ParentValue = value; return Task.CompletedTask; }
|
<<<<<<< HEAD
Generated Location: (1194:30,7 [175] )
=======
Generated Location: (1384:36,7 [175] )
>>>>>>> 73195a9c
|
    public CustomValue ParentValue { get; set; } = new CustomValue();

    public Task UpdateValue(CustomValue value) { ParentValue = value; return Task.CompletedTask; }
|
<|MERGE_RESOLUTION|>--- conflicted
+++ resolved
@@ -4,11 +4,7 @@
 
     public Task UpdateValue(CustomValue value) { ParentValue = value; return Task.CompletedTask; }
 |
-<<<<<<< HEAD
-Generated Location: (1194:30,7 [175] )
-=======
-Generated Location: (1384:36,7 [175] )
->>>>>>> 73195a9c
+Generated Location: (1430:38,7 [175] )
 |
     public CustomValue ParentValue { get; set; } = new CustomValue();
 
