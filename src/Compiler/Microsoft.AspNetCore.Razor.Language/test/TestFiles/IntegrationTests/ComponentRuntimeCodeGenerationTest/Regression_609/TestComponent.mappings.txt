﻿Source Location: (73:2,7 [88] x:\dir\subdir\Test\TestComponent.cshtml)
|
    public string UserName { get; set; }
    public bool UserIsActive { get; set; }
|
<<<<<<< HEAD
Generated Location: (1758:43,7 [88] )
=======
Generated Location: (1750:43,7 [88] )
>>>>>>> bb518aa6
|
    public string UserName { get; set; }
    public bool UserIsActive { get; set; }
|
<|MERGE_RESOLUTION|>--- conflicted
+++ resolved
@@ -3,11 +3,7 @@
     public string UserName { get; set; }
     public bool UserIsActive { get; set; }
 |
-<<<<<<< HEAD
-Generated Location: (1758:43,7 [88] )
-=======
 Generated Location: (1750:43,7 [88] )
->>>>>>> bb518aa6
 |
     public string UserName { get; set; }
     public bool UserIsActive { get; set; }
