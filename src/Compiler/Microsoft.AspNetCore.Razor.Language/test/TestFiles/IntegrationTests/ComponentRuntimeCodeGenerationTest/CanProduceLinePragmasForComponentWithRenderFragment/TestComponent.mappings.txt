﻿Source Location: (84:2,3 [22] x:\dir\subdir\Test\TestComponent.cshtml)
|if (!Collapsed)
  {
|
<<<<<<< HEAD
Generated Location: (1221:33,3 [22] )
=======
Generated Location: (1213:33,3 [22] )
>>>>>>> bb518aa6
|if (!Collapsed)
  {
|

Source Location: (180:7,0 [5] x:\dir\subdir\Test\TestComponent.cshtml)
|  }
|
<<<<<<< HEAD
Generated Location: (1696:51,0 [5] )
=======
Generated Location: (1688:51,0 [5] )
>>>>>>> bb518aa6
|  }
|

Source Location: (201:10,1 [83] x:\dir\subdir\Test\TestComponent.cshtml)
|
  [Parameter]
  public RenderFragment ChildContent { get; set; } = (context) => |
<<<<<<< HEAD
Generated Location: (1911:61,1 [83] )
=======
Generated Location: (1903:61,1 [83] )
>>>>>>> bb518aa6
|
  [Parameter]
  public RenderFragment ChildContent { get; set; } = (context) => |

Source Location: (301:13,0 [177] x:\dir\subdir\Test\TestComponent.cshtml)
|  [Parameter]
  public bool Collapsed { get; set; }
  string ActionText { get => Collapsed ? "Expand" : "Collapse"; }
  void Toggle()
  {
    Collapsed = !Collapsed;
  }
|
<<<<<<< HEAD
Generated Location: (2366:79,0 [177] )
=======
Generated Location: (2358:79,0 [177] )
>>>>>>> bb518aa6
|  [Parameter]
  public bool Collapsed { get; set; }
  string ActionText { get => Collapsed ? "Expand" : "Collapse"; }
  void Toggle()
  {
    Collapsed = !Collapsed;
  }
|
<|MERGE_RESOLUTION|>--- conflicted
+++ resolved
@@ -2,11 +2,7 @@
 |if (!Collapsed)
   {
 |
-<<<<<<< HEAD
-Generated Location: (1221:33,3 [22] )
-=======
 Generated Location: (1213:33,3 [22] )
->>>>>>> bb518aa6
 |if (!Collapsed)
   {
 |
@@ -14,11 +10,7 @@
 Source Location: (180:7,0 [5] x:\dir\subdir\Test\TestComponent.cshtml)
 |  }
 |
-<<<<<<< HEAD
-Generated Location: (1696:51,0 [5] )
-=======
 Generated Location: (1688:51,0 [5] )
->>>>>>> bb518aa6
 |  }
 |
 
@@ -26,11 +18,7 @@
 |
   [Parameter]
   public RenderFragment ChildContent { get; set; } = (context) => |
-<<<<<<< HEAD
-Generated Location: (1911:61,1 [83] )
-=======
 Generated Location: (1903:61,1 [83] )
->>>>>>> bb518aa6
 |
   [Parameter]
   public RenderFragment ChildContent { get; set; } = (context) => |
@@ -44,11 +32,7 @@
     Collapsed = !Collapsed;
   }
 |
-<<<<<<< HEAD
-Generated Location: (2366:79,0 [177] )
-=======
 Generated Location: (2358:79,0 [177] )
->>>>>>> bb518aa6
 |  [Parameter]
   public bool Collapsed { get; set; }
   string ActionText { get => Collapsed ? "Expand" : "Collapse"; }
