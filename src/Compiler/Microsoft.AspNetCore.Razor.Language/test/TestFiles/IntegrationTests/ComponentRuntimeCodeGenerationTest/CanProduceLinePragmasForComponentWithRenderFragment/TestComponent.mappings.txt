﻿Source Location: (65:1,46 [10] x:\dir\subdir\Test\TestComponent.cshtml)
|ActionText|
Generated Location: (1010:24,0 [10] )
|ActionText|

Source Location: (84:2,3 [22] x:\dir\subdir\Test\TestComponent.cshtml)
|if (!Collapsed)
  {
|
<<<<<<< HEAD
Generated Location: (1207:33,0 [22] )
=======
Generated Location: (1259:35,3 [22] )
>>>>>>> 79950437
|if (!Collapsed)
  {
|

Source Location: (154:5,7 [12] x:\dir\subdir\Test\TestComponent.cshtml)
|ChildContent|
Generated Location: (1520:45,0 [12] )
|ChildContent|

Source Location: (180:7,0 [5] x:\dir\subdir\Test\TestComponent.cshtml)
|  }
|
<<<<<<< HEAD
Generated Location: (1719:54,0 [5] )
=======
Generated Location: (1734:53,0 [5] )
>>>>>>> 79950437
|  }
|

Source Location: (201:10,1 [83] x:\dir\subdir\Test\TestComponent.cshtml)
|
  [Parameter]
  public RenderFragment ChildContent { get; set; } = (context) => |
<<<<<<< HEAD
Generated Location: (1947:65,0 [83] )
=======
Generated Location: (1949:63,1 [83] )
>>>>>>> 79950437
|
  [Parameter]
  public RenderFragment ChildContent { get; set; } = (context) => |

Source Location: (288:12,70 [7] x:\dir\subdir\Test\TestComponent.cshtml)
|context|
Generated Location: (2244:77,0 [7] )
|context|

Source Location: (301:13,0 [177] x:\dir\subdir\Test\TestComponent.cshtml)
|  [Parameter]
  public bool Collapsed { get; set; }
  string ActionText { get => Collapsed ? "Expand" : "Collapse"; }
  void Toggle()
  {
    Collapsed = !Collapsed;
  }
|
<<<<<<< HEAD
Generated Location: (2432:86,0 [177] )
=======
Generated Location: (2404:81,0 [177] )
>>>>>>> 79950437
|  [Parameter]
  public bool Collapsed { get; set; }
  string ActionText { get => Collapsed ? "Expand" : "Collapse"; }
  void Toggle()
  {
    Collapsed = !Collapsed;
  }
|
<|MERGE_RESOLUTION|>--- conflicted
+++ resolved
@@ -1,34 +1,26 @@
 ﻿Source Location: (65:1,46 [10] x:\dir\subdir\Test\TestComponent.cshtml)
 |ActionText|
-Generated Location: (1010:24,0 [10] )
+Generated Location: (1094:28,0 [10] )
 |ActionText|
 
 Source Location: (84:2,3 [22] x:\dir\subdir\Test\TestComponent.cshtml)
 |if (!Collapsed)
   {
 |
-<<<<<<< HEAD
-Generated Location: (1207:33,0 [22] )
-=======
-Generated Location: (1259:35,3 [22] )
->>>>>>> 79950437
+Generated Location: (1291:37,0 [22] )
 |if (!Collapsed)
   {
 |
 
 Source Location: (154:5,7 [12] x:\dir\subdir\Test\TestComponent.cshtml)
 |ChildContent|
-Generated Location: (1520:45,0 [12] )
+Generated Location: (1604:49,0 [12] )
 |ChildContent|
 
 Source Location: (180:7,0 [5] x:\dir\subdir\Test\TestComponent.cshtml)
 |  }
 |
-<<<<<<< HEAD
-Generated Location: (1719:54,0 [5] )
-=======
-Generated Location: (1734:53,0 [5] )
->>>>>>> 79950437
+Generated Location: (1803:58,0 [5] )
 |  }
 |
 
@@ -36,18 +28,14 @@
 |
   [Parameter]
   public RenderFragment ChildContent { get; set; } = (context) => |
-<<<<<<< HEAD
-Generated Location: (1947:65,0 [83] )
-=======
-Generated Location: (1949:63,1 [83] )
->>>>>>> 79950437
+Generated Location: (2031:69,0 [83] )
 |
   [Parameter]
   public RenderFragment ChildContent { get; set; } = (context) => |
 
 Source Location: (288:12,70 [7] x:\dir\subdir\Test\TestComponent.cshtml)
 |context|
-Generated Location: (2244:77,0 [7] )
+Generated Location: (2328:81,0 [7] )
 |context|
 
 Source Location: (301:13,0 [177] x:\dir\subdir\Test\TestComponent.cshtml)
@@ -59,11 +47,7 @@
     Collapsed = !Collapsed;
   }
 |
-<<<<<<< HEAD
-Generated Location: (2432:86,0 [177] )
-=======
-Generated Location: (2404:81,0 [177] )
->>>>>>> 79950437
+Generated Location: (2516:90,0 [177] )
 |  [Parameter]
   public bool Collapsed { get; set; }
   string ActionText { get => Collapsed ? "Expand" : "Collapse"; }
