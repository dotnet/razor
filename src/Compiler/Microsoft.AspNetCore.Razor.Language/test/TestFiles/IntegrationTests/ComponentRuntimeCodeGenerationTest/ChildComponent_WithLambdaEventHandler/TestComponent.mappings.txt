﻿Source Location: (24:0,24 [21] x:\dir\subdir\Test\TestComponent.cshtml)
|e => { Increment(); }|
Generated Location: (821:19,0 [21] )
|e => { Increment(); }|

Source Location: (60:2,7 [87] x:\dir\subdir\Test\TestComponent.cshtml)
|
    private int counter;
    private void Increment() {
        counter++;
    }
|
<<<<<<< HEAD
Generated Location: (1081:30,0 [87] )
=======
Generated Location: (1174:34,7 [87] )
>>>>>>> 79950437
|
    private int counter;
    private void Increment() {
        counter++;
    }
|
<|MERGE_RESOLUTION|>--- conflicted
+++ resolved
@@ -1,6 +1,6 @@
 ﻿Source Location: (24:0,24 [21] x:\dir\subdir\Test\TestComponent.cshtml)
 |e => { Increment(); }|
-Generated Location: (821:19,0 [21] )
+Generated Location: (905:23,0 [21] )
 |e => { Increment(); }|
 
 Source Location: (60:2,7 [87] x:\dir\subdir\Test\TestComponent.cshtml)
@@ -10,11 +10,7 @@
         counter++;
     }
 |
-<<<<<<< HEAD
-Generated Location: (1081:30,0 [87] )
-=======
-Generated Location: (1174:34,7 [87] )
->>>>>>> 79950437
+Generated Location: (1165:34,0 [87] )
 |
     private int counter;
     private void Increment() {
