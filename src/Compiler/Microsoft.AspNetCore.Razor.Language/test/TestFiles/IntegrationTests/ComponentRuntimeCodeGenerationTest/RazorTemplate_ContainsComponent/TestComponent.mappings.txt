﻿Source Location: (2:0,2 [45] x:\dir\subdir\Test\TestComponent.cshtml)
|
    RenderFragment<Person> p = (person) => |
<<<<<<< HEAD
Generated Location: (648:19,2 [45] )
=======
Generated Location: (642:17,2 [45] )
>>>>>>> 73195a9c
|
    RenderFragment<Person> p = (person) => |

Source Location: (93:1,89 [3] x:\dir\subdir\Test\TestComponent.cshtml)
|;
|
<<<<<<< HEAD
Generated Location: (1544:42,89 [3] )
=======
Generated Location: (1547:40,89 [3] )
>>>>>>> 73195a9c
|;
|

Source Location: (106:3,7 [76] x:\dir\subdir\Test\TestComponent.cshtml)
|
    class Person
    {
        public string Name { get; set; }
    }
|
<<<<<<< HEAD
Generated Location: (1723:51,7 [76] )
=======
Generated Location: (1726:49,7 [76] )
>>>>>>> 73195a9c
|
    class Person
    {
        public string Name { get; set; }
    }
|
<|MERGE_RESOLUTION|>--- conflicted
+++ resolved
@@ -1,22 +1,14 @@
 ﻿Source Location: (2:0,2 [45] x:\dir\subdir\Test\TestComponent.cshtml)
 |
     RenderFragment<Person> p = (person) => |
-<<<<<<< HEAD
-Generated Location: (648:19,2 [45] )
-=======
-Generated Location: (642:17,2 [45] )
->>>>>>> 73195a9c
+Generated Location: (688:19,2 [45] )
 |
     RenderFragment<Person> p = (person) => |
 
 Source Location: (93:1,89 [3] x:\dir\subdir\Test\TestComponent.cshtml)
 |;
 |
-<<<<<<< HEAD
-Generated Location: (1544:42,89 [3] )
-=======
-Generated Location: (1547:40,89 [3] )
->>>>>>> 73195a9c
+Generated Location: (1593:42,89 [3] )
 |;
 |
 
@@ -27,11 +19,7 @@
         public string Name { get; set; }
     }
 |
-<<<<<<< HEAD
-Generated Location: (1723:51,7 [76] )
-=======
-Generated Location: (1726:49,7 [76] )
->>>>>>> 73195a9c
+Generated Location: (1772:51,7 [76] )
 |
     class Person
     {
