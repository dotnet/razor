﻿Source Location: (90:3,7 [139] x:\dir\subdir\Test\TestComponent.cshtml)
|
    private int counter;
    private Task Increment(MouseEventArgs e) {
        counter++;
        return Task.CompletedTask;
    }
|
<<<<<<< HEAD
Generated Location: (1578:39,7 [139] )
=======
Generated Location: (1533:37,7 [139] )
>>>>>>> bb518aa6
|
    private int counter;
    private Task Increment(MouseEventArgs e) {
        counter++;
        return Task.CompletedTask;
    }
|
<|MERGE_RESOLUTION|>--- conflicted
+++ resolved
@@ -6,11 +6,7 @@
         return Task.CompletedTask;
     }
 |
-<<<<<<< HEAD
-Generated Location: (1578:39,7 [139] )
-=======
 Generated Location: (1533:37,7 [139] )
->>>>>>> bb518aa6
 |
     private int counter;
     private Task Increment(MouseEventArgs e) {
