﻿Source Location: (280:9,30 [20] x:\dir\subdir\Test\TestComponent.cshtml)
|Container.RenderMode|
<<<<<<< HEAD
Generated Location: (813:19,0 [20] )
=======
Generated Location: (912:23,28 [20] )
>>>>>>> 79950437
|Container.RenderMode|

Source Location: (8:1,1 [239] x:\dir\subdir\Test\TestComponent.cshtml)
|
    public class RenderModeContainer
    {
        public Microsoft.AspNetCore.Components.IComponentRenderMode RenderMode => Microsoft.AspNetCore.Components.Web.RenderMode.Server;
    }

    RenderModeContainer? Container => null;
|
<<<<<<< HEAD
Generated Location: (1133:32,0 [239] )
=======
Generated Location: (1221:35,1 [239] )
>>>>>>> 79950437
|
    public class RenderModeContainer
    {
        public Microsoft.AspNetCore.Components.IComponentRenderMode RenderMode => Microsoft.AspNetCore.Components.Web.RenderMode.Server;
    }

    RenderModeContainer? Container => null;
|
<|MERGE_RESOLUTION|>--- conflicted
+++ resolved
@@ -1,10 +1,6 @@
 ﻿Source Location: (280:9,30 [20] x:\dir\subdir\Test\TestComponent.cshtml)
 |Container.RenderMode|
-<<<<<<< HEAD
-Generated Location: (813:19,0 [20] )
-=======
-Generated Location: (912:23,28 [20] )
->>>>>>> 79950437
+Generated Location: (897:23,0 [20] )
 |Container.RenderMode|
 
 Source Location: (8:1,1 [239] x:\dir\subdir\Test\TestComponent.cshtml)
@@ -16,11 +12,7 @@
 
     RenderModeContainer? Container => null;
 |
-<<<<<<< HEAD
-Generated Location: (1133:32,0 [239] )
-=======
-Generated Location: (1221:35,1 [239] )
->>>>>>> 79950437
+Generated Location: (1217:36,0 [239] )
 |
     public class RenderModeContainer
     {
