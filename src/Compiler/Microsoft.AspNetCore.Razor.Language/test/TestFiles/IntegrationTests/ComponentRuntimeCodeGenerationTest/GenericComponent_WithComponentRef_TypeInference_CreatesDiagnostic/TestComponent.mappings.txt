--- conflicted
+++ resolved
@@ -1,10 +1,6 @@
 ﻿Source Location: (28:0,28 [3] x:\dir\subdir\Test\TestComponent.cshtml)
 |_my|
-<<<<<<< HEAD
-Generated Location: (990:28,28 [3] )
-=======
 Generated Location: (982:28,28 [3] )
->>>>>>> bb518aa6
 |_my|
 
 Source Location: (46:2,7 [90] x:\dir\subdir\Test\TestComponent.cshtml)
@@ -12,11 +8,7 @@
     private MyComponent<int> _my;
     public void Foo() { System.GC.KeepAlive(_my); }
 |
-<<<<<<< HEAD
-Generated Location: (1213:39,7 [90] )
-=======
 Generated Location: (1205:39,7 [90] )
->>>>>>> bb518aa6
 |
     private MyComponent<int> _my;
     public void Foo() { System.GC.KeepAlive(_my); }
