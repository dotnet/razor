--- conflicted
+++ resolved
@@ -1,15 +1,11 @@
 ﻿Source Location: (19:0,19 [1] x:\dir\subdir\Test\TestComponent.cshtml)
 |3|
-Generated Location: (753:18,0 [1] )
+Generated Location: (837:22,0 [1] )
 |3|
 
 Source Location: (28:0,28 [3] x:\dir\subdir\Test\TestComponent.cshtml)
 |_my|
-<<<<<<< HEAD
-Generated Location: (921:26,0 [3] )
-=======
-Generated Location: (1028:30,28 [3] )
->>>>>>> 79950437
+Generated Location: (1005:30,0 [3] )
 |_my|
 
 Source Location: (46:2,7 [90] x:\dir\subdir\Test\TestComponent.cshtml)
@@ -17,11 +13,7 @@
     private MyComponent<int> _my;
     public void Foo() { System.GC.KeepAlive(_my); }
 |
-<<<<<<< HEAD
-Generated Location: (1165:38,0 [90] )
-=======
-Generated Location: (1251:41,7 [90] )
->>>>>>> 79950437
+Generated Location: (1249:42,0 [90] )
 |
     private MyComponent<int> _my;
     public void Foo() { System.GC.KeepAlive(_my); }
