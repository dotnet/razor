--- conflicted
+++ resolved
@@ -6,11 +6,7 @@
     {
     }
 |
-<<<<<<< HEAD
-Generated Location: (1596:48,7 [130] )
-=======
-Generated Location: (1590:46,7 [130] )
->>>>>>> 73195a9c
+Generated Location: (1636:48,7 [130] )
 |
     public string ParentBgColor { get; set; } = "#FFFFFF";
 
