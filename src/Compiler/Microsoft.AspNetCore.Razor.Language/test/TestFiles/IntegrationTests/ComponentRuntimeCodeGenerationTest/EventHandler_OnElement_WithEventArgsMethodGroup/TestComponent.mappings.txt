﻿Source Location: (81:2,7 [47] x:\dir\subdir\Test\TestComponent.cshtml)
|
    void OnClick(MouseEventArgs e) {
    }
|
<<<<<<< HEAD
Generated Location: (1342:39,7 [47] )
=======
Generated Location: (1297:37,7 [47] )
>>>>>>> bb518aa6
|
    void OnClick(MouseEventArgs e) {
    }
|
<|MERGE_RESOLUTION|>--- conflicted
+++ resolved
@@ -3,11 +3,7 @@
     void OnClick(MouseEventArgs e) {
     }
 |
-<<<<<<< HEAD
-Generated Location: (1342:39,7 [47] )
-=======
 Generated Location: (1297:37,7 [47] )
->>>>>>> bb518aa6
 |
     void OnClick(MouseEventArgs e) {
     }
