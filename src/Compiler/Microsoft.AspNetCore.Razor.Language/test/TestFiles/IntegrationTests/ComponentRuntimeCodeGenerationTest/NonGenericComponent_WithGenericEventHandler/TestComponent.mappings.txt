﻿Source Location: (64:2,7 [39] x:\dir\subdir\Test\TestComponent.cshtml)
|
    public void MyEventHandler() {}
|
<<<<<<< HEAD
Generated Location: (936:25,7 [39] )
=======
Generated Location: (948:23,7 [39] )
>>>>>>> 73195a9c
|
    public void MyEventHandler() {}
|
<|MERGE_RESOLUTION|>--- conflicted
+++ resolved
@@ -2,11 +2,7 @@
 |
     public void MyEventHandler() {}
 |
-<<<<<<< HEAD
-Generated Location: (936:25,7 [39] )
-=======
-Generated Location: (948:23,7 [39] )
->>>>>>> 73195a9c
+Generated Location: (994:25,7 [39] )
 |
     public void MyEventHandler() {}
 |
