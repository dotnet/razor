﻿Source Location: (64:2,7 [39] x:\dir\subdir\Test\TestComponent.cshtml)
|
    public void MyEventHandler() {}
|
<<<<<<< HEAD
Generated Location: (994:25,7 [39] )
=======
Generated Location: (986:25,7 [39] )
>>>>>>> bb518aa6
|
    public void MyEventHandler() {}
|
<|MERGE_RESOLUTION|>--- conflicted
+++ resolved
@@ -2,11 +2,7 @@
 |
     public void MyEventHandler() {}
 |
-<<<<<<< HEAD
-Generated Location: (994:25,7 [39] )
-=======
 Generated Location: (986:25,7 [39] )
->>>>>>> bb518aa6
 |
     public void MyEventHandler() {}
 |
