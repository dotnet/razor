--- conflicted
+++ resolved
@@ -2,27 +2,19 @@
 |foreach (var item in Enumerable.Range(1, 100))
     {
 |
-<<<<<<< HEAD
-Generated Location: (695:18,0 [55] )
-=======
-Generated Location: (774:22,5 [55] )
->>>>>>> 79950437
+Generated Location: (779:22,0 [55] )
 |foreach (var item in Enumerable.Range(1, 100))
     {
 |
 
 Source Location: (122:6,13 [4] x:\dir\subdir\Test\TestComponent.cshtml)
 |item|
-Generated Location: (967:29,0 [4] )
+Generated Location: (1051:33,0 [4] )
 |item|
 
 Source Location: (143:8,0 [7] x:\dir\subdir\Test\TestComponent.cshtml)
 |    }
 |
-<<<<<<< HEAD
-Generated Location: (1159:38,0 [7] )
-=======
-Generated Location: (1200:39,0 [7] )
->>>>>>> 79950437
+Generated Location: (1243:42,0 [7] )
 |    }
 |
