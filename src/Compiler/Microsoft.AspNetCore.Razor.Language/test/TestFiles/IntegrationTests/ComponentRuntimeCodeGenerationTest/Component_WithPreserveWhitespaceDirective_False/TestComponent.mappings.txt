﻿Source Location: (40:3,5 [55] x:\dir\subdir\Test\TestComponent.cshtml)
|foreach (var item in Enumerable.Range(1, 100))
    {
|
<<<<<<< HEAD
Generated Location: (696:20,5 [55] )
=======
Generated Location: (690:18,5 [55] )
>>>>>>> 73195a9c
|foreach (var item in Enumerable.Range(1, 100))
    {
|

Source Location: (143:8,0 [7] x:\dir\subdir\Test\TestComponent.cshtml)
|    }
|
<<<<<<< HEAD
Generated Location: (1122:37,0 [7] )
=======
Generated Location: (1116:35,0 [7] )
>>>>>>> 73195a9c
|    }
|
<|MERGE_RESOLUTION|>--- conflicted
+++ resolved
@@ -2,11 +2,7 @@
 |foreach (var item in Enumerable.Range(1, 100))
     {
 |
-<<<<<<< HEAD
-Generated Location: (696:20,5 [55] )
-=======
-Generated Location: (690:18,5 [55] )
->>>>>>> 73195a9c
+Generated Location: (736:20,5 [55] )
 |foreach (var item in Enumerable.Range(1, 100))
     {
 |
@@ -14,10 +10,6 @@
 Source Location: (143:8,0 [7] x:\dir\subdir\Test\TestComponent.cshtml)
 |    }
 |
-<<<<<<< HEAD
-Generated Location: (1122:37,0 [7] )
-=======
-Generated Location: (1116:35,0 [7] )
->>>>>>> 73195a9c
+Generated Location: (1162:37,0 [7] )
 |    }
 |
