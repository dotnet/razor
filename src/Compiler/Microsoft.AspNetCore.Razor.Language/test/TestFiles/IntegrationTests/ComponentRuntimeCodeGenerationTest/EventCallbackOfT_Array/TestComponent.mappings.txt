--- conflicted
+++ resolved
@@ -2,11 +2,7 @@
 |
     string[] Selected { get; set; } = Array.Empty<string>();
 |
-<<<<<<< HEAD
-Generated Location: (1261:30,7 [64] )
-=======
 Generated Location: (1253:30,7 [64] )
->>>>>>> bb518aa6
 |
     string[] Selected { get; set; } = Array.Empty<string>();
 |
