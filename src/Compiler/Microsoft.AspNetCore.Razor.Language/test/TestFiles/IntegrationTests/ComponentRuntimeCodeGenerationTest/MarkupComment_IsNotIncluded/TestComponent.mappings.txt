﻿Source Location: (2:0,2 [39] x:\dir\subdir\Test\TestComponent.cshtml)
|
  var myValue = "Expression value";
|
<<<<<<< HEAD
Generated Location: (688:19,2 [39] )
=======
Generated Location: (680:19,2 [39] )
>>>>>>> bb518aa6
|
  var myValue = "Expression value";
|
<|MERGE_RESOLUTION|>--- conflicted
+++ resolved
@@ -2,11 +2,7 @@
 |
   var myValue = "Expression value";
 |
-<<<<<<< HEAD
-Generated Location: (688:19,2 [39] )
-=======
 Generated Location: (680:19,2 [39] )
->>>>>>> bb518aa6
 |
   var myValue = "Expression value";
 |
