﻿Source Location: (202:2,7 [30] x:\dir\subdir\Test\TestComponent.cshtml)
|
    bool Foo { get; set; }
|
<<<<<<< HEAD
Generated Location: (2323:67,7 [30] )
=======
Generated Location: (2278:65,7 [30] )
>>>>>>> bb518aa6
|
    bool Foo { get; set; }
|
<|MERGE_RESOLUTION|>--- conflicted
+++ resolved
@@ -2,11 +2,7 @@
 |
     bool Foo { get; set; }
 |
-<<<<<<< HEAD
-Generated Location: (2323:67,7 [30] )
-=======
 Generated Location: (2278:65,7 [30] )
->>>>>>> bb518aa6
 |
     bool Foo { get; set; }
 |
