--- conflicted
+++ resolved
@@ -2,11 +2,7 @@
 |
     bool Foo { get; set; }
 |
-<<<<<<< HEAD
-Generated Location: (2283:67,7 [30] )
-=======
-Generated Location: (2277:65,7 [30] )
->>>>>>> 73195a9c
+Generated Location: (2323:67,7 [30] )
 |
     bool Foo { get; set; }
 |
