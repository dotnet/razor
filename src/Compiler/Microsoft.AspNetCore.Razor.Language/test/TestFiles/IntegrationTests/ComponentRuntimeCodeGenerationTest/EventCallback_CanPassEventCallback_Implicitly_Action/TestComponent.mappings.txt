﻿Source Location: (46:2,7 [87] x:\dir\subdir\Test\TestComponent.cshtml)
|
    private int counter;
    private void Increment() {
        counter++;
    }
|
<<<<<<< HEAD
Generated Location: (1294:32,7 [87] )
=======
Generated Location: (1286:32,7 [87] )
>>>>>>> bb518aa6
|
    private int counter;
    private void Increment() {
        counter++;
    }
|
<|MERGE_RESOLUTION|>--- conflicted
+++ resolved
@@ -5,11 +5,7 @@
         counter++;
     }
 |
-<<<<<<< HEAD
-Generated Location: (1294:32,7 [87] )
-=======
 Generated Location: (1286:32,7 [87] )
->>>>>>> bb518aa6
 |
     private int counter;
     private void Increment() {
