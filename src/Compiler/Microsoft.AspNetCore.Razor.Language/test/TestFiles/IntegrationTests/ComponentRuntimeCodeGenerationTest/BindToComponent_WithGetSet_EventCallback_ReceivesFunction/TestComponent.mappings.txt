--- conflicted
+++ resolved
@@ -4,11 +4,7 @@
 
     public Task UpdateValue(int value) { ParentValue = value; return Task.CompletedTask; }
 |
-<<<<<<< HEAD
-Generated Location: (1844:41,7 [144] )
-=======
 Generated Location: (1836:41,7 [144] )
->>>>>>> bb518aa6
 |
     public int ParentValue { get; set; } = 42;
 
