﻿Source Location: (95:2,7 [49] x:\dir\subdir\Test\TestComponent.cshtml)
|
    private object someObject = new object();
|
<<<<<<< HEAD
Generated Location: (840:22,7 [49] )
=======
Generated Location: (834:20,7 [49] )
>>>>>>> 73195a9c
|
    private object someObject = new object();
|
<|MERGE_RESOLUTION|>--- conflicted
+++ resolved
@@ -2,11 +2,7 @@
 |
     private object someObject = new object();
 |
-<<<<<<< HEAD
-Generated Location: (840:22,7 [49] )
-=======
-Generated Location: (834:20,7 [49] )
->>>>>>> 73195a9c
+Generated Location: (880:22,7 [49] )
 |
     private object someObject = new object();
 |
