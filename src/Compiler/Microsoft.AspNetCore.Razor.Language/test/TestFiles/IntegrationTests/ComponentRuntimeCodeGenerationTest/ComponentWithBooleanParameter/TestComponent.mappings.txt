--- conflicted
+++ resolved
@@ -1,11 +1,11 @@
 ﻿Source Location: (9:0,9 [8] x:\dir\subdir\Test\TestComponent.cshtml)
 |TestBool|
-Generated Location: (739:19,0 [8] )
+Generated Location: (823:23,0 [8] )
 |TestBool|
 
 Source Location: (55:2,25 [4] x:\dir\subdir\Test\TestComponent.cshtml)
 |true|
-Generated Location: (1228:31,0 [4] )
+Generated Location: (1312:35,0 [4] )
 |true|
 
 Source Location: (74:4,7 [59] x:\dir\subdir\Test\TestComponent.cshtml)
@@ -13,11 +13,7 @@
     [Parameter]
     public bool TestBool { get; set; }
 |
-<<<<<<< HEAD
-Generated Location: (1471:42,0 [59] )
-=======
-Generated Location: (1540:44,7 [59] )
->>>>>>> 79950437
+Generated Location: (1555:46,0 [59] )
 |
     [Parameter]
     public bool TestBool { get; set; }
