﻿Source Location: (1:0,1 [28] x:\dir\subdir\Test\TestComponent.cshtml)
|using System.Globalization
|
Generated Location: (370:12,0 [28] )
|using System.Globalization
|

Source Location: (48:1,19 [11] x:\dir\subdir\Test\TestComponent.cshtml)
|ParentValue|
Generated Location: (980:27,0 [11] )
|ParentValue|

Source Location: (115:1,86 [28] x:\dir\subdir\Test\TestComponent.cshtml)
|CultureInfo.InvariantCulture|
Generated Location: (1151:35,0 [28] )
|CultureInfo.InvariantCulture|

Source Location: (156:2,7 [55] x:\dir\subdir\Test\TestComponent.cshtml)
|
    public string ParentValue { get; set; } = "hi";
|
<<<<<<< HEAD
Generated Location: (1699:48,0 [55] )
=======
Generated Location: (1807:49,7 [55] )
>>>>>>> 79950437
|
    public string ParentValue { get; set; } = "hi";
|
<|MERGE_RESOLUTION|>--- conflicted
+++ resolved
@@ -1,29 +1,25 @@
 ﻿Source Location: (1:0,1 [28] x:\dir\subdir\Test\TestComponent.cshtml)
 |using System.Globalization
 |
-Generated Location: (370:12,0 [28] )
+Generated Location: (371:12,0 [28] )
 |using System.Globalization
 |
 
 Source Location: (48:1,19 [11] x:\dir\subdir\Test\TestComponent.cshtml)
 |ParentValue|
-Generated Location: (980:27,0 [11] )
+Generated Location: (1027:29,0 [11] )
 |ParentValue|
 
 Source Location: (115:1,86 [28] x:\dir\subdir\Test\TestComponent.cshtml)
 |CultureInfo.InvariantCulture|
-Generated Location: (1151:35,0 [28] )
+Generated Location: (1198:37,0 [28] )
 |CultureInfo.InvariantCulture|
 
 Source Location: (156:2,7 [55] x:\dir\subdir\Test\TestComponent.cshtml)
 |
     public string ParentValue { get; set; } = "hi";
 |
-<<<<<<< HEAD
-Generated Location: (1699:48,0 [55] )
-=======
-Generated Location: (1807:49,7 [55] )
->>>>>>> 79950437
+Generated Location: (1746:50,0 [55] )
 |
     public string ParentValue { get; set; } = "hi";
 |
