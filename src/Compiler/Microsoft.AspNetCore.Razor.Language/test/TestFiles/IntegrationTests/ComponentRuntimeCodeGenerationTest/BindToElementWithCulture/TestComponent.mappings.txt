﻿Source Location: (156:2,7 [55] x:\dir\subdir\Test\TestComponent.cshtml)
|
    public string ParentValue { get; set; } = "hi";
|
<<<<<<< HEAD
Generated Location: (1766:49,7 [55] )
=======
Generated Location: (1760:47,7 [55] )
>>>>>>> 73195a9c
|
    public string ParentValue { get; set; } = "hi";
|
<|MERGE_RESOLUTION|>--- conflicted
+++ resolved
@@ -2,11 +2,7 @@
 |
     public string ParentValue { get; set; } = "hi";
 |
-<<<<<<< HEAD
-Generated Location: (1766:49,7 [55] )
-=======
-Generated Location: (1760:47,7 [55] )
->>>>>>> 73195a9c
+Generated Location: (1806:49,7 [55] )
 |
     public string ParentValue { get; set; } = "hi";
 |
