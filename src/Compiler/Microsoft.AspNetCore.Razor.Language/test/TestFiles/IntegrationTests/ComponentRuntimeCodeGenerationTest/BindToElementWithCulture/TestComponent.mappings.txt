﻿Source Location: (156:2,7 [55] x:\dir\subdir\Test\TestComponent.cshtml)
|
    public string ParentValue { get; set; } = "hi";
|
<<<<<<< HEAD
Generated Location: (1806:49,7 [55] )
=======
Generated Location: (1761:47,7 [55] )
>>>>>>> bb518aa6
|
    public string ParentValue { get; set; } = "hi";
|
<|MERGE_RESOLUTION|>--- conflicted
+++ resolved
@@ -2,11 +2,7 @@
 |
     public string ParentValue { get; set; } = "hi";
 |
-<<<<<<< HEAD
-Generated Location: (1806:49,7 [55] )
-=======
 Generated Location: (1761:47,7 [55] )
->>>>>>> bb518aa6
 |
     public string ParentValue { get; set; } = "hi";
 |
