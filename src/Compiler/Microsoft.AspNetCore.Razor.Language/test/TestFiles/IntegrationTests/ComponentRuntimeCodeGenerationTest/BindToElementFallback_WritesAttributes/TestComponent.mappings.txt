--- conflicted
+++ resolved
@@ -2,11 +2,7 @@
 |
     public int ParentValue { get; set; } = 42;
 |
-<<<<<<< HEAD
-Generated Location: (1421:35,7 [50] )
-=======
 Generated Location: (1413:35,7 [50] )
->>>>>>> bb518aa6
 |
     public int ParentValue { get; set; } = 42;
 |
