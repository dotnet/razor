﻿Source Location: (76:1,7 [77] x:\dir\subdir\Test\TestComponent.cshtml)
|
    public DateTime CurrentDate { get; set; } = new DateTime(2018, 1, 1);
|
<<<<<<< HEAD
Generated Location: (1140:34,7 [77] )
=======
Generated Location: (1134:32,7 [77] )
>>>>>>> 73195a9c
|
    public DateTime CurrentDate { get; set; } = new DateTime(2018, 1, 1);
|
<|MERGE_RESOLUTION|>--- conflicted
+++ resolved
@@ -2,11 +2,7 @@
 |
     public DateTime CurrentDate { get; set; } = new DateTime(2018, 1, 1);
 |
-<<<<<<< HEAD
-Generated Location: (1140:34,7 [77] )
-=======
-Generated Location: (1134:32,7 [77] )
->>>>>>> 73195a9c
+Generated Location: (1180:34,7 [77] )
 |
     public DateTime CurrentDate { get; set; } = new DateTime(2018, 1, 1);
 |
