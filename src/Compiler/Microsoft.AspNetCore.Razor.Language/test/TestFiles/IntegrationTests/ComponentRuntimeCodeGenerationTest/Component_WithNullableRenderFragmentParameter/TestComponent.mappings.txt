--- conflicted
+++ resolved
@@ -1,17 +1,13 @@
 ﻿Source Location: (46:0,46 [6] x:\dir\subdir\Test\TestComponent.cshtml)
 |Header|
-Generated Location: (859:19,0 [6] )
+Generated Location: (943:23,0 [6] )
 |Header|
 
 Source Location: (65:1,7 [59] x:\dir\subdir\Test\TestComponent.cshtml)
 |
 	[Parameter] public RenderFragment Header { get; set; }
 |
-<<<<<<< HEAD
-Generated Location: (1104:30,0 [59] )
-=======
-Generated Location: (1219:34,7 [59] )
->>>>>>> 79950437
+Generated Location: (1188:34,0 [59] )
 |
 	[Parameter] public RenderFragment Header { get; set; }
 |
