--- conflicted
+++ resolved
@@ -2,11 +2,7 @@
 |
 	[Parameter] public RenderFragment Header { get; set; }
 |
-<<<<<<< HEAD
-Generated Location: (1181:32,7 [59] )
-=======
 Generated Location: (1173:32,7 [59] )
->>>>>>> bb518aa6
 |
 	[Parameter] public RenderFragment Header { get; set; }
 |
