--- conflicted
+++ resolved
@@ -2,11 +2,7 @@
 |
 	[Parameter] public RenderFragment Header { get; set; }
 |
-<<<<<<< HEAD
-Generated Location: (1132:32,7 [59] )
-=======
-Generated Location: (1135:30,7 [59] )
->>>>>>> 73195a9c
+Generated Location: (1181:32,7 [59] )
 |
 	[Parameter] public RenderFragment Header { get; set; }
 |
