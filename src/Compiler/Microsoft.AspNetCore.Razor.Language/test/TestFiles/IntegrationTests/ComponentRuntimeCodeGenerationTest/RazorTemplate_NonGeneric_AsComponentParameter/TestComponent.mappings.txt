--- conflicted
+++ resolved
@@ -1,17 +1,9 @@
 ﻿Source Location: (2:0,2 [27] x:\dir\subdir\Test\TestComponent.cshtml)
 | RenderFragment template = |
-<<<<<<< HEAD
-Generated Location: (688:19,2 [27] )
-=======
 Generated Location: (680:19,2 [27] )
->>>>>>> bb518aa6
 | RenderFragment template = |
 
 Source Location: (45:0,45 [2] x:\dir\subdir\Test\TestComponent.cshtml)
 |; |
-<<<<<<< HEAD
-Generated Location: (996:29,45 [2] )
-=======
 Generated Location: (988:29,45 [2] )
->>>>>>> bb518aa6
 |; |
