﻿Source Location: (85:2,7 [131] x:\dir\subdir\Test\TestComponent.cshtml)
|
    public string ParentValue { get; set; } = "hi";

    Task DoSomething()
    {
        return Task.CompletedTask;
    }
|
<<<<<<< HEAD
Generated Location: (1577:34,7 [131] )
=======
Generated Location: (1762:40,7 [131] )
>>>>>>> 73195a9c
|
    public string ParentValue { get; set; } = "hi";

    Task DoSomething()
    {
        return Task.CompletedTask;
    }
|
<|MERGE_RESOLUTION|>--- conflicted
+++ resolved
@@ -7,11 +7,7 @@
         return Task.CompletedTask;
     }
 |
-<<<<<<< HEAD
-Generated Location: (1577:34,7 [131] )
-=======
-Generated Location: (1762:40,7 [131] )
->>>>>>> 73195a9c
+Generated Location: (1808:42,7 [131] )
 |
     public string ParentValue { get; set; } = "hi";
 
