--- conflicted
+++ resolved
@@ -1,13 +1,13 @@
 ﻿Source Location: (1:0,1 [43] x:\dir\subdir\Test\TestComponent.cshtml)
 |using Microsoft.AspNetCore.Components.Web
 |
-Generated Location: (370:12,0 [43] )
+Generated Location: (371:12,0 [43] )
 |using Microsoft.AspNetCore.Components.Web
 |
 
 Source Location: (68:1,24 [61] x:\dir\subdir\Test\TestComponent.cshtml)
 |EventCallback.Factory.Create<MouseEventArgs>(this, Increment)|
-Generated Location: (1291:27,0 [61] )
+Generated Location: (1338:29,0 [61] )
 |EventCallback.Factory.Create<MouseEventArgs>(this, Increment)|
 
 Source Location: (144:3,7 [87] x:\dir\subdir\Test\TestComponent.cshtml)
@@ -17,11 +17,7 @@
         counter++;
     }
 |
-<<<<<<< HEAD
-Generated Location: (1592:38,0 [87] )
-=======
-Generated Location: (1632:39,7 [87] )
->>>>>>> 79950437
+Generated Location: (1639:40,0 [87] )
 |
     private int counter;
     private void Increment() {
