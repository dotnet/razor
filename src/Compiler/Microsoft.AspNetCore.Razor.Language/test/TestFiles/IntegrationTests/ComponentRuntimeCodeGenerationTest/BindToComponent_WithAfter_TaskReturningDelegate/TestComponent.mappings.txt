--- conflicted
+++ resolved
@@ -4,11 +4,7 @@
 
     public Task Update() => Task.CompletedTask;
 |
-<<<<<<< HEAD
-Generated Location: (1424:33,7 [101] )
-=======
-Generated Location: (1635:39,7 [101] )
->>>>>>> 73195a9c
+Generated Location: (1681:41,7 [101] )
 |
     public int ParentValue { get; set; } = 42;
 
