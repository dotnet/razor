﻿Source Location: (81:1,7 [101] x:\dir\subdir\Test\TestComponent.cshtml)
|
    public int ParentValue { get; set; } = 42;

    public Task Update() => Task.CompletedTask;
|
<<<<<<< HEAD
Generated Location: (1681:41,7 [101] )
=======
Generated Location: (1673:41,7 [101] )
>>>>>>> bb518aa6
|
    public int ParentValue { get; set; } = 42;

    public Task Update() => Task.CompletedTask;
|
<|MERGE_RESOLUTION|>--- conflicted
+++ resolved
@@ -4,11 +4,7 @@
 
     public Task Update() => Task.CompletedTask;
 |
-<<<<<<< HEAD
-Generated Location: (1681:41,7 [101] )
-=======
 Generated Location: (1673:41,7 [101] )
->>>>>>> bb518aa6
 |
     public int ParentValue { get; set; } = 42;
 
