﻿Source Location: (43:1,7 [55] x:\dir\subdir\Test\TestComponent.cshtml)
|
    public string ParentValue { get; set; } = "hi";
|
<<<<<<< HEAD
Generated Location: (1352:34,7 [55] )
=======
Generated Location: (1344:34,7 [55] )
>>>>>>> bb518aa6
|
    public string ParentValue { get; set; } = "hi";
|
<|MERGE_RESOLUTION|>--- conflicted
+++ resolved
@@ -2,11 +2,7 @@
 |
     public string ParentValue { get; set; } = "hi";
 |
-<<<<<<< HEAD
-Generated Location: (1352:34,7 [55] )
-=======
 Generated Location: (1344:34,7 [55] )
->>>>>>> bb518aa6
 |
     public string ParentValue { get; set; } = "hi";
 |
