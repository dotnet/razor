--- conflicted
+++ resolved
@@ -1,17 +1,13 @@
 ﻿Source Location: (12:0,12 [3] x:\dir\subdir\Test\TestComponent.cshtml)
 |Foo|
-Generated Location: (747:19,0 [3] )
+Generated Location: (831:23,0 [3] )
 |Foo|
 
 Source Location: (31:1,11 [29] x:\dir\subdir\Test\TestComponent.cshtml)
 |
         int Foo = 18;
     |
-<<<<<<< HEAD
-Generated Location: (987:30,0 [29] )
-=======
-Generated Location: (1071:34,11 [29] )
->>>>>>> 79950437
+Generated Location: (1071:34,0 [29] )
 |
         int Foo = 18;
     |
