﻿Source Location: (67:4,7 [59] x:\dir\subdir\Test\TestComponent.cshtml)
|
    [Parameter]
    public bool TestBool { get; set; }
|
<<<<<<< HEAD
Generated Location: (1185:34,7 [59] )
=======
Generated Location: (1188:32,7 [59] )
>>>>>>> 73195a9c
|
    [Parameter]
    public bool TestBool { get; set; }
|
<|MERGE_RESOLUTION|>--- conflicted
+++ resolved
@@ -3,11 +3,7 @@
     [Parameter]
     public bool TestBool { get; set; }
 |
-<<<<<<< HEAD
-Generated Location: (1185:34,7 [59] )
-=======
-Generated Location: (1188:32,7 [59] )
->>>>>>> 73195a9c
+Generated Location: (1234:34,7 [59] )
 |
     [Parameter]
     public bool TestBool { get; set; }
