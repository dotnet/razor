--- conflicted
+++ resolved
@@ -1,6 +1,6 @@
 ﻿Source Location: (9:0,9 [8] x:\dir\subdir\Test\TestComponent.cshtml)
 |TestBool|
-Generated Location: (739:19,0 [8] )
+Generated Location: (823:23,0 [8] )
 |TestBool|
 
 Source Location: (67:4,7 [59] x:\dir\subdir\Test\TestComponent.cshtml)
@@ -8,11 +8,7 @@
     [Parameter]
     public bool TestBool { get; set; }
 |
-<<<<<<< HEAD
-Generated Location: (1216:34,0 [59] )
-=======
-Generated Location: (1272:36,7 [59] )
->>>>>>> 79950437
+Generated Location: (1300:38,0 [59] )
 |
     [Parameter]
     public bool TestBool { get; set; }
