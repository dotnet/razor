--- conflicted
+++ resolved
@@ -1,56 +1,44 @@
 ﻿Source Location: (1:0,1 [40] x:\dir\subdir\Test\TestComponent.cshtml)
 |using Microsoft.AspNetCore.Components;
 |
-Generated Location: (318:11,0 [40] )
+Generated Location: (319:11,0 [40] )
 |using Microsoft.AspNetCore.Components;
 |
 
 Source Location: (52:1,11 [5] x:\dir\subdir\Test\TestComponent.cshtml)
 |TItem|
-<<<<<<< HEAD
-Generated Location: (531:19,0 [5] )
-=======
-Generated Location: (533:20,0 [5] )
->>>>>>> 79950437
+Generated Location: (555:20,0 [5] )
 |TItem|
 
 Source Location: (82:5,4 [20] x:\dir\subdir\Test\TestComponent.cshtml)
 |ChildContent(Items1)|
-Generated Location: (1067:34,0 [20] )
+Generated Location: (1114:36,0 [20] )
 |ChildContent(Items1)|
 
 Source Location: (111:7,1 [33] x:\dir\subdir\Test\TestComponent.cshtml)
 |foreach (var item in Items2)
 {
 |
-<<<<<<< HEAD
-Generated Location: (1275:43,0 [33] )
-=======
-Generated Location: (1265:43,1 [33] )
->>>>>>> 79950437
+Generated Location: (1322:45,0 [33] )
 |foreach (var item in Items2)
 {
 |
 
 Source Location: (152:9,8 [18] x:\dir\subdir\Test\TestComponent.cshtml)
 |ChildContent(item)|
-Generated Location: (1525:54,0 [18] )
+Generated Location: (1572:56,0 [18] )
 |ChildContent(item)|
 
 Source Location: (176:10,0 [3] x:\dir\subdir\Test\TestComponent.cshtml)
 |}
 |
-<<<<<<< HEAD
-Generated Location: (1732:63,0 [3] )
-=======
-Generated Location: (1684:60,0 [3] )
->>>>>>> 79950437
+Generated Location: (1779:65,0 [3] )
 |}
 |
 
 Source Location: (185:12,4 [22] x:\dir\subdir\Test\TestComponent.cshtml)
 |ChildContent(Items3())|
-Generated Location: (1952:73,0 [22] )
+Generated Location: (1999:75,0 [22] )
 |ChildContent(Items3())|
 
 Source Location: (222:14,7 [248] x:\dir\subdir\Test\TestComponent.cshtml)
@@ -60,11 +48,7 @@
     [Parameter] public Func<TItem[]> Items3 { get; set; }
     [Parameter] public RenderFragment<TItem[]> ChildContent { get; set; }
 |
-<<<<<<< HEAD
-Generated Location: (2212:84,0 [248] )
-=======
-Generated Location: (2133:78,7 [248] )
->>>>>>> 79950437
+Generated Location: (2259:86,0 [248] )
 |
     [Parameter] public TItem[] Items1 { get; set; }
     [Parameter] public List<TItem[]> Items2 { get; set; }
