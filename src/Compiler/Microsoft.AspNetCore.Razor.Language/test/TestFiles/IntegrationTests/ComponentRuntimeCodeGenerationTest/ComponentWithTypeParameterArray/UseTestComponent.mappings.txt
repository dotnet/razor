﻿Source Location: (1:0,1 [12] x:\dir\subdir\Test\UseTestComponent.cshtml)
|using Test
|
Generated Location: (373:12,0 [12] )
|using Test
|

Source Location: (35:1,22 [6] x:\dir\subdir\Test\UseTestComponent.cshtml)
|items1|
Generated Location: (916:26,0 [6] )
|items1|

Source Location: (49:1,36 [6] x:\dir\subdir\Test\UseTestComponent.cshtml)
|items2|
Generated Location: (1078:34,0 [6] )
|items2|

Source Location: (63:1,50 [6] x:\dir\subdir\Test\UseTestComponent.cshtml)
|items3|
Generated Location: (1240:42,0 [6] )
|items3|

Source Location: (80:2,8 [22] x:\dir\subdir\Test\UseTestComponent.cshtml)
|context[0].description|
Generated Location: (1523:52,0 [22] )
|context[0].description|

Source Location: (135:5,7 [208] x:\dir\subdir\Test\UseTestComponent.cshtml)
|
    static Tag tag = new Tag() { description = "A description."};
    Tag[] items1 = new [] { tag };
    List<Tag[]> items2 = new List<Tag[]>() { new [] { tag } };
    Tag[] items3() => new [] { tag };
|
<<<<<<< HEAD
Generated Location: (1825:65,0 [208] )
=======
Generated Location: (1891:64,7 [208] )
>>>>>>> 79950437
|
    static Tag tag = new Tag() { description = "A description."};
    Tag[] items1 = new [] { tag };
    List<Tag[]> items2 = new List<Tag[]>() { new [] { tag } };
    Tag[] items3() => new [] { tag };
|
<|MERGE_RESOLUTION|>--- conflicted
+++ resolved
@@ -1,28 +1,28 @@
 ﻿Source Location: (1:0,1 [12] x:\dir\subdir\Test\UseTestComponent.cshtml)
 |using Test
 |
-Generated Location: (373:12,0 [12] )
+Generated Location: (374:12,0 [12] )
 |using Test
 |
 
 Source Location: (35:1,22 [6] x:\dir\subdir\Test\UseTestComponent.cshtml)
 |items1|
-Generated Location: (916:26,0 [6] )
+Generated Location: (963:28,0 [6] )
 |items1|
 
 Source Location: (49:1,36 [6] x:\dir\subdir\Test\UseTestComponent.cshtml)
 |items2|
-Generated Location: (1078:34,0 [6] )
+Generated Location: (1125:36,0 [6] )
 |items2|
 
 Source Location: (63:1,50 [6] x:\dir\subdir\Test\UseTestComponent.cshtml)
 |items3|
-Generated Location: (1240:42,0 [6] )
+Generated Location: (1287:44,0 [6] )
 |items3|
 
 Source Location: (80:2,8 [22] x:\dir\subdir\Test\UseTestComponent.cshtml)
 |context[0].description|
-Generated Location: (1523:52,0 [22] )
+Generated Location: (1570:54,0 [22] )
 |context[0].description|
 
 Source Location: (135:5,7 [208] x:\dir\subdir\Test\UseTestComponent.cshtml)
@@ -32,11 +32,7 @@
     List<Tag[]> items2 = new List<Tag[]>() { new [] { tag } };
     Tag[] items3() => new [] { tag };
 |
-<<<<<<< HEAD
-Generated Location: (1825:65,0 [208] )
-=======
-Generated Location: (1891:64,7 [208] )
->>>>>>> 79950437
+Generated Location: (1872:67,0 [208] )
 |
     static Tag tag = new Tag() { description = "A description."};
     Tag[] items1 = new [] { tag };
