﻿Source Location: (60:2,7 [213] x:\dir\subdir\Test\TestComponent.cshtml)
|
    void RenderChildComponent(RenderTreeBuilder __builder)
    {
        var output = string.Empty;
        if (__builder == null) output = "Builder is null!";
        else output = "Builder is not null!";
|
<<<<<<< HEAD
Generated Location: (912:28,7 [213] )
=======
Generated Location: (867:26,7 [213] )
>>>>>>> bb518aa6
|
    void RenderChildComponent(RenderTreeBuilder __builder)
    {
        var output = string.Empty;
        if (__builder == null) output = "Builder is null!";
        else output = "Builder is not null!";
|

Source Location: (305:9,0 [7] x:\dir\subdir\Test\TestComponent.cshtml)
|    }
|
<<<<<<< HEAD
Generated Location: (1536:50,0 [7] )
=======
Generated Location: (1491:48,0 [7] )
>>>>>>> bb518aa6
|    }
|
<|MERGE_RESOLUTION|>--- conflicted
+++ resolved
@@ -6,11 +6,7 @@
         if (__builder == null) output = "Builder is null!";
         else output = "Builder is not null!";
 |
-<<<<<<< HEAD
-Generated Location: (912:28,7 [213] )
-=======
 Generated Location: (867:26,7 [213] )
->>>>>>> bb518aa6
 |
     void RenderChildComponent(RenderTreeBuilder __builder)
     {
@@ -22,10 +18,6 @@
 Source Location: (305:9,0 [7] x:\dir\subdir\Test\TestComponent.cshtml)
 |    }
 |
-<<<<<<< HEAD
-Generated Location: (1536:50,0 [7] )
-=======
 Generated Location: (1491:48,0 [7] )
->>>>>>> bb518aa6
 |    }
 |
