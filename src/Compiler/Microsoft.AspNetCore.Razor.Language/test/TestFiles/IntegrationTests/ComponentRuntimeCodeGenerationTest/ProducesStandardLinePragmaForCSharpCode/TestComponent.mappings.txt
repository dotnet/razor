﻿Source Location: (33:1,1 [33] x:\dir\subdir\Test\TestComponent.cshtml)
|for (var i = 0; i < 10; i++)
{
|
<<<<<<< HEAD
Generated Location: (728:18,0 [33] )
=======
Generated Location: (803:22,1 [33] )
>>>>>>> 79950437
|for (var i = 0; i < 10; i++)
{
|

Source Location: (74:3,8 [1] x:\dir\subdir\Test\TestComponent.cshtml)
|i|
Generated Location: (976:29,0 [1] )
|i|

Source Location: (81:4,0 [3] x:\dir\subdir\Test\TestComponent.cshtml)
|}
|
<<<<<<< HEAD
Generated Location: (1164:38,0 [3] )
=======
Generated Location: (1202:39,0 [3] )
>>>>>>> 79950437
|}
|

Source Location: (127:7,2 [56] x:\dir\subdir\Test\TestComponent.cshtml)
|System.Console.WriteLine(1);System.Console.WriteLine(2);|
<<<<<<< HEAD
Generated Location: (1385:47,0 [56] )
=======
Generated Location: (1412:47,2 [56] )
>>>>>>> 79950437
|System.Console.WriteLine(1);System.Console.WriteLine(2);|

Source Location: (224:10,7 [65] x:\dir\subdir\Test\TestComponent.cshtml)
|
    [Parameter]
    public int IncrementAmount { get; set; }
|
<<<<<<< HEAD
Generated Location: (1701:58,0 [65] )
=======
Generated Location: (1722:57,7 [65] )
>>>>>>> 79950437
|
    [Parameter]
    public int IncrementAmount { get; set; }
|
<|MERGE_RESOLUTION|>--- conflicted
+++ resolved
@@ -2,38 +2,26 @@
 |for (var i = 0; i < 10; i++)
 {
 |
-<<<<<<< HEAD
-Generated Location: (728:18,0 [33] )
-=======
-Generated Location: (803:22,1 [33] )
->>>>>>> 79950437
+Generated Location: (812:22,0 [33] )
 |for (var i = 0; i < 10; i++)
 {
 |
 
 Source Location: (74:3,8 [1] x:\dir\subdir\Test\TestComponent.cshtml)
 |i|
-Generated Location: (976:29,0 [1] )
+Generated Location: (1060:33,0 [1] )
 |i|
 
 Source Location: (81:4,0 [3] x:\dir\subdir\Test\TestComponent.cshtml)
 |}
 |
-<<<<<<< HEAD
-Generated Location: (1164:38,0 [3] )
-=======
-Generated Location: (1202:39,0 [3] )
->>>>>>> 79950437
+Generated Location: (1248:42,0 [3] )
 |}
 |
 
 Source Location: (127:7,2 [56] x:\dir\subdir\Test\TestComponent.cshtml)
 |System.Console.WriteLine(1);System.Console.WriteLine(2);|
-<<<<<<< HEAD
-Generated Location: (1385:47,0 [56] )
-=======
-Generated Location: (1412:47,2 [56] )
->>>>>>> 79950437
+Generated Location: (1469:51,0 [56] )
 |System.Console.WriteLine(1);System.Console.WriteLine(2);|
 
 Source Location: (224:10,7 [65] x:\dir\subdir\Test\TestComponent.cshtml)
@@ -41,11 +29,7 @@
     [Parameter]
     public int IncrementAmount { get; set; }
 |
-<<<<<<< HEAD
-Generated Location: (1701:58,0 [65] )
-=======
-Generated Location: (1722:57,7 [65] )
->>>>>>> 79950437
+Generated Location: (1785:62,0 [65] )
 |
     [Parameter]
     public int IncrementAmount { get; set; }
