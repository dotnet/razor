﻿Source Location: (54:2,7 [87] x:\dir\subdir\Test\TestComponent.cshtml)
|
    private int counter;
    private void Increment() {
        counter++;
    }
|
<<<<<<< HEAD
Generated Location: (932:24,7 [87] )
=======
Generated Location: (924:24,7 [87] )
>>>>>>> bb518aa6
|
    private int counter;
    private void Increment() {
        counter++;
    }
|
<|MERGE_RESOLUTION|>--- conflicted
+++ resolved
@@ -5,11 +5,7 @@
         counter++;
     }
 |
-<<<<<<< HEAD
-Generated Location: (932:24,7 [87] )
-=======
 Generated Location: (924:24,7 [87] )
->>>>>>> bb518aa6
 |
     private int counter;
     private void Increment() {
