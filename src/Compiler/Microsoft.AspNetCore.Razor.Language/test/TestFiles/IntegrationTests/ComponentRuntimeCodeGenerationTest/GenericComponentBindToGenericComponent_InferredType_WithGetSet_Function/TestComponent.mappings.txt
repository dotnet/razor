--- conflicted
+++ resolved
@@ -1,6 +1,6 @@
 ﻿Source Location: (11:0,11 [6] x:\dir\subdir\Test\TestComponent.cshtml)
 |TParam|
-Generated Location: (401:13,0 [6] )
+Generated Location: (424:14,0 [6] )
 |TParam|
 
 Source Location: (103:2,7 [155] x:\dir\subdir\Test\TestComponent.cshtml)
@@ -9,11 +9,7 @@
 
     public Task UpdateValue(TParam value) { ParentValue = value; return Task.CompletedTask; }
 |
-<<<<<<< HEAD
-Generated Location: (1202:30,7 [155] )
-=======
-Generated Location: (1520:44,7 [155] )
->>>>>>> 73195a9c
+Generated Location: (1566:46,7 [155] )
 |
     public TParam ParentValue { get; set; } = default;
 
