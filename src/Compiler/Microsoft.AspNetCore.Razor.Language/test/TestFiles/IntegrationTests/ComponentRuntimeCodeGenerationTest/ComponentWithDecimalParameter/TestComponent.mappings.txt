--- conflicted
+++ resolved
@@ -3,11 +3,7 @@
     [Parameter]
     public decimal TestDecimal { get; set; }
 |
-<<<<<<< HEAD
-Generated Location: (1459:42,7 [65] )
-=======
-Generated Location: (1462:40,7 [65] )
->>>>>>> 73195a9c
+Generated Location: (1508:42,7 [65] )
 |
     [Parameter]
     public decimal TestDecimal { get; set; }
