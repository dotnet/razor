--- conflicted
+++ resolved
@@ -4,11 +4,7 @@
 
     public void Update() { }
 |
-<<<<<<< HEAD
-Generated Location: (1641:41,7 [82] )
-=======
 Generated Location: (1633:41,7 [82] )
->>>>>>> bb518aa6
 |
     public int ParentValue { get; set; } = 42;
 
