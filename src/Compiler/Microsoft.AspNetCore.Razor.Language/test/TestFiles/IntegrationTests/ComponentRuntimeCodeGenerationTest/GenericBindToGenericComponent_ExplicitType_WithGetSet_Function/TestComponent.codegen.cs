﻿// <auto-generated/>
#pragma warning disable 1591
namespace Test
{
    #line hidden
<<<<<<< HEAD
    using System;
    using System.Collections.Generic;
    using System.Linq;
    using System.Threading.Tasks;
    using Microsoft.AspNetCore.Components;
    #nullable restore
    public partial class TestComponent<TParam> : global::Microsoft.AspNetCore.Components.ComponentBase
    #nullable disable
=======
    using global::System;
    using global::System.Collections.Generic;
    using global::System.Linq;
    using global::System.Threading.Tasks;
    using global::Microsoft.AspNetCore.Components;
    public partial class TestComponent<
#nullable restore
#line 1 "x:\dir\subdir\Test\TestComponent.cshtml"
TParam

#line default
#line hidden
#nullable disable
    > : global::Microsoft.AspNetCore.Components.ComponentBase
>>>>>>> 73195a9c
    {
        #pragma warning disable 1998
        protected override void BuildRenderTree(global::Microsoft.AspNetCore.Components.Rendering.RenderTreeBuilder __builder)
        {
            __builder.OpenComponent<global::Test.MyComponent<TParam>>(0);
            __builder.AddComponentParameter(1, "Value", global::Microsoft.AspNetCore.Components.CompilerServices.RuntimeHelpers.TypeCheck<TParam>(
#nullable restore
#line 2 "x:\dir\subdir\Test\TestComponent.cshtml"
                                              ParentValue

#line default
#line hidden
#nullable disable
            ));
            __builder.AddComponentParameter(2, "ValueChanged", global::Microsoft.AspNetCore.Components.CompilerServices.RuntimeHelpers.TypeCheck<global::Microsoft.AspNetCore.Components.EventCallback<TParam>>(global::Microsoft.AspNetCore.Components.EventCallback.Factory.Create<TParam>(this, global::Microsoft.AspNetCore.Components.CompilerServices.RuntimeHelpers.CreateInferredEventCallback(this, 
#nullable restore
#line 2 "x:\dir\subdir\Test\TestComponent.cshtml"
                                                                            UpdateValue

#line default
#line hidden
#nullable disable
            , ParentValue))));
            __builder.CloseComponent();
        }
        #pragma warning restore 1998
#nullable restore
#line 3 "x:\dir\subdir\Test\TestComponent.cshtml"
       
    public TParam ParentValue { get; set; } = default;

    public Task UpdateValue(TParam value) { ParentValue = value; return Task.CompletedTask; }

#line default
#line hidden
#nullable disable
    }
}
#pragma warning restore 1591<|MERGE_RESOLUTION|>--- conflicted
+++ resolved
@@ -3,21 +3,12 @@
 namespace Test
 {
     #line hidden
-<<<<<<< HEAD
-    using System;
-    using System.Collections.Generic;
-    using System.Linq;
-    using System.Threading.Tasks;
-    using Microsoft.AspNetCore.Components;
-    #nullable restore
-    public partial class TestComponent<TParam> : global::Microsoft.AspNetCore.Components.ComponentBase
-    #nullable disable
-=======
     using global::System;
     using global::System.Collections.Generic;
     using global::System.Linq;
     using global::System.Threading.Tasks;
     using global::Microsoft.AspNetCore.Components;
+    #nullable restore
     public partial class TestComponent<
 #nullable restore
 #line 1 "x:\dir\subdir\Test\TestComponent.cshtml"
@@ -27,7 +18,7 @@
 #line hidden
 #nullable disable
     > : global::Microsoft.AspNetCore.Components.ComponentBase
->>>>>>> 73195a9c
+    #nullable disable
     {
         #pragma warning disable 1998
         protected override void BuildRenderTree(global::Microsoft.AspNetCore.Components.Rendering.RenderTreeBuilder __builder)
