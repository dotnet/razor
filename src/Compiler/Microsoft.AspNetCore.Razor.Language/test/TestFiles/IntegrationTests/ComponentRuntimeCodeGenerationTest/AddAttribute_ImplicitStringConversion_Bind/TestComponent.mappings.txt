--- conflicted
+++ resolved
@@ -1,32 +1,28 @@
 ﻿Source Location: (55:1,19 [4] x:\dir\subdir\Test\TestComponent.cshtml)
 |true|
-Generated Location: (753:18,0 [4] )
+Generated Location: (837:22,0 [4] )
 |true|
 
 Source Location: (112:3,23 [9] x:\dir\subdir\Test\TestComponent.cshtml)
 |() => { }|
-Generated Location: (920:26,0 [9] )
+Generated Location: (1004:30,0 [9] )
 |() => { }|
 
 Source Location: (145:4,21 [1] x:\dir\subdir\Test\TestComponent.cshtml)
 |c|
-Generated Location: (1082:34,0 [1] )
+Generated Location: (1166:38,0 [1] )
 |c|
 
 Source Location: (32:0,32 [1] x:\dir\subdir\Test\TestComponent.cshtml)
 |c|
-Generated Location: (1236:42,0 [1] )
+Generated Location: (1320:46,0 [1] )
 |c|
 
 Source Location: (161:6,7 [42] x:\dir\subdir\Test\TestComponent.cshtml)
 |
     private MyClass<string> c = new();
 |
-<<<<<<< HEAD
-Generated Location: (1647:52,0 [42] )
-=======
-Generated Location: (1775:56,7 [42] )
->>>>>>> 79950437
+Generated Location: (1731:56,0 [42] )
 |
     private MyClass<string> c = new();
 |
