﻿Source Location: (77:4,7 [65] x:\dir\subdir\Test\TestComponent.cshtml)
|
    [Parameter]
    public dynamic TestDynamic { get; set; }
|
<<<<<<< HEAD
Generated Location: (1444:42,7 [65] )
=======
Generated Location: (1447:40,7 [65] )
>>>>>>> 73195a9c
|
    [Parameter]
    public dynamic TestDynamic { get; set; }
|
<|MERGE_RESOLUTION|>--- conflicted
+++ resolved
@@ -3,11 +3,7 @@
     [Parameter]
     public dynamic TestDynamic { get; set; }
 |
-<<<<<<< HEAD
-Generated Location: (1444:42,7 [65] )
-=======
-Generated Location: (1447:40,7 [65] )
->>>>>>> 73195a9c
+Generated Location: (1493:42,7 [65] )
 |
     [Parameter]
     public dynamic TestDynamic { get; set; }
