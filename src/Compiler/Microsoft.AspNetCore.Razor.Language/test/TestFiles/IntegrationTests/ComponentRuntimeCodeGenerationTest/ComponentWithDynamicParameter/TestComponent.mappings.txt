﻿Source Location: (9:0,9 [11] x:\dir\subdir\Test\TestComponent.cshtml)
|TestDynamic|
Generated Location: (739:19,0 [11] )
|TestDynamic|

Source Location: (61:2,28 [1] x:\dir\subdir\Test\TestComponent.cshtml)
|4|
Generated Location: (1219:31,0 [1] )
|4|

Source Location: (77:4,7 [65] x:\dir\subdir\Test\TestComponent.cshtml)
|
    [Parameter]
    public dynamic TestDynamic { get; set; }
|
<<<<<<< HEAD
Generated Location: (1459:42,0 [65] )
=======
Generated Location: (1531:44,7 [65] )
>>>>>>> 79950437
|
    [Parameter]
    public dynamic TestDynamic { get; set; }
|
<|MERGE_RESOLUTION|>--- conflicted
+++ resolved
@@ -1,11 +1,11 @@
 ﻿Source Location: (9:0,9 [11] x:\dir\subdir\Test\TestComponent.cshtml)
 |TestDynamic|
-Generated Location: (739:19,0 [11] )
+Generated Location: (823:23,0 [11] )
 |TestDynamic|
 
 Source Location: (61:2,28 [1] x:\dir\subdir\Test\TestComponent.cshtml)
 |4|
-Generated Location: (1219:31,0 [1] )
+Generated Location: (1303:35,0 [1] )
 |4|
 
 Source Location: (77:4,7 [65] x:\dir\subdir\Test\TestComponent.cshtml)
@@ -13,11 +13,7 @@
     [Parameter]
     public dynamic TestDynamic { get; set; }
 |
-<<<<<<< HEAD
-Generated Location: (1459:42,0 [65] )
-=======
-Generated Location: (1531:44,7 [65] )
->>>>>>> 79950437
+Generated Location: (1543:46,0 [65] )
 |
     [Parameter]
     public dynamic TestDynamic { get; set; }
