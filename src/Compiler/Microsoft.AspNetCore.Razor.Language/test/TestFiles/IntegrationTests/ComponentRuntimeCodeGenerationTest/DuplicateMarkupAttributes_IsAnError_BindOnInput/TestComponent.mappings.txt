--- conflicted
+++ resolved
@@ -2,11 +2,7 @@
 |
     private string text = "hi";
 |
-<<<<<<< HEAD
-Generated Location: (2064:53,12 [35] )
-=======
 Generated Location: (2019:51,12 [35] )
->>>>>>> bb518aa6
 |
     private string text = "hi";
 |
