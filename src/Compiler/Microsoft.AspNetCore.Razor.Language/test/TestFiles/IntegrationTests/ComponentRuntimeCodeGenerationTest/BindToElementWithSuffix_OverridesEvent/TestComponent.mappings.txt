﻿Source Location: (76:1,7 [55] x:\dir\subdir\Test\TestComponent.cshtml)
|
    public string ParentValue { get; set; } = "hi";
|
<<<<<<< HEAD
Generated Location: (1357:34,7 [55] )
=======
Generated Location: (1349:34,7 [55] )
>>>>>>> bb518aa6
|
    public string ParentValue { get; set; } = "hi";
|
<|MERGE_RESOLUTION|>--- conflicted
+++ resolved
@@ -2,11 +2,7 @@
 |
     public string ParentValue { get; set; } = "hi";
 |
-<<<<<<< HEAD
-Generated Location: (1357:34,7 [55] )
-=======
 Generated Location: (1349:34,7 [55] )
->>>>>>> bb518aa6
 |
     public string ParentValue { get; set; } = "hi";
 |
