﻿Source Location: (37:0,37 [5] x:\dir\subdir\Test\TestComponent.cshtml)
|Value|
Generated Location: (784:19,0 [5] )
|Value|

Source Location: (53:1,7 [21] x:\dir\subdir\Test\TestComponent.cshtml)
|
    string Value;
|
<<<<<<< HEAD
Generated Location: (1233:31,0 [21] )
=======
Generated Location: (1339:35,7 [21] )
>>>>>>> 79950437
|
    string Value;
|
<|MERGE_RESOLUTION|>--- conflicted
+++ resolved
@@ -1,17 +1,13 @@
 ﻿Source Location: (37:0,37 [5] x:\dir\subdir\Test\TestComponent.cshtml)
 |Value|
-Generated Location: (784:19,0 [5] )
+Generated Location: (868:23,0 [5] )
 |Value|
 
 Source Location: (53:1,7 [21] x:\dir\subdir\Test\TestComponent.cshtml)
 |
     string Value;
 |
-<<<<<<< HEAD
-Generated Location: (1233:31,0 [21] )
-=======
-Generated Location: (1339:35,7 [21] )
->>>>>>> 79950437
+Generated Location: (1317:35,0 [21] )
 |
     string Value;
 |
