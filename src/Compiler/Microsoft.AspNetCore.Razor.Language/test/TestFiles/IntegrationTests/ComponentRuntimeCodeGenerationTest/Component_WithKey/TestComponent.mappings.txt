--- conflicted
+++ resolved
@@ -1,21 +1,13 @@
 ﻿Source Location: (40:0,40 [12] x:\dir\subdir\Test\TestComponent.cshtml)
 |someDate.Day|
-<<<<<<< HEAD
-Generated Location: (912:23,40 [12] )
-=======
-Generated Location: (924:21,40 [12] )
->>>>>>> 73195a9c
+Generated Location: (970:23,40 [12] )
 |someDate.Day|
 
 Source Location: (86:2,7 [49] x:\dir\subdir\Test\TestComponent.cshtml)
 |
     private DateTime someDate = DateTime.Now;
 |
-<<<<<<< HEAD
-Generated Location: (1159:34,7 [49] )
-=======
-Generated Location: (1171:32,7 [49] )
->>>>>>> 73195a9c
+Generated Location: (1217:34,7 [49] )
 |
     private DateTime someDate = DateTime.Now;
 |
