﻿Source Location: (11:0,11 [7] x:\dir\subdir\Test\TestComponent.cshtml)
|TDomain|
Generated Location: (401:13,0 [7] )
|TDomain|

Source Location: (54:1,11 [6] x:\dir\subdir\Test\TestComponent.cshtml)
|TValue|
Generated Location: (537:21,0 [6] )
|TValue|

Source Location: (19:0,19 [22] x:\dir\subdir\Test\TestComponent.cshtml)
|where TDomain : struct|
Generated Location: (728:29,0 [22] )
|where TDomain : struct|

Source Location: (61:1,18 [21] x:\dir\subdir\Test\TestComponent.cshtml)
|where TValue : struct|
Generated Location: (872:36,0 [21] )
|where TValue : struct|

Source Location: (161:5,7 [87] x:\dir\subdir\Test\TestComponent.cshtml)
|
    [Parameter]
    public List<(TDomain Domain, TValue Value)> Data { get; set; }
|
<<<<<<< HEAD
Generated Location: (1270:34,7 [87] )
=======
Generated Location: (1760:60,7 [87] )
>>>>>>> 73195a9c
|
    [Parameter]
    public List<(TDomain Domain, TValue Value)> Data { get; set; }
|
<|MERGE_RESOLUTION|>--- conflicted
+++ resolved
@@ -1,21 +1,21 @@
 ﻿Source Location: (11:0,11 [7] x:\dir\subdir\Test\TestComponent.cshtml)
 |TDomain|
-Generated Location: (401:13,0 [7] )
+Generated Location: (424:14,0 [7] )
 |TDomain|
 
 Source Location: (54:1,11 [6] x:\dir\subdir\Test\TestComponent.cshtml)
 |TValue|
-Generated Location: (537:21,0 [6] )
+Generated Location: (560:22,0 [6] )
 |TValue|
 
 Source Location: (19:0,19 [22] x:\dir\subdir\Test\TestComponent.cshtml)
 |where TDomain : struct|
-Generated Location: (728:29,0 [22] )
+Generated Location: (751:30,0 [22] )
 |where TDomain : struct|
 
 Source Location: (61:1,18 [21] x:\dir\subdir\Test\TestComponent.cshtml)
 |where TValue : struct|
-Generated Location: (872:36,0 [21] )
+Generated Location: (895:37,0 [21] )
 |where TValue : struct|
 
 Source Location: (161:5,7 [87] x:\dir\subdir\Test\TestComponent.cshtml)
@@ -23,11 +23,7 @@
     [Parameter]
     public List<(TDomain Domain, TValue Value)> Data { get; set; }
 |
-<<<<<<< HEAD
-Generated Location: (1270:34,7 [87] )
-=======
-Generated Location: (1760:60,7 [87] )
->>>>>>> 73195a9c
+Generated Location: (1806:62,7 [87] )
 |
     [Parameter]
     public List<(TDomain Domain, TValue Value)> Data { get; set; }
