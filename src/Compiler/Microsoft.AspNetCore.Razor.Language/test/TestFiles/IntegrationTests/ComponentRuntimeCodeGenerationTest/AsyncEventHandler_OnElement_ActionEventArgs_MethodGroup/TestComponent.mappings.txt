﻿Source Location: (112:3,7 [88] x:\dir\subdir\Test\TestComponent.cshtml)
|
    Task OnClick(MouseEventArgs e)
    {
        return Task.CompletedTask;
    }
|
<<<<<<< HEAD
Generated Location: (1418:45,7 [88] )
=======
Generated Location: (1404:43,7 [88] )
>>>>>>> 73195a9c
|
    Task OnClick(MouseEventArgs e)
    {
        return Task.CompletedTask;
    }
|
<|MERGE_RESOLUTION|>--- conflicted
+++ resolved
@@ -5,11 +5,7 @@
         return Task.CompletedTask;
     }
 |
-<<<<<<< HEAD
-Generated Location: (1418:45,7 [88] )
-=======
-Generated Location: (1404:43,7 [88] )
->>>>>>> 73195a9c
+Generated Location: (1450:45,7 [88] )
 |
     Task OnClick(MouseEventArgs e)
     {
