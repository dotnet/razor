﻿Source Location: (1:0,1 [30] x:\dir\subdir\Test\TestComponent.cshtml)
|using System.Threading.Tasks
|
Generated Location: (327:11,0 [30] )
|using System.Threading.Tasks
|

Source Location: (32:1,1 [43] x:\dir\subdir\Test\TestComponent.cshtml)
|using Microsoft.AspNetCore.Components.Web
|
Generated Location: (494:19,0 [43] )
|using Microsoft.AspNetCore.Components.Web
|

Source Location: (92:2,17 [7] x:\dir\subdir\Test\TestComponent.cshtml)
|OnClick|
Generated Location: (1190:34,0 [7] )
|OnClick|

Source Location: (112:3,7 [88] x:\dir\subdir\Test\TestComponent.cshtml)
|
    Task OnClick(MouseEventArgs e)
    {
        return Task.CompletedTask;
    }
|
<<<<<<< HEAD
Generated Location: (1434:45,0 [88] )
=======
Generated Location: (1422:43,7 [88] )
>>>>>>> 79950437
|
    Task OnClick(MouseEventArgs e)
    {
        return Task.CompletedTask;
    }
|
<|MERGE_RESOLUTION|>--- conflicted
+++ resolved
@@ -1,20 +1,20 @@
 ﻿Source Location: (1:0,1 [30] x:\dir\subdir\Test\TestComponent.cshtml)
 |using System.Threading.Tasks
 |
-Generated Location: (327:11,0 [30] )
+Generated Location: (328:11,0 [30] )
 |using System.Threading.Tasks
 |
 
 Source Location: (32:1,1 [43] x:\dir\subdir\Test\TestComponent.cshtml)
 |using Microsoft.AspNetCore.Components.Web
 |
-Generated Location: (494:19,0 [43] )
+Generated Location: (466:17,0 [43] )
 |using Microsoft.AspNetCore.Components.Web
 |
 
 Source Location: (92:2,17 [7] x:\dir\subdir\Test\TestComponent.cshtml)
 |OnClick|
-Generated Location: (1190:34,0 [7] )
+Generated Location: (1208:34,0 [7] )
 |OnClick|
 
 Source Location: (112:3,7 [88] x:\dir\subdir\Test\TestComponent.cshtml)
@@ -24,11 +24,7 @@
         return Task.CompletedTask;
     }
 |
-<<<<<<< HEAD
-Generated Location: (1434:45,0 [88] )
-=======
-Generated Location: (1422:43,7 [88] )
->>>>>>> 79950437
+Generated Location: (1452:45,0 [88] )
 |
     Task OnClick(MouseEventArgs e)
     {
