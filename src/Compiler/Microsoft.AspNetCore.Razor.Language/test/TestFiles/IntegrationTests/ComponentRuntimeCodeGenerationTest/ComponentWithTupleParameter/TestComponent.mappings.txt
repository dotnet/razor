--- conflicted
+++ resolved
@@ -1,17 +1,13 @@
 ﻿Source Location: (113:4,23 [8] x:\dir\subdir\Test\TestComponent.cshtml)
 |(32, 16)|
-Generated Location: (912:19,0 [8] )
+Generated Location: (996:23,0 [8] )
 |(32, 16)|
 
 Source Location: (7:0,7 [78] x:\dir\subdir\Test\TestComponent.cshtml)
 |
     [Parameter] public (int Horizontal, int Vertical) Gutter { get; set; }
 |
-<<<<<<< HEAD
-Generated Location: (1159:30,0 [78] )
-=======
-Generated Location: (1251:34,7 [78] )
->>>>>>> 79950437
+Generated Location: (1243:34,0 [78] )
 |
     [Parameter] public (int Horizontal, int Vertical) Gutter { get; set; }
 |
