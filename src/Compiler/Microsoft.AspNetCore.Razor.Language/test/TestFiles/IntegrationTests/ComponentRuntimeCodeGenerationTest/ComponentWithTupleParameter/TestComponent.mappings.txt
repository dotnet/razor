﻿Source Location: (7:0,7 [78] x:\dir\subdir\Test\TestComponent.cshtml)
|
    [Parameter] public (int Horizontal, int Vertical) Gutter { get; set; }
|
<<<<<<< HEAD
Generated Location: (1164:32,7 [78] )
=======
Generated Location: (1167:30,7 [78] )
>>>>>>> 73195a9c
|
    [Parameter] public (int Horizontal, int Vertical) Gutter { get; set; }
|
<|MERGE_RESOLUTION|>--- conflicted
+++ resolved
@@ -2,11 +2,7 @@
 |
     [Parameter] public (int Horizontal, int Vertical) Gutter { get; set; }
 |
-<<<<<<< HEAD
-Generated Location: (1164:32,7 [78] )
-=======
-Generated Location: (1167:30,7 [78] )
->>>>>>> 73195a9c
+Generated Location: (1213:32,7 [78] )
 |
     [Parameter] public (int Horizontal, int Vertical) Gutter { get; set; }
 |
