--- conflicted
+++ resolved
@@ -4,11 +4,7 @@
     if (__builder == null) output = "Builder is null!";
     else output = "Builder is not null!";
 |
-<<<<<<< HEAD
-Generated Location: (819:26,2 [134] )
-=======
-Generated Location: (813:24,2 [134] )
->>>>>>> 73195a9c
+Generated Location: (859:26,2 [134] )
 |
     var output = string.Empty;
     if (__builder == null) output = "Builder is null!";
