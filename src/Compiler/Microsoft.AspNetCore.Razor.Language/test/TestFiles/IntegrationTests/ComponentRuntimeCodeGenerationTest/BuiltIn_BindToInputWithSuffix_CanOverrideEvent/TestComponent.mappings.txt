﻿Source Location: (21:0,21 [11] x:\dir\subdir\Test\TestComponent.cshtml)
|CurrentDate|
Generated Location: (815:19,0 [11] )
|CurrentDate|

Source Location: (100:1,7 [77] x:\dir\subdir\Test\TestComponent.cshtml)
|
    public DateTime CurrentDate { get; set; } = new DateTime(2018, 1, 1);
|
<<<<<<< HEAD
Generated Location: (1334:32,0 [77] )
=======
Generated Location: (1424:36,7 [77] )
>>>>>>> 79950437
|
    public DateTime CurrentDate { get; set; } = new DateTime(2018, 1, 1);
|
<|MERGE_RESOLUTION|>--- conflicted
+++ resolved
@@ -1,17 +1,13 @@
 ﻿Source Location: (21:0,21 [11] x:\dir\subdir\Test\TestComponent.cshtml)
 |CurrentDate|
-Generated Location: (815:19,0 [11] )
+Generated Location: (899:23,0 [11] )
 |CurrentDate|
 
 Source Location: (100:1,7 [77] x:\dir\subdir\Test\TestComponent.cshtml)
 |
     public DateTime CurrentDate { get; set; } = new DateTime(2018, 1, 1);
 |
-<<<<<<< HEAD
-Generated Location: (1334:32,0 [77] )
-=======
-Generated Location: (1424:36,7 [77] )
->>>>>>> 79950437
+Generated Location: (1418:36,0 [77] )
 |
     public DateTime CurrentDate { get; set; } = new DateTime(2018, 1, 1);
 |
