--- conflicted
+++ resolved
@@ -2,11 +2,7 @@
 |
     public DateTime CurrentDate { get; set; } = new DateTime(2018, 1, 1);
 |
-<<<<<<< HEAD
-Generated Location: (1346:34,7 [77] )
-=======
-Generated Location: (1340:32,7 [77] )
->>>>>>> 73195a9c
+Generated Location: (1386:34,7 [77] )
 |
     public DateTime CurrentDate { get; set; } = new DateTime(2018, 1, 1);
 |
