﻿Source Location: (84:1,7 [138] x:\dir\subdir\Test\TestComponent.cshtml)
|
    public CustomValue ParentValue { get; set; } = new CustomValue();
    public EventCallback<CustomValue> UpdateValue { get; set; }
|
<<<<<<< HEAD
Generated Location: (1430:38,7 [138] )
=======
Generated Location: (1422:38,7 [138] )
>>>>>>> bb518aa6
|
    public CustomValue ParentValue { get; set; } = new CustomValue();
    public EventCallback<CustomValue> UpdateValue { get; set; }
|
<|MERGE_RESOLUTION|>--- conflicted
+++ resolved
@@ -3,11 +3,7 @@
     public CustomValue ParentValue { get; set; } = new CustomValue();
     public EventCallback<CustomValue> UpdateValue { get; set; }
 |
-<<<<<<< HEAD
-Generated Location: (1430:38,7 [138] )
-=======
 Generated Location: (1422:38,7 [138] )
->>>>>>> bb518aa6
 |
     public CustomValue ParentValue { get; set; } = new CustomValue();
     public EventCallback<CustomValue> UpdateValue { get; set; }
