﻿Source Location: (118:5,7 [268] x:\dir\subdir\Test\UseTestComponent.cshtml)
|
    Image item1 = new Image() { id = 1, url="https://example.com"};
    static Tag tag1 = new Tag() { description = "A description."};
    static Tag tag2 = new Tag() { description = "Another description."};
    List<Tag> items = new List<Tag>() { tag1, tag2 };
|
<<<<<<< HEAD
Generated Location: (1871:64,7 [268] )
=======
Generated Location: (1826:62,7 [268] )
>>>>>>> bb518aa6
|
    Image item1 = new Image() { id = 1, url="https://example.com"};
    static Tag tag1 = new Tag() { description = "A description."};
    static Tag tag2 = new Tag() { description = "Another description."};
    List<Tag> items = new List<Tag>() { tag1, tag2 };
|
<|MERGE_RESOLUTION|>--- conflicted
+++ resolved
@@ -5,11 +5,7 @@
     static Tag tag2 = new Tag() { description = "Another description."};
     List<Tag> items = new List<Tag>() { tag1, tag2 };
 |
-<<<<<<< HEAD
-Generated Location: (1871:64,7 [268] )
-=======
 Generated Location: (1826:62,7 [268] )
->>>>>>> bb518aa6
 |
     Image item1 = new Image() { id = 1, url="https://example.com"};
     static Tag tag1 = new Tag() { description = "A description."};
