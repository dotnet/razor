--- conflicted
+++ resolved
@@ -1,10 +1,6 @@
 ﻿Source Location: (11:0,11 [6] x:\dir\subdir\Test\TestComponent.cshtml)
 |TParam|
-<<<<<<< HEAD
-Generated Location: (424:14,0 [6] )
-=======
 Generated Location: (439:15,0 [6] )
->>>>>>> bb518aa6
 |TParam|
 
 Source Location: (116:2,7 [79] x:\dir\subdir\Test\TestComponent.cshtml)
@@ -13,11 +9,7 @@
 
     public void Update() { }
 |
-<<<<<<< HEAD
-Generated Location: (1797:49,7 [79] )
-=======
 Generated Location: (1789:49,7 [79] )
->>>>>>> bb518aa6
 |
     public TParam ParentValue { get; set; }
 
