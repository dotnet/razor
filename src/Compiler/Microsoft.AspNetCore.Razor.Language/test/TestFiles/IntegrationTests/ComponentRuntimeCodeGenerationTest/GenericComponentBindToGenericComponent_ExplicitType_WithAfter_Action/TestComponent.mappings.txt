﻿Source Location: (11:0,11 [6] x:\dir\subdir\Test\TestComponent.cshtml)
|TParam|
<<<<<<< HEAD
Generated Location: (413:13,0 [6] )
=======
Generated Location: (462:16,0 [6] )
>>>>>>> 79950437
|TParam|

Source Location: (65:1,46 [11] x:\dir\subdir\Test\TestComponent.cshtml)
|ParentValue|
Generated Location: (1023:27,0 [11] )
|ParentValue|

Source Location: (97:1,78 [6] x:\dir\subdir\Test\TestComponent.cshtml)
|Update|
Generated Location: (1417:36,0 [6] )
|Update|

Source Location: (116:2,7 [79] x:\dir\subdir\Test\TestComponent.cshtml)
|
    public TParam ParentValue { get; set; }

    public void Update() { }
|
<<<<<<< HEAD
Generated Location: (1666:47,0 [79] )
=======
Generated Location: (1835:51,7 [79] )
>>>>>>> 79950437
|
    public TParam ParentValue { get; set; }

    public void Update() { }
|
<|MERGE_RESOLUTION|>--- conflicted
+++ resolved
@@ -1,20 +1,16 @@
 ﻿Source Location: (11:0,11 [6] x:\dir\subdir\Test\TestComponent.cshtml)
 |TParam|
-<<<<<<< HEAD
-Generated Location: (413:13,0 [6] )
-=======
-Generated Location: (462:16,0 [6] )
->>>>>>> 79950437
+Generated Location: (474:16,0 [6] )
 |TParam|
 
 Source Location: (65:1,46 [11] x:\dir\subdir\Test\TestComponent.cshtml)
 |ParentValue|
-Generated Location: (1023:27,0 [11] )
+Generated Location: (1107:31,0 [11] )
 |ParentValue|
 
 Source Location: (97:1,78 [6] x:\dir\subdir\Test\TestComponent.cshtml)
 |Update|
-Generated Location: (1417:36,0 [6] )
+Generated Location: (1501:40,0 [6] )
 |Update|
 
 Source Location: (116:2,7 [79] x:\dir\subdir\Test\TestComponent.cshtml)
@@ -23,11 +19,7 @@
 
     public void Update() { }
 |
-<<<<<<< HEAD
-Generated Location: (1666:47,0 [79] )
-=======
-Generated Location: (1835:51,7 [79] )
->>>>>>> 79950437
+Generated Location: (1750:51,0 [79] )
 |
     public TParam ParentValue { get; set; }
 
