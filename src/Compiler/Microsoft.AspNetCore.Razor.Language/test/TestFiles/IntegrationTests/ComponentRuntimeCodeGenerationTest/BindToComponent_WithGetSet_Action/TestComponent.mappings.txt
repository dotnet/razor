﻿Source Location: (84:1,7 [116] x:\dir\subdir\Test\TestComponent.cshtml)
|
    public int ParentValue { get; set; } = 42;

    public void UpdateValue(int value) => ParentValue = value;
|
<<<<<<< HEAD
Generated Location: (1505:41,7 [116] )
=======
Generated Location: (1497:41,7 [116] )
>>>>>>> bb518aa6
|
    public int ParentValue { get; set; } = 42;

    public void UpdateValue(int value) => ParentValue = value;
|
<|MERGE_RESOLUTION|>--- conflicted
+++ resolved
@@ -4,11 +4,7 @@
 
     public void UpdateValue(int value) => ParentValue = value;
 |
-<<<<<<< HEAD
-Generated Location: (1505:41,7 [116] )
-=======
 Generated Location: (1497:41,7 [116] )
->>>>>>> bb518aa6
 |
     public int ParentValue { get; set; } = 42;
 
