﻿Source Location: (87:1,12 [30] x:\dir\subdir\Test\TestComponent.cshtml)
|
    string message = "hi";
|
<<<<<<< HEAD
Generated Location: (2267:43,12 [30] )
=======
Generated Location: (2297:41,12 [30] )
>>>>>>> 73195a9c
|
    string message = "hi";
|
<|MERGE_RESOLUTION|>--- conflicted
+++ resolved
@@ -2,11 +2,7 @@
 |
     string message = "hi";
 |
-<<<<<<< HEAD
-Generated Location: (2267:43,12 [30] )
-=======
-Generated Location: (2297:41,12 [30] )
->>>>>>> 73195a9c
+Generated Location: (2343:43,12 [30] )
 |
     string message = "hi";
 |
