--- conflicted
+++ resolved
@@ -2,11 +2,7 @@
 |
     private Dictionary<string, object> someAttributes = new Dictionary<string, object>();
 |
-<<<<<<< HEAD
-Generated Location: (851:22,7 [93] )
-=======
-Generated Location: (845:20,7 [93] )
->>>>>>> 73195a9c
+Generated Location: (891:22,7 [93] )
 |
     private Dictionary<string, object> someAttributes = new Dictionary<string, object>();
 |
