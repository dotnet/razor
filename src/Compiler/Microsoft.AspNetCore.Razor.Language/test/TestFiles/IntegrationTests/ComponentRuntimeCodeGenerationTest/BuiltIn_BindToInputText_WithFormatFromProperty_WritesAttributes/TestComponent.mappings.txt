﻿Source Location: (73:1,7 [135] x:\dir\subdir\Test\TestComponent.cshtml)
|
    public DateTime CurrentDate { get; set; } = new DateTime(2018, 1, 1);

    public string Format { get; set; } = "MM/dd/yyyy";
|
<<<<<<< HEAD
Generated Location: (1365:42,7 [135] )
=======
Generated Location: (1357:42,7 [135] )
>>>>>>> bb518aa6
|
    public DateTime CurrentDate { get; set; } = new DateTime(2018, 1, 1);

    public string Format { get; set; } = "MM/dd/yyyy";
|
<|MERGE_RESOLUTION|>--- conflicted
+++ resolved
@@ -4,11 +4,7 @@
 
     public string Format { get; set; } = "MM/dd/yyyy";
 |
-<<<<<<< HEAD
-Generated Location: (1365:42,7 [135] )
-=======
 Generated Location: (1357:42,7 [135] )
->>>>>>> bb518aa6
 |
     public DateTime CurrentDate { get; set; } = new DateTime(2018, 1, 1);
 
