﻿Source Location: (92:3,7 [60] x:\dir\subdir\Test\TestComponent.cshtml)
|
    private Action<MouseEventArgs> OnClick { get; set; }
|
<<<<<<< HEAD
Generated Location: (1335:39,7 [60] )
=======
Generated Location: (1338:37,7 [60] )
>>>>>>> 73195a9c
|
    private Action<MouseEventArgs> OnClick { get; set; }
|
<|MERGE_RESOLUTION|>--- conflicted
+++ resolved
@@ -2,11 +2,7 @@
 |
     private Action<MouseEventArgs> OnClick { get; set; }
 |
-<<<<<<< HEAD
-Generated Location: (1335:39,7 [60] )
-=======
-Generated Location: (1338:37,7 [60] )
->>>>>>> 73195a9c
+Generated Location: (1384:39,7 [60] )
 |
     private Action<MouseEventArgs> OnClick { get; set; }
 |
