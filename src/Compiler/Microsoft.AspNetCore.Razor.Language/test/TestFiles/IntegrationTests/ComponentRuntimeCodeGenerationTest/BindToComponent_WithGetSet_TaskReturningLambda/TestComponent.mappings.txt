﻿Source Location: (30:0,30 [11] x:\dir\subdir\Test\TestComponent.cshtml)
|ParentValue|
Generated Location: (881:19,0 [11] )
|ParentValue|

Source Location: (60:0,60 [60] x:\dir\subdir\Test\TestComponent.cshtml)
|value => { ParentValue = value; return Task.CompletedTask; }|
Generated Location: (1174:28,0 [60] )
|value => { ParentValue = value; return Task.CompletedTask; }|

Source Location: (133:1,7 [50] x:\dir\subdir\Test\TestComponent.cshtml)
|
    public int ParentValue { get; set; } = 42;
|
<<<<<<< HEAD
Generated Location: (1473:39,0 [50] )
=======
Generated Location: (1619:43,7 [50] )
>>>>>>> 79950437
|
    public int ParentValue { get; set; } = 42;
|
<|MERGE_RESOLUTION|>--- conflicted
+++ resolved
@@ -1,22 +1,18 @@
 ﻿Source Location: (30:0,30 [11] x:\dir\subdir\Test\TestComponent.cshtml)
 |ParentValue|
-Generated Location: (881:19,0 [11] )
+Generated Location: (965:23,0 [11] )
 |ParentValue|
 
 Source Location: (60:0,60 [60] x:\dir\subdir\Test\TestComponent.cshtml)
 |value => { ParentValue = value; return Task.CompletedTask; }|
-Generated Location: (1174:28,0 [60] )
+Generated Location: (1258:32,0 [60] )
 |value => { ParentValue = value; return Task.CompletedTask; }|
 
 Source Location: (133:1,7 [50] x:\dir\subdir\Test\TestComponent.cshtml)
 |
     public int ParentValue { get; set; } = 42;
 |
-<<<<<<< HEAD
-Generated Location: (1473:39,0 [50] )
-=======
-Generated Location: (1619:43,7 [50] )
->>>>>>> 79950437
+Generated Location: (1557:43,0 [50] )
 |
     public int ParentValue { get; set; } = 42;
 |
