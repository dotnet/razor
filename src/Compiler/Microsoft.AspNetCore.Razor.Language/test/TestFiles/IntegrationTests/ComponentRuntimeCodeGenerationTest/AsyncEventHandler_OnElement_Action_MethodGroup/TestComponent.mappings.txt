﻿Source Location: (112:3,7 [72] x:\dir\subdir\Test\TestComponent.cshtml)
|
    Task OnClick()
    {
        return Task.CompletedTask;
    }
|
<<<<<<< HEAD
Generated Location: (1450:45,7 [72] )
=======
Generated Location: (1376:41,7 [72] )
>>>>>>> bb518aa6
|
    Task OnClick()
    {
        return Task.CompletedTask;
    }
|
<|MERGE_RESOLUTION|>--- conflicted
+++ resolved
@@ -5,11 +5,7 @@
         return Task.CompletedTask;
     }
 |
-<<<<<<< HEAD
-Generated Location: (1450:45,7 [72] )
-=======
 Generated Location: (1376:41,7 [72] )
->>>>>>> bb518aa6
 |
     Task OnClick()
     {
