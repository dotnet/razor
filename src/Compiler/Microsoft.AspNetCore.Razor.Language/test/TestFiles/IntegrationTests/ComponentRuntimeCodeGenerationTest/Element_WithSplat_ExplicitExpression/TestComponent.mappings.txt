﻿Source Location: (109:2,7 [93] x:\dir\subdir\Test\TestComponent.cshtml)
|
    private Dictionary<string, object> someAttributes = new Dictionary<string, object>();
|
<<<<<<< HEAD
Generated Location: (1454:35,7 [93] )
=======
Generated Location: (1446:35,7 [93] )
>>>>>>> bb518aa6
|
    private Dictionary<string, object> someAttributes = new Dictionary<string, object>();
|
<|MERGE_RESOLUTION|>--- conflicted
+++ resolved
@@ -2,11 +2,7 @@
 |
     private Dictionary<string, object> someAttributes = new Dictionary<string, object>();
 |
-<<<<<<< HEAD
-Generated Location: (1454:35,7 [93] )
-=======
 Generated Location: (1446:35,7 [93] )
->>>>>>> bb518aa6
 |
     private Dictionary<string, object> someAttributes = new Dictionary<string, object>();
 |
