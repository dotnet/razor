﻿// Licensed to the .NET Foundation under one or more agreements.
// The .NET Foundation licenses this file to you under the MIT license.

#nullable disable

using System;
using System.Globalization;
using System.Linq;
using Microsoft.AspNetCore.Razor.Language.Components;
using Microsoft.AspNetCore.Razor.Test.Common;
using Microsoft.CodeAnalysis;
using Microsoft.CodeAnalysis.CSharp;
using Microsoft.CodeAnalysis.Test.Utilities;
using Roslyn.Test.Utilities;
using Xunit;

namespace Microsoft.AspNetCore.Razor.Language.IntegrationTests;

public class ComponentCodeGenerationTestBase(bool designTime = false)
        : RazorBaselineIntegrationTestBase(layer: TestProject.Layer.Compiler, generateBaselines: null)
{
    private RazorConfiguration _configuration;

    internal override string FileKind => FileKinds.Component;

    internal override bool UseTwoPhaseCompilation => true;

    internal override RazorConfiguration Configuration => _configuration ?? base.Configuration;

    internal string ComponentName = "TestComponent";

    internal override string DefaultFileName => ComponentName + ".cshtml";

    internal override bool DesignTime => designTime;

    protected override string GetDirectoryPath(string testName)
    {
        var directory = DesignTime ? "ComponentDesignTimeCodeGenerationTest" : "ComponentRuntimeCodeGenerationTest";
        return $"TestFiles/IntegrationTests/{directory}/{testName}";
    }

    #region Basics

    [IntegrationTestFact]
    public void SingleLineControlFlowStatements_InCodeDirective()
    {
        // Arrange

        // Act
        var generated = CompileToCSharp(@"
@using Microsoft.AspNetCore.Components.Rendering;

@code {
    void RenderChildComponent(RenderTreeBuilder __builder)
    {
        var output = string.Empty;
        if (__builder == null) output = ""Builder is null!"";
        else output = ""Builder is not null!"";
        <p>Output: @output</p>
    }
}");

        // Assert
        AssertDocumentNodeMatchesBaseline(generated.CodeDocument);
        AssertCSharpDocumentMatchesBaseline(generated.CodeDocument);
        CompileToAssembly(generated);
    }

    [IntegrationTestFact]
    public void SingleLineControlFlowStatements_InCodeBlock()
    {
        // Arrange

        // Act
        var generated = CompileToCSharp(@"
@using Microsoft.AspNetCore.Components.RenderTree;

@{
    var output = string.Empty;
    if (__builder == null) output = ""Builder is null!"";
    else output = ""Builder is not null!"";
    <p>Output: @output</p>
}");

        // Assert
        AssertDocumentNodeMatchesBaseline(generated.CodeDocument);
        AssertCSharpDocumentMatchesBaseline(generated.CodeDocument);
        CompileToAssembly(generated);
    }
    [IntegrationTestFact]
    public void ChildComponent_InFunctionsDirective()
    {
        // Arrange
        AdditionalSyntaxTrees.Add(Parse(@"
using Microsoft.AspNetCore.Components;

namespace Test
{
    public class MyComponent : ComponentBase
    {
    }
}
"));

        // Act
        var generated = CompileToCSharp(@"
@using Microsoft.AspNetCore.Components.Rendering;

@{ RenderChildComponent(__builder); }

@code {
    void RenderChildComponent(RenderTreeBuilder __builder)
    {
        <MyComponent />
    }
}");

        // Assert
        AssertDocumentNodeMatchesBaseline(generated.CodeDocument);
        AssertCSharpDocumentMatchesBaseline(generated.CodeDocument);
        CompileToAssembly(generated);
    }

    [IntegrationTestFact]
    public void ChildComponent_InLocalFunction()
    {
        // Arrange
        AdditionalSyntaxTrees.Add(Parse(@"
using Microsoft.AspNetCore.Components;

namespace Test
{
    public class MyComponent : ComponentBase
    {
    }
}
"));

        // Act
        var generated = CompileToCSharp(@"
@using Microsoft.AspNetCore.Components.RenderTree;
@{
    void RenderChildComponent()
    {
        <MyComponent />
    }
}

@{ RenderChildComponent(); }
");

        // Assert
        AssertDocumentNodeMatchesBaseline(generated.CodeDocument);
        AssertCSharpDocumentMatchesBaseline(generated.CodeDocument);
        CompileToAssembly(generated);
    }

    [IntegrationTestFact]
    public void ChildComponent_Simple()
    {
        // Arrange
        AdditionalSyntaxTrees.Add(Parse(@"
using Microsoft.AspNetCore.Components;

namespace Test
{
    public class MyComponent : ComponentBase
    {
    }
}
"));

        // Act
        var generated = CompileToCSharp(@"
<MyComponent />");

        // Assert
        AssertDocumentNodeMatchesBaseline(generated.CodeDocument);
        AssertCSharpDocumentMatchesBaseline(generated.CodeDocument);
        CompileToAssembly(generated);
    }

    [IntegrationTestFact]
    public void ChildComponent_WithParameters()
    {
        // Arrange
        AdditionalSyntaxTrees.Add(Parse(@"
using Microsoft.AspNetCore.Components;

namespace Test
{
    public class SomeType
    {
    }

    public class MyComponent : ComponentBase
    {
        [Parameter] public int IntProperty { get; set; }
        [Parameter] public bool BoolProperty { get; set; }
        [Parameter] public string StringProperty { get; set; }
        [Parameter] public SomeType ObjectProperty { get; set; }
    }
}
"));

        // Act
        var generated = CompileToCSharp(@"
<MyComponent
    IntProperty=""123""
    BoolProperty=""true""
    StringProperty=""My string""
    ObjectProperty=""new SomeType()""/>");

        // Assert
        AssertDocumentNodeMatchesBaseline(generated.CodeDocument);
        AssertCSharpDocumentMatchesBaseline(generated.CodeDocument);
        CompileToAssembly(generated);
    }

    [IntegrationTestFact]
    public void ComponentWithDecimalParameter()
    {
        // Arrange

        // Act
        var generated = CompileToCSharp(@"
<strong>@TestDecimal</strong>

<TestComponent TestDecimal=""4"" />

@code {
    [Parameter]
    public decimal TestDecimal { get; set; }
}");

        // Assert
        AssertDocumentNodeMatchesBaseline(generated.CodeDocument);
        AssertCSharpDocumentMatchesBaseline(generated.CodeDocument);
        CompileToAssembly(generated);
    }

    [IntegrationTestFact]
    public void ComponentWithBooleanParameter()
    {
        // Arrange

        // Act
        var generated = CompileToCSharp(@"
<strong>@TestBool</strong>

<TestComponent TestBool=""true"" />

@code {
    [Parameter]
    public bool TestBool { get; set; }
}");

        // Assert
        AssertDocumentNodeMatchesBaseline(generated.CodeDocument);
        AssertCSharpDocumentMatchesBaseline(generated.CodeDocument);
        CompileToAssembly(generated);
    }

    [IntegrationTestFact]
    public void ComponentWithBooleanParameter_Minimized()
    {
        // Arrange

        // Act
        var generated = CompileToCSharp(@"
<strong>@TestBool</strong>

<TestComponent TestBool />

@code {
    [Parameter]
    public bool TestBool { get; set; }
}");

        // Assert
        AssertDocumentNodeMatchesBaseline(generated.CodeDocument);
        AssertCSharpDocumentMatchesBaseline(generated.CodeDocument);
        CompileToAssembly(generated);
    }

    [IntegrationTestFact]
    public void ComponentWithDynamicParameter()
    {
        // Arrange

        // Act
        var generated = CompileToCSharp(@"
<strong>@TestDynamic</strong>

<TestComponent TestDynamic=""4"" />

@code {
    [Parameter]
    public dynamic TestDynamic { get; set; }
}");

        // Assert
        AssertDocumentNodeMatchesBaseline(generated.CodeDocument);
        AssertCSharpDocumentMatchesBaseline(generated.CodeDocument);
        CompileToAssembly(generated);
    }

    [IntegrationTestFact]
    public void ComponentWithTypeParameters()
    {
        // Arrange

        // Act
        var generated = CompileToCSharp(@"
@using Microsoft.AspNetCore.Components;
@typeparam TItem1
@typeparam TItem2

<h1>Item1</h1>
@foreach (var item2 in Items2)
{
    <p>
    @ChildContent(item2);
    </p>
}
@code {
    [Parameter] public TItem1 Item1 { get; set; }
    [Parameter] public List<TItem2> Items2 { get; set; }
    [Parameter] public RenderFragment<TItem2> ChildContent { get; set; }
}");

        // Assert
        AssertDocumentNodeMatchesBaseline(generated.CodeDocument);
        AssertCSharpDocumentMatchesBaseline(generated.CodeDocument);
        CompileToAssembly(generated);
    }

    [IntegrationTestFact, WorkItem("https://github.com/dotnet/razor/issues/8711")]
    public void ComponentWithTypeParameters_Interconnected()
    {
        // Arrange
        AdditionalSyntaxTrees.Add(Parse("""
            public class C<T> { }
            public class D<T1, T2> where T1 : C<T2> { }
            """));

        // Act
        var generated = CompileToCSharp("""
            @typeparam T1 where T1 : C<T2>
            @typeparam T2 where T2 : D<T1, T2>
            """);

        // Assert
        AssertDocumentNodeMatchesBaseline(generated.CodeDocument);
        AssertCSharpDocumentMatchesBaseline(generated.CodeDocument);
        CompileToAssembly(generated);
    }

    [IntegrationTestFact]
    public void Component_WithEscapedParameterName()
    {
        // Arrange
        AdditionalSyntaxTrees.Add(Parse("""
            using Microsoft.AspNetCore.Components;

            namespace Test
            {
                public class MyComponent : ComponentBase
                {
                    [Parameter]
                    public int @class { get; set; }
                    [Parameter]
                    public int Prop2 { get; set; }
                }
            }
            """));

        // Act
        var generated = CompileToCSharp("""
            <MyComponent class="1" Prop2="2">
            </MyComponent>
            """);

        // Assert
        AssertDocumentNodeMatchesBaseline(generated.CodeDocument);
        AssertCSharpDocumentMatchesBaseline(generated.CodeDocument);
        CompileToAssembly(generated);
    }

    [IntegrationTestFact]
    public void Component_WithWriteOnlyParameter()
    {
        // Arrange
        AdditionalSyntaxTrees.Add(Parse("""
            using Microsoft.AspNetCore.Components;
            namespace Test
            {
                public class MyComponent : ComponentBase
                {
                    [Parameter]
                    public int Prop { set { _ = value; } }
                }
            }
            """));

        // Act
        var generated = CompileToCSharp("""
            <MyComponent Prop="1">
            </MyComponent>
            """);

        // Assert
        AssertDocumentNodeMatchesBaseline(generated.CodeDocument);
        AssertCSharpDocumentMatchesBaseline(generated.CodeDocument);
        CompileToAssembly(generated);
    }

    [IntegrationTestFact]
    public void Component_WithInitOnlyParameter()
    {
        // Arrange
        AdditionalSyntaxTrees.Add(Parse("""
            namespace System.Runtime.CompilerServices;
            internal static class IsExternalInit
            {
            }
            """));
        AdditionalSyntaxTrees.Add(Parse("""
            using Microsoft.AspNetCore.Components;
            namespace Test
            {
                public class MyComponent : ComponentBase
                {
                    [Parameter]
                    public int Prop { get; init; }
                }
            }
            """));

        // Act
        var generated = CompileToCSharp("""
            <MyComponent Prop="1">
            </MyComponent>
            """);

        // Assert
        AssertDocumentNodeMatchesBaseline(generated.CodeDocument);
        AssertCSharpDocumentMatchesBaseline(generated.CodeDocument);
        CompileToAssembly(generated);
    }

    [IntegrationTestFact]
    public void ComponentWithTypeParameters_WithSemicolon()
    {
        // Arrange

        // Act
        var generated = CompileToCSharp(@"
@using Microsoft.AspNetCore.Components;
@typeparam TItem1;
@typeparam TItem2;

<h1>Item1</h1>
@foreach (var item2 in Items2)
{
    <p>
    @ChildContent(item2);
    </p>
}
@code {
    [Parameter] public TItem1 Item1 { get; set; }
    [Parameter] public List<TItem2> Items2 { get; set; }
    [Parameter] public RenderFragment<TItem2> ChildContent { get; set; }
}");

        // Assert
        AssertDocumentNodeMatchesBaseline(generated.CodeDocument);
        AssertCSharpDocumentMatchesBaseline(generated.CodeDocument);
        CompileToAssembly(generated);
    }

    [IntegrationTestFact]
    public void ComponentWithTypeParameterArray()
    {
        // Arrange
        var classes = @"
public class Tag
{
    public string description { get; set; }
}
";

        AdditionalSyntaxTrees.Add(Parse(classes));

        // Act
        var generated = CompileToCSharp(@"
@using Microsoft.AspNetCore.Components;
@typeparam TItem

<h1>Item</h1>

<p>@ChildContent(Items1)</p>

@foreach (var item in Items2)
{
    <p>@ChildContent(item)</p>
}

<p>@ChildContent(Items3())</p>

@code {
    [Parameter] public TItem[] Items1 { get; set; }
    [Parameter] public List<TItem[]> Items2 { get; set; }
    [Parameter] public Func<TItem[]> Items3 { get; set; }
    [Parameter] public RenderFragment<TItem[]> ChildContent { get; set; }
}");

        // Assert
        AssertDocumentNodeMatchesBaseline(generated.CodeDocument);
        AssertCSharpDocumentMatchesBaseline(generated.CodeDocument);
        CompileToAssembly(generated);

        AdditionalSyntaxTrees.Add(Parse(generated.CodeDocument.GetCSharpDocument().GeneratedCode));
        var useGenerated = CompileToCSharp("UseTestComponent.cshtml", @"
@using Test
<TestComponent Items1=items1 Items2=items2 Items3=items3>
    <p>@context[0].description</p>
</TestComponent>

@code {
    static Tag tag = new Tag() { description = ""A description.""};
    Tag[] items1 = new [] { tag };
    List<Tag[]> items2 = new List<Tag[]>() { new [] { tag } };
    Tag[] items3() => new [] { tag };
}");
        AssertDocumentNodeMatchesBaseline(useGenerated.CodeDocument);
        AssertCSharpDocumentMatchesBaseline(useGenerated.CodeDocument);
        CompileToAssembly(useGenerated);
    }

    [IntegrationTestFact]
    public void ComponentWithTupleParameter()
    {
        // Arrange

        // Act
        var generated = CompileToCSharp(@"
@code {
    [Parameter] public (int Horizontal, int Vertical) Gutter { get; set; }
}

<TestComponent Gutter=""(32, 16)"">
</TestComponent>
");

        // Assert
        AssertDocumentNodeMatchesBaseline(generated.CodeDocument);
        AssertCSharpDocumentMatchesBaseline(generated.CodeDocument);
        CompileToAssembly(generated);
    }

    [IntegrationTestFact]
    public void ComponentWithTypeParameterValueTuple()
    {
        // Arrange
        var classes = @"
public class Tag
{
    public string description { get; set; }
}
";

        AdditionalSyntaxTrees.Add(Parse(classes));

        // Act
        var generated = CompileToCSharp(@"
@using Microsoft.AspNetCore.Components;
@typeparam TItem1
@typeparam TItem2

<h1>Item</h1>

<p>@ChildContent(Item1)</p>

@foreach (var item in Items2)
{
    <p>@ChildContent(item)</p>
}

@code {
    [Parameter] public (TItem1, TItem2) Item1 { get; set; }
    [Parameter] public List<(TItem1, TItem2)> Items2 { get; set; }
    [Parameter] public RenderFragment<(TItem1, TItem2)> ChildContent { get; set; }
}");

        // Assert
        AssertDocumentNodeMatchesBaseline(generated.CodeDocument);
        AssertCSharpDocumentMatchesBaseline(generated.CodeDocument);
        CompileToAssembly(generated);

        AdditionalSyntaxTrees.Add(Parse(generated.CodeDocument.GetCSharpDocument().GeneratedCode));
        var useGenerated = CompileToCSharp("UseTestComponent.cshtml", @"
@using Test
<TestComponent Item1=item1 Items2=items2>
    <p>@context</p>
</TestComponent>

@code {
    (string, int) item1 = (""A string"", 42);
    static (string, int) item2 = (""Another string"", 42);
    List<(string, int)> items2 = new List<(string, int)>() { item2 };
}");
        AssertDocumentNodeMatchesBaseline(useGenerated.CodeDocument);
        AssertCSharpDocumentMatchesBaseline(useGenerated.CodeDocument);
        CompileToAssembly(useGenerated);
    }

    [IntegrationTestFact]
    public void ComponentWithTypeParameterValueTupleGloballyQualifiedTypes()
    {
        // Arrange
        var classes = @"
namespace N;

public class MyClass
{
    public int MyClassId { get; set; }
}

public struct MyStruct
{
    public int MyStructId { get; set; }
}
";

        AdditionalSyntaxTrees.Add(Parse(classes));

        // Act
        var generated = CompileToCSharp(@"
@using N
@typeparam TParam

@code {
    [Parameter]
    public TParam InferParam { get; set; }

    [Parameter]
    public RenderFragment<(MyClass I1, MyStruct I2, TParam P)> Template { get; set; }
}

<TestComponent InferParam=""1"">
    <Template>
        @context.I1.MyClassId - @context.I2.MyStructId
    </Template>
</TestComponent>");

        // Assert
        AssertDocumentNodeMatchesBaseline(generated.CodeDocument);
        AssertCSharpDocumentMatchesBaseline(generated.CodeDocument);
        CompileToAssembly(generated);
    }

    [IntegrationTestFact, WorkItem("https://github.com/dotnet/razor/issues/7628")]
    public void ComponentWithTypeParameterValueTuple_ExplicitGenericArguments()
    {
        // Act
        var generated = CompileToCSharp("""
            @typeparam TDomain where TDomain : struct
            @typeparam TValue where TValue : struct

            <TestComponent Data="null" TDomain="decimal" TValue="decimal" />

            @code {
                [Parameter]
                public List<(TDomain Domain, TValue Value)> Data { get; set; }
            }
            """);

        // Assert
        AssertDocumentNodeMatchesBaseline(generated.CodeDocument);
        AssertCSharpDocumentMatchesBaseline(generated.CodeDocument);
        CompileToAssembly(generated);
    }

    [IntegrationTestFact]
    public void ComponentWithConstrainedTypeParameters()
    {
        // Arrange
        var classes = @"
public class Image
{
    public string url { get; set; }
    public int id { get; set; }

    public Image()
    {
        url = ""https://example.com/default.png"";
        id = 1;
    }
}

public interface ITag
{
    string description { get; set; }
}

public class Tag : ITag
{
    public string description { get; set; }
}
";

        AdditionalSyntaxTrees.Add(Parse(classes));

        // Act
        var generated = CompileToCSharp(@"
@using Microsoft.AspNetCore.Components;
@typeparam TItem1 where TItem1 : Image
@typeparam TItem2 where TItem2 : ITag
@typeparam TItem3 where TItem3 : Image, new()

<h1>Item1</h1>
@foreach (var item2 in Items2)
{
    <p>
    @ChildContent(item2);
    </p>
}

<p>Item3</p>

@code {
    [Parameter] public TItem1 Item1 { get; set; }
    [Parameter] public List<TItem2> Items2 { get; set; }
    [Parameter] public TItem3 Item3 { get; set; }
    [Parameter] public RenderFragment<TItem2> ChildContent { get; set; }
}");

        // Assert
        AssertDocumentNodeMatchesBaseline(generated.CodeDocument);
        AssertCSharpDocumentMatchesBaseline(generated.CodeDocument);
        CompileToAssembly(generated);

        AdditionalSyntaxTrees.Add(Parse(generated.CodeDocument.GetCSharpDocument().GeneratedCode));
        var useGenerated = CompileToCSharp("UseTestComponent.cshtml", @"
@using Test
<TestComponent Item1=@item1 Items2=@items Item3=@item1>
    <p>@context</p>
</TestComponent>

@code {
    Image item1 = new Image() { id = 1, url=""https://example.com""};
    static Tag tag1 = new Tag() { description = ""A description.""};
    static Tag tag2 = new Tag() { description = ""Another description.""};
    List<Tag> items = new List<Tag>() { tag1, tag2 };
}");
        AssertDocumentNodeMatchesBaseline(useGenerated.CodeDocument);
        AssertCSharpDocumentMatchesBaseline(useGenerated.CodeDocument);
        CompileToAssembly(useGenerated);
    }

    [IntegrationTestFact]
    public void ComponentWithConstrainedTypeParameters_WithSemicolon()
    {
        // Arrange
        var classes = @"
public class Image
{
    public string url { get; set; }
    public int id { get; set; }

    public Image()
    {
        url = ""https://example.com/default.png"";
        id = 1;
    }
}

public interface ITag
{
    string description { get; set; }
}

public class Tag : ITag
{
    public string description { get; set; }
}
";

        AdditionalSyntaxTrees.Add(Parse(classes));

        // Act
        var generated = CompileToCSharp(@"
@using Microsoft.AspNetCore.Components;
@typeparam TItem1 where TItem1 : Image;
@typeparam TItem2 where TItem2 : ITag;
@typeparam TItem3 where TItem3 : Image, new();

<h1>Item1</h1>
@foreach (var item2 in Items2)
{
    <p>
    @ChildContent(item2);
    </p>
}

<p>Item3</p>

@code {
    [Parameter] public TItem1 Item1 { get; set; }
    [Parameter] public List<TItem2> Items2 { get; set; }
    [Parameter] public TItem3 Item3 { get; set; }
    [Parameter] public RenderFragment<TItem2> ChildContent { get; set; }
}");

        // Assert
        AssertDocumentNodeMatchesBaseline(generated.CodeDocument);
        AssertCSharpDocumentMatchesBaseline(generated.CodeDocument);
        CompileToAssembly(generated);

        AdditionalSyntaxTrees.Add(Parse(generated.CodeDocument.GetCSharpDocument().GeneratedCode));
        var useGenerated = CompileToCSharp("UseTestComponent.cshtml", @"
@using Test
<TestComponent Item1=@item1 Items2=@items Item3=@item1>
    <p>@context</p>
</TestComponent>

@code {
    Image item1 = new Image() { id = 1, url=""https://example.com""};
    static Tag tag1 = new Tag() { description = ""A description.""};
    static Tag tag2 = new Tag() { description = ""Another description.""};
    List<Tag> items = new List<Tag>() { tag1, tag2 };
}");
        AssertDocumentNodeMatchesBaseline(useGenerated.CodeDocument);
        AssertCSharpDocumentMatchesBaseline(useGenerated.CodeDocument);
        CompileToAssembly(useGenerated);
    }

    [IntegrationTestFact]
    public void ChildComponent_WithExplicitStringParameter()
    {
        // Arrange
        AdditionalSyntaxTrees.Add(Parse(@"
using Microsoft.AspNetCore.Components;

namespace Test
{
    public class MyComponent : ComponentBase
    {
        [Parameter]
        public string StringProperty { get; set; }
    }
}
"));

        // Act
        var generated = CompileToCSharp(@"
<MyComponent StringProperty=""@(42.ToString())"" />");

        // Assert
        AssertDocumentNodeMatchesBaseline(generated.CodeDocument);
        AssertCSharpDocumentMatchesBaseline(generated.CodeDocument);
        CompileToAssembly(generated);
    }

    [IntegrationTestFact]
    public void ChildComponent_WithNonPropertyAttributes()
    {
        // Arrange
        AdditionalSyntaxTrees.Add(Parse(@"
using Microsoft.AspNetCore.Components;

namespace Test
{
    public class MyComponent : ComponentBase
    {
    }
}
"));

        // Act
        var generated = CompileToCSharp(@"
<MyComponent some-attribute=""foo"" another-attribute=""@(43.ToString())""/>");

        // Assert
        AssertDocumentNodeMatchesBaseline(generated.CodeDocument);
        AssertCSharpDocumentMatchesBaseline(generated.CodeDocument);
        CompileToAssembly(generated);
    }

    [IntegrationTestFact]
    public void ComponentParameter_TypeMismatch_ReportsDiagnostic()
    {
        // Arrange
        AdditionalSyntaxTrees.Add(Parse(@"
using Microsoft.AspNetCore.Components;

namespace Test
{
    public class CoolnessMeter : ComponentBase
    {
        [Parameter] public int Coolness { get; set; }
    }
}
"));

        // Act
        var generated = CompileToCSharp(@"
<CoolnessMeter Coolness=""@(""very-cool"")"" />
");

        // Assert
        AssertDocumentNodeMatchesBaseline(generated.CodeDocument);
        AssertCSharpDocumentMatchesBaseline(generated.CodeDocument);

        var assembly = CompileToAssembly(generated, throwOnFailure: false);
        // This has some errors
        Assert.Collection(
            assembly.Diagnostics.OrderBy(d => d.Id),
            d => Assert.Equal("CS1503", d.Id));
    }

    [IntegrationTestFact]
    public void DataDashAttribute_ImplicitExpression()
    {
        // Arrange

        // Act
        var generated = CompileToCSharp(@"
@{
  var myValue = ""Expression value"";
}
<elem data-abc=""Literal value"" data-def=""@myValue"" />");

        // Assert
        AssertDocumentNodeMatchesBaseline(generated.CodeDocument);
        AssertCSharpDocumentMatchesBaseline(generated.CodeDocument);
        CompileToAssembly(generated);
    }

    [IntegrationTestFact]
    public void DataDashAttribute_ExplicitExpression()
    {
        // Arrange

        // Act
        var generated = CompileToCSharp(@"
@{
  var myValue = ""Expression value"";
}
<elem data-abc=""Literal value"" data-def=""@(myValue)"" />");

        // Assert
        AssertDocumentNodeMatchesBaseline(generated.CodeDocument);
        AssertCSharpDocumentMatchesBaseline(generated.CodeDocument);
        CompileToAssembly(generated);
    }

    [IntegrationTestFact]
    public void MarkupComment_IsNotIncluded()
    {
        // Arrange

        // Act
        var generated = CompileToCSharp(@"
@{
  var myValue = ""Expression value"";
}
<div>@myValue <!-- @myValue --> </div>");

        // Assert
        AssertDocumentNodeMatchesBaseline(generated.CodeDocument);
        AssertCSharpDocumentMatchesBaseline(generated.CodeDocument);
        CompileToAssembly(generated);
    }

    [IntegrationTestFact]
    public void OmitsMinimizedAttributeValueParameter()
    {
        // Act
        var generated = CompileToCSharp(@"
<elem normal-attr=""@(""val"")"" minimized-attr empty-string-atttr=""""></elem>");

        // Assert
        AssertDocumentNodeMatchesBaseline(generated.CodeDocument);
        AssertCSharpDocumentMatchesBaseline(generated.CodeDocument);
        CompileToAssembly(generated);
    }

    [IntegrationTestFact]
    public void IncludesMinimizedAttributeValueParameterBeforeLanguageVersion5()
    {
        // Arrange
        _configuration = new(
            RazorLanguageVersion.Version_3_0,
            base.Configuration.ConfigurationName,
            base.Configuration.Extensions);

        // Act
        var generated = CompileToCSharp(@"
<elem normal-attr=""@(""val"")"" minimized-attr empty-string-atttr=""""></elem>");

        // Assert
        AssertDocumentNodeMatchesBaseline(generated.CodeDocument);
        AssertCSharpDocumentMatchesBaseline(generated.CodeDocument);
        CompileToAssembly(generated);
    }

    [IntegrationTestFact]
    public void Component_WithFullyQualifiedTagNames()
    {
        // Arrange
        AdditionalSyntaxTrees.Add(Parse(@"
using Microsoft.AspNetCore.Components;

namespace Test
{
    public class MyComponent : ComponentBase
    {
    }
}

namespace Test2
{
    public class MyComponent2 : ComponentBase
    {
    }
}
"));

        // Act
        var generated = CompileToCSharp(@"
<MyComponent />
<Test.MyComponent />
<Test2.MyComponent2 />");

        // Assert
        AssertDocumentNodeMatchesBaseline(generated.CodeDocument);
        AssertCSharpDocumentMatchesBaseline(generated.CodeDocument);
        CompileToAssembly(generated);
    }

    [IntegrationTestFact]
    public void Component_WithNullableActionParameter()
    {
        AdditionalSyntaxTrees.Add(Parse(@"
using System;
using Microsoft.AspNetCore.Components;
namespace Test
{
    public class ComponentWithNullableAction : ComponentBase
    {
        [Parameter] public Action NullableAction { get; set; }
    }
}
"));
        var generated = CompileToCSharp(@"
<ComponentWithNullableAction NullableAction=""@NullableAction"" />
@code {
	[Parameter]
	public Action NullableAction { get; set; }
}
");
        AssertDocumentNodeMatchesBaseline(generated.CodeDocument);
        AssertCSharpDocumentMatchesBaseline(generated.CodeDocument);
        CompileToAssembly(generated);
    }

    [IntegrationTestFact]
    public void Component_WithNullableRenderFragmentParameter()
    {
        AdditionalSyntaxTrees.Add(Parse(@"
using System;
using Microsoft.AspNetCore.Components;
namespace Test
{
    public class ComponentWithNullableRenderFragment : ComponentBase
    {
        [Parameter] public RenderFragment Header { get; set; }
    }
}
"));
        var generated = CompileToCSharp(@"
<ComponentWithNullableRenderFragment Header=""@Header"" />
@code {
	[Parameter] public RenderFragment Header { get; set; }
}
");
        AssertDocumentNodeMatchesBaseline(generated.CodeDocument);
        AssertCSharpDocumentMatchesBaseline(generated.CodeDocument);
        CompileToAssembly(generated);
    }

    [IntegrationTestFact]
    public void Component_WithEditorRequiredParameter_NoValueSpecified()
    {
        AdditionalSyntaxTrees.Add(Parse(@"
using System;
using Microsoft.AspNetCore.Components;
namespace Test
{
    public class ComponentWithEditorRequiredParameters : ComponentBase
    {
        [Parameter]
        [EditorRequired]
        public string Property1 { get; set; }
    }
}
"));
        var generated = CompileToCSharp(@"
<ComponentWithEditorRequiredParameters />
");
        AssertDocumentNodeMatchesBaseline(generated.CodeDocument);
        AssertCSharpDocumentMatchesBaseline(generated.CodeDocument);
        CompileToAssembly(generated, throwOnFailure: false);

        var diagnostics = Assert.Single(generated.Diagnostics);
        Assert.Equal(RazorDiagnosticSeverity.Warning, diagnostics.Severity);
        Assert.Equal("RZ2012", diagnostics.Id);
    }

    [IntegrationTestFact]
    public void Component_WithEditorRequiredParameter_ValueSpecified()
    {
        AdditionalSyntaxTrees.Add(Parse(@"
using System;
using Microsoft.AspNetCore.Components;
namespace Test
{
    public class ComponentWithEditorRequiredParameters : ComponentBase
    {
        [Parameter]
        [EditorRequired]
        public string Property1 { get; set; }
    }
}
"));
        var generated = CompileToCSharp(@"
<ComponentWithEditorRequiredParameters Property1=""Some Value"" />
");
        AssertDocumentNodeMatchesBaseline(generated.CodeDocument);
        AssertCSharpDocumentMatchesBaseline(generated.CodeDocument);
        CompileToAssembly(generated);

        Assert.Empty(generated.Diagnostics);
    }

    [IntegrationTestFact]
    public void Component_WithEditorRequiredParameter_ValuesSpecifiedUsingSplatting()
    {
        AdditionalSyntaxTrees.Add(Parse(@"
using System;
using Microsoft.AspNetCore.Components;
namespace Test
{
    public class ComponentWithEditorRequiredParameters : ComponentBase
    {
        [Parameter]
        [EditorRequired]
        public string Property1 { get; set; }
    }
}
"));
        var generated = CompileToCSharp(@"
<ComponentWithEditorRequiredParameters @attributes=""@(new Dictionary<string, object>())"" />
");
        AssertDocumentNodeMatchesBaseline(generated.CodeDocument);
        AssertCSharpDocumentMatchesBaseline(generated.CodeDocument);
        CompileToAssembly(generated);

        Assert.Empty(generated.Diagnostics);
    }

    [IntegrationTestFact, WorkItem("https://github.com/dotnet/razor/issues/7395")]
    public void Component_WithEditorRequiredParameter_ValueSpecifiedUsingBind()
    {
        AdditionalSyntaxTrees.Add(Parse("""
            using System;
            using Microsoft.AspNetCore.Components;

            namespace Test;

            public class ComponentWithEditorRequiredParameters : ComponentBase
            {
                [Parameter]
                [EditorRequired]
                public string Property1 { get; set; }
            }
            """));

        var generated = CompileToCSharp("""
            <ComponentWithEditorRequiredParameters @bind-Property1="myField" />

            @code {
                private string myField = "Some Value";
            }
            """);

        AssertDocumentNodeMatchesBaseline(generated.CodeDocument);
        AssertCSharpDocumentMatchesBaseline(generated.CodeDocument);
        CompileToAssembly(generated);
        Assert.Empty(generated.Diagnostics);
    }

    [IntegrationTestFact]
    public void Component_WithEditorRequiredChildContent_NoValueSpecified()
    {
        AdditionalSyntaxTrees.Add(Parse(@"
using System;
using Microsoft.AspNetCore.Components;
namespace Test
{
    public class ComponentWithEditorRequiredChildContent : ComponentBase
    {
        [Parameter]
        [EditorRequired]
        public RenderFragment ChildContent { get; set; }
    }
}
"));
        var generated = CompileToCSharp(@"
<ComponentWithEditorRequiredChildContent />
");
        AssertDocumentNodeMatchesBaseline(generated.CodeDocument);
        AssertCSharpDocumentMatchesBaseline(generated.CodeDocument);
        CompileToAssembly(generated, throwOnFailure: false);

        var diagnostics = Assert.Single(generated.Diagnostics);
        Assert.Equal(RazorDiagnosticSeverity.Warning, diagnostics.Severity);
        Assert.Equal("RZ2012", diagnostics.Id);
    }

    [IntegrationTestFact]
    public void Component_WithEditorRequiredChildContent_ValueSpecified_WithoutName()
    {
        AdditionalSyntaxTrees.Add(Parse(@"
using System;
using Microsoft.AspNetCore.Components;
namespace Test
{
    public class ComponentWithEditorRequiredChildContent : ComponentBase
    {
        [Parameter]
        [EditorRequired]
        public RenderFragment ChildContent { get; set; }
    }
}
"));
        var generated = CompileToCSharp(@"
<ComponentWithEditorRequiredChildContent>
    <h1>Hello World</h1>
</ComponentWithEditorRequiredChildContent>

");
        AssertDocumentNodeMatchesBaseline(generated.CodeDocument);
        AssertCSharpDocumentMatchesBaseline(generated.CodeDocument);
        CompileToAssembly(generated);

        Assert.Empty(generated.Diagnostics);
    }

    [IntegrationTestFact]
    public void Component_WithEditorRequiredChildContent_ValueSpecifiedAsText_WithoutName()
    {
        AdditionalSyntaxTrees.Add(Parse(@"
using System;
using Microsoft.AspNetCore.Components;
namespace Test
{
    public class ComponentWithEditorRequiredChildContent : ComponentBase
    {
        [Parameter]
        [EditorRequired]
        public RenderFragment ChildContent { get; set; }
    }
}
"));
        var generated = CompileToCSharp(@"
<ComponentWithEditorRequiredChildContent>This is some text</ComponentWithEditorRequiredChildContent>

");
        AssertDocumentNodeMatchesBaseline(generated.CodeDocument);
        AssertCSharpDocumentMatchesBaseline(generated.CodeDocument);
        CompileToAssembly(generated);

        Assert.Empty(generated.Diagnostics);
    }

    [IntegrationTestFact]
    public void Component_WithEditorRequiredChildContent_ValueSpecified()
    {
        AdditionalSyntaxTrees.Add(Parse(@"
using System;
using Microsoft.AspNetCore.Components;
namespace Test
{
    public class ComponentWithEditorRequiredChildContent : ComponentBase
    {
        [Parameter]
        [EditorRequired]
        public RenderFragment ChildContent { get; set; }
    }
}
"));
        var generated = CompileToCSharp(@"
<ComponentWithEditorRequiredChildContent>
    <ChildContent>
        <h1>Hello World</h1>
    </ChildContent>
</ComponentWithEditorRequiredChildContent>

");
        AssertDocumentNodeMatchesBaseline(generated.CodeDocument);
        AssertCSharpDocumentMatchesBaseline(generated.CodeDocument);
        CompileToAssembly(generated);

        Assert.Empty(generated.Diagnostics);
    }

    [IntegrationTestFact]
    public void Component_WithEditorRequiredNamedChildContent_NoValueSpecified()
    {
        AdditionalSyntaxTrees.Add(Parse(@"
using System;
using Microsoft.AspNetCore.Components;
namespace Test
{
    public class ComponentWithEditorRequiredChildContent : ComponentBase
    {
        [Parameter]
        [EditorRequired]
        public RenderFragment Found { get; set; }

        [Parameter]
        public RenderFragment NotFound { get; set; }
    }
}
"));
        var generated = CompileToCSharp(@"
<ComponentWithEditorRequiredChildContent>
</ComponentWithEditorRequiredChildContent>

");
        AssertDocumentNodeMatchesBaseline(generated.CodeDocument);
        AssertCSharpDocumentMatchesBaseline(generated.CodeDocument);
        CompileToAssembly(generated, throwOnFailure: false);

        var diagnostics = Assert.Single(generated.Diagnostics);
        Assert.Equal(RazorDiagnosticSeverity.Warning, diagnostics.Severity);
        Assert.Equal("RZ2012", diagnostics.Id);
    }

    [IntegrationTestFact]
    public void Component_WithEditorRequiredNamedChildContent_ValueSpecified()
    {
        AdditionalSyntaxTrees.Add(Parse(@"
using System;
using Microsoft.AspNetCore.Components;
namespace Test
{
    public class ComponentWithEditorRequiredChildContent : ComponentBase
    {
        [Parameter]
        [EditorRequired]
        public RenderFragment Found { get; set; }

        [Parameter]
        public RenderFragment NotFound { get; set; }
    }
}
"));
        var generated = CompileToCSharp(@"
<ComponentWithEditorRequiredChildContent>
    <Found><h1>Here's Johnny!</h1></Found>
</ComponentWithEditorRequiredChildContent>

");
        AssertDocumentNodeMatchesBaseline(generated.CodeDocument);
        AssertCSharpDocumentMatchesBaseline(generated.CodeDocument);
        CompileToAssembly(generated);

        Assert.Empty(generated.Diagnostics);
    }

    [IntegrationTestFact, WorkItem("https://github.com/dotnet/aspnetcore/issues/18042")]
    public void AddAttribute_ImplicitStringConversion_TypeInference()
    {
        _configuration = base.Configuration with { LanguageVersion = RazorLanguageVersion.Version_7_0 };

        AdditionalSyntaxTrees.Add(Parse("""
            using Microsoft.AspNetCore.Components;

            namespace Test;

            public class MyClass<T>
            {
                public static implicit operator string(MyClass<T> c) => throw null!;
            }

            public class MyComponent<T> : ComponentBase
            {
                [Parameter]
                public MyClass<T> MyParameter { get; set; } = null!;

                [Parameter]
                public bool BoolParameter { get; set; }

                [Parameter]
                public string StringParameter { get; set; } = null!;

                [Parameter]
                public System.Delegate DelegateParameter { get; set; } = null!;

                [Parameter]
                public object ObjectParameter { get; set; } = null!;
            }
            """));

        var generated = CompileToCSharp("""
            <MyComponent MyParameter="c"
                BoolParameter="true"
                StringParameter="str"
                DelegateParameter="() => { }"
                ObjectParameter="c" />

            @code {
                private readonly MyClass<string> c = new();
            }
            """);

        AssertDocumentNodeMatchesBaseline(generated.CodeDocument);
        AssertCSharpDocumentMatchesBaseline(generated.CodeDocument);
        CompileToAssembly(generated);
    }

    [IntegrationTestFact, WorkItem("https://github.com/dotnet/aspnetcore/issues/18042")]
    public void AddAttribute_ImplicitStringConversion_Bind()
    {
        _configuration = base.Configuration with { LanguageVersion = RazorLanguageVersion.Version_7_0 };

        AdditionalSyntaxTrees.Add(Parse("""
            using Microsoft.AspNetCore.Components;

            namespace Test;
            
            public class MyClass<T>
            {
                public static implicit operator string(MyClass<T> c) => throw null!;
            }

            public class MyComponent<T> : ComponentBase
            {
                [Parameter]
                public MyClass<T> MyParameter { get; set; }

                [Parameter]
                public EventCallback<MyClass<T>> MyParameterChanged { get; set; }
            
                [Parameter]
                public bool BoolParameter { get; set; }
            
                [Parameter]
                public string StringParameter { get; set; } = null!;
            
                [Parameter]
                public System.Delegate DelegateParameter { get; set; } = null!;
            
                [Parameter]
                public object ObjectParameter { get; set; } = null!;
            }
            """));

        var generated = CompileToCSharp("""
            <MyComponent @bind-MyParameter="c"
                BoolParameter="true"
                StringParameter="str"
                DelegateParameter="() => { }"
                ObjectParameter="c" />

            @code {
                private MyClass<string> c = new();
            }
            """);

        AssertDocumentNodeMatchesBaseline(generated.CodeDocument);
        AssertCSharpDocumentMatchesBaseline(generated.CodeDocument);
        CompileToAssembly(generated);
    }

    [IntegrationTestFact, WorkItem("https://github.com/dotnet/aspnetcore/issues/18042")]
    public void AddAttribute_ImplicitStringConversion_CustomEvent()
    {
        _configuration = base.Configuration with { LanguageVersion = RazorLanguageVersion.Version_7_0 };

        AdditionalSyntaxTrees.Add(Parse("""
            using Microsoft.AspNetCore.Components;

            namespace Test;
            
            public class MyClass<T>
            {
                public static implicit operator string(MyClass<T> c) => throw null!;
            }

            public class MyComponent<T> : ComponentBase
            {
                [Parameter]
                public MyClass<T> MyParameter { get; set; }

                [Parameter]
                public EventCallback MyEvent { get; set; }
            
                [Parameter]
                public bool BoolParameter { get; set; }
            
                [Parameter]
                public string StringParameter { get; set; } = null!;
            
                [Parameter]
                public System.Delegate DelegateParameter { get; set; } = null!;
            
                [Parameter]
                public object ObjectParameter { get; set; } = null!;
            }
            """));

        var generated = CompileToCSharp("""
            <MyComponent MyParameter="c"
                MyEvent="() => { }"
                BoolParameter="true"
                StringParameter="str"
                DelegateParameter="() => { }"
                ObjectParameter="c" />

            @code {
                private MyClass<string> c = new();
            }
            """);

        AssertDocumentNodeMatchesBaseline(generated.CodeDocument);
        AssertCSharpDocumentMatchesBaseline(generated.CodeDocument);
        CompileToAssembly(generated);
    }

    [IntegrationTestFact, WorkItem("https://github.com/dotnet/aspnetcore/issues/18042")]
    public void AddAttribute_ImplicitStringConversion_BindUnknown()
    {
        _configuration = base.Configuration with { LanguageVersion = RazorLanguageVersion.Version_7_0 };

        AdditionalSyntaxTrees.Add(Parse("""
            using Microsoft.AspNetCore.Components;

            namespace Test;
            
            public class MyClass
            {
                public static implicit operator string(MyClass c) => throw null!;
            }

            public class MyComponent : ComponentBase
            {
            }
            """));

        var generated = CompileToCSharp("""
            <MyComponent @bind-Value="c" />

            @code {
                private MyClass c = new();
            }
            """);

        AssertDocumentNodeMatchesBaseline(generated.CodeDocument);
        AssertCSharpDocumentMatchesBaseline(generated.CodeDocument);
        CompileToAssembly(generated);
    }

    [IntegrationTestFact, WorkItem("https://github.com/dotnet/aspnetcore/issues/18042")]
    public void AddAttribute_ImplicitStringConversion_BindUnknown_Assignment()
    {
        _configuration = base.Configuration with { LanguageVersion = RazorLanguageVersion.Version_7_0 };

        AdditionalSyntaxTrees.Add(Parse("""
            using Microsoft.AspNetCore.Components;

            namespace Test;
            
            public class MyClass
            {
                public static implicit operator string(MyClass c) => throw null!;
            }

            public class MyComponent : ComponentBase
            {
            }
            """));

        var generated = CompileToCSharp("""
            <MyComponent @bind-Value="c1 = c2" />

            @code {
                private MyClass c1 = new();
                private MyClass c2 = new();
            }
            """);

        AssertDocumentNodeMatchesBaseline(generated.CodeDocument);
        AssertCSharpDocumentMatchesBaseline(generated.CodeDocument);
        CompileToAssembly(generated);
    }

    [IntegrationTestFact, WorkItem("https://github.com/dotnet/aspnetcore/issues/18042")]
    public void AddAttribute_ImplicitBooleanConversion()
    {
        _configuration = base.Configuration with { LanguageVersion = RazorLanguageVersion.Version_7_0 };

        AdditionalSyntaxTrees.Add(Parse("""
            using Microsoft.AspNetCore.Components;

            namespace Test;
            
            public class MyClass<T>
            {
                public static implicit operator bool(MyClass<T> c) => throw null!;
            }

            public class MyComponent<T> : ComponentBase
            {
                [Parameter]
                public MyClass<T> MyParameter { get; set; }
            
                [Parameter]
                public bool BoolParameter { get; set; }
            }
            """));

        var generated = CompileToCSharp("""
            <MyComponent MyParameter="c" BoolParameter="c" />

            @code {
                private MyClass<string> c = new();
            }
            """);

        AssertDocumentNodeMatchesBaseline(generated.CodeDocument);
        AssertCSharpDocumentMatchesBaseline(generated.CodeDocument);
        CompileToAssembly(generated);
    }

    [IntegrationTestFact, WorkItem("https://dev.azure.com/devdiv/DevDiv/_workitems/edit/1869483")]
    public void AddComponentParameter()
    {
        var generated = CompileToCSharp("""
            @typeparam T

            <TestComponent Param="42" />
            
            @code {
                [Parameter]
                public T Param { get; set; }
            }
            """);

        CompileToAssembly(generated);

        if (DesignTime)
        {
            // In design-time, AddComponentParameter shouldn't be used.
            Assert.Contains("AddAttribute", generated.Code);
            Assert.DoesNotContain("AddComponentParameter", generated.Code);
        }
        else
        {
            Assert.DoesNotContain("AddAttribute", generated.Code);
            Assert.Contains("AddComponentParameter", generated.Code);
        }
    }

    #endregion

    #region Bind

    [IntegrationTestFact]
    public void BindToComponent_SpecifiesValue_WithMatchingProperties()
    {
        // Arrange
        AdditionalSyntaxTrees.Add(Parse(@"
using System;
using Microsoft.AspNetCore.Components;

namespace Test
{
    public class MyComponent : ComponentBase
    {
        [Parameter]
        public int Value { get; set; }

        [Parameter]
        public Action<int> ValueChanged { get; set; }
    }
}"));

        // Act
        var generated = CompileToCSharp(@"
<MyComponent @bind-Value=""ParentValue"" />
@code {
    public int ParentValue { get; set; } = 42;
}");

        // Assert
        AssertDocumentNodeMatchesBaseline(generated.CodeDocument);
        AssertCSharpDocumentMatchesBaseline(generated.CodeDocument);
        CompileToAssembly(generated);
    }

    [IntegrationTestFact]
    public void BindToComponent_WithStringAttribute_DoesNotUseStringSyntax()
    {
        // Arrange
        AdditionalSyntaxTrees.Add(Parse(@"
using System;
using Microsoft.AspNetCore.Components;

namespace Test
{
    public class InputText : ComponentBase
    {
        [Parameter]
        public string Value { get; set; }

        [Parameter]
        public Action<string> ValueChanged { get; set; }
    }
}"));

        AdditionalSyntaxTrees.Add(Parse(@"
using System;

namespace Test
{
    public class Person
    {
        public string Name { get; set; }
    }
}
"));

        // Act
        var generated = CompileToCSharp(@"
<InputText @bind-Value=""person.Name"" />

@functions
{
    Person person = new Person();
}");

        // Assert
        AssertDocumentNodeMatchesBaseline(generated.CodeDocument);
        AssertCSharpDocumentMatchesBaseline(generated.CodeDocument);
        CompileToAssembly(generated);
    }

    [IntegrationTestFact]
    public void BindToComponent_TypeChecked_WithMatchingProperties()
    {
        // Arrange
        AdditionalSyntaxTrees.Add(Parse(@"
using System;
using Microsoft.AspNetCore.Components;

namespace Test
{
    public class MyComponent : ComponentBase
    {
        [Parameter]
        public int Value { get; set; }

        [Parameter]
        public Action<int> ValueChanged { get; set; }
    }
}"));

        // Act
        var generated = CompileToCSharp(@"
<MyComponent @bind-Value=""ParentValue"" />
@code {
    public string ParentValue { get; set; } = ""42"";
}");

        // Assert
        AssertDocumentNodeMatchesBaseline(generated.CodeDocument);
        AssertCSharpDocumentMatchesBaseline(generated.CodeDocument);

        var assembly = CompileToAssembly(generated, throwOnFailure: false);
        // This has some errors
        Assert.Collection(
            assembly.Diagnostics.OrderBy(d => d.Id),
            d => Assert.Equal("CS0029", d.Id),
            d => Assert.Equal("CS1503", d.Id));
    }

    [IntegrationTestFact]
    public void BindToComponent_EventCallback_SpecifiesValue_WithMatchingProperties()
    {
        // Arrange
        AdditionalSyntaxTrees.Add(Parse(@"
using System;
using Microsoft.AspNetCore.Components;

namespace Test
{
    public class MyComponent : ComponentBase
    {
        [Parameter]
        public int Value { get; set; }

        [Parameter]
        public EventCallback<int> ValueChanged { get; set; }
    }
}"));

        // Act
        var generated = CompileToCSharp(@"
<MyComponent @bind-Value=""ParentValue"" />
@code {
    public int ParentValue { get; set; } = 42;
}");

        // Assert
        AssertDocumentNodeMatchesBaseline(generated.CodeDocument);
        AssertCSharpDocumentMatchesBaseline(generated.CodeDocument);
        CompileToAssembly(generated);
    }

    [IntegrationTestFact]
    public void BindToComponent_EventCallback_TypeChecked_WithMatchingProperties()
    {
        // Arrange
        AdditionalSyntaxTrees.Add(Parse(@"
using System;
using Microsoft.AspNetCore.Components;

namespace Test
{
    public class MyComponent : ComponentBase
    {
        [Parameter]
        public int Value { get; set; }

        [Parameter]
        public EventCallback<int> ValueChanged { get; set; }
    }
}"));

        // Act
        var generated = CompileToCSharp(@"
<MyComponent @bind-Value=""ParentValue"" />
@code {
    public string ParentValue { get; set; } = ""42"";
}");

        // Assert
        AssertDocumentNodeMatchesBaseline(generated.CodeDocument);
        AssertCSharpDocumentMatchesBaseline(generated.CodeDocument);

        var assembly = CompileToAssembly(generated, throwOnFailure: false);
        // This has some errors
        Assert.Collection(
            assembly.Diagnostics.OrderBy(d => d.Id),
            d => Assert.Equal("CS1503", d.Id),
            d => Assert.Equal("CS1503", d.Id));
    }

    [IntegrationTestFact]
    public void BindToComponent_SpecifiesValue_WithoutMatchingProperties()
    {
        // Arrange
        AdditionalSyntaxTrees.Add(Parse(@"
using System;
using Microsoft.AspNetCore.Components;

namespace Test
{
    public class MyComponent : ComponentBase
    {
    }
}"));

        // Act
        var generated = CompileToCSharp(@"
<MyComponent @bind-Value=""ParentValue"" />
@code {
    public int ParentValue { get; set; } = 42;
}");

        // Assert
        AssertDocumentNodeMatchesBaseline(generated.CodeDocument);
        AssertCSharpDocumentMatchesBaseline(generated.CodeDocument);
        CompileToAssembly(generated);
    }

    [IntegrationTestFact]
    public void BindToComponent_SpecifiesValueAndChangeEvent_WithMatchingProperties()
    {
        // Arrange
        AdditionalSyntaxTrees.Add(Parse(@"
using System;
using Microsoft.AspNetCore.Components;

namespace Test
{
    public class MyComponent : ComponentBase
    {
        [Parameter]
        public int Value { get; set; }

        [Parameter]
        public Action<int> OnChanged { get; set; }
    }
}"));
        // Act
        var generated = CompileToCSharp(@"
<MyComponent @bind-Value=""ParentValue"" @bind-Value:event=""OnChanged"" />
@code {
    public int ParentValue { get; set; } = 42;
}");

        // Assert
        AssertDocumentNodeMatchesBaseline(generated.CodeDocument);
        AssertCSharpDocumentMatchesBaseline(generated.CodeDocument);
        CompileToAssembly(generated);
    }

    [IntegrationTestFact]
    public void BindToComponent_SpecifiesValueAndChangeEvent_WithoutMatchingProperties()
    {
        // Arrange
        AdditionalSyntaxTrees.Add(Parse(@"
using System;
using Microsoft.AspNetCore.Components;

namespace Test
{
    public class MyComponent : ComponentBase
    {
    }
}"));

        var generated = CompileToCSharp(@"
<MyComponent @bind-Value=""ParentValue"" @bind-Value:event=""OnChanged"" />
@code {
    public int ParentValue { get; set; } = 42;
}");

        // Assert
        AssertDocumentNodeMatchesBaseline(generated.CodeDocument);
        AssertCSharpDocumentMatchesBaseline(generated.CodeDocument);
        CompileToAssembly(generated);
    }

    [IntegrationTestFact]
    public void BindToComponent_SpecifiesValueAndExpression()
    {
        // Arrange
        AdditionalSyntaxTrees.Add(Parse(@"
using System;
using System.Linq.Expressions;
using Microsoft.AspNetCore.Components;

namespace Test
{
    public class MyComponent : ComponentBase
    {
        [Parameter]
        public int Value { get; set; }

        [Parameter]
        public Action<int> ValueChanged { get; set; }

        [Parameter]
        public Expression<Func<int>> ValueExpression { get; set; }
    }
}"));

        // Act
        var generated = CompileToCSharp(@"
<MyComponent @bind-Value=""ParentValue"" />
@code {
    public int ParentValue { get; set; } = 42;
}");

        // Assert
        AssertDocumentNodeMatchesBaseline(generated.CodeDocument);
        AssertCSharpDocumentMatchesBaseline(generated.CodeDocument);
        CompileToAssembly(generated);
    }

    [IntegrationTestFact]
    public void BindToComponent_EventCallback_SpecifiesValueAndExpression()
    {
        // Arrange
        AdditionalSyntaxTrees.Add(Parse(@"
using System;
using System.Linq.Expressions;
using Microsoft.AspNetCore.Components;

namespace Test
{
    public class MyComponent : ComponentBase
    {
        [Parameter]
        public int Value { get; set; }

        [Parameter]
        public EventCallback<int> ValueChanged { get; set; }

        [Parameter]
        public Expression<Func<int>> ValueExpression { get; set; }
    }
}"));

        // Act
        var generated = CompileToCSharp(@"
<MyComponent @bind-Value=""ParentValue"" />
@code {
    public int ParentValue { get; set; } = 42;
}");

        // Assert
        AssertDocumentNodeMatchesBaseline(generated.CodeDocument);
        AssertCSharpDocumentMatchesBaseline(generated.CodeDocument);
        CompileToAssembly(generated);
    }

    [IntegrationTestFact]
    public void BindToComponent_SpecifiesValueAndExpression_TypeChecked()
    {
        // Arrange
        AdditionalSyntaxTrees.Add(Parse(@"
using System;
using System.Linq.Expressions;
using Microsoft.AspNetCore.Components;

namespace Test
{
    public class MyComponent : ComponentBase
    {
        [Parameter]
        public int Value { get; set; }

        [Parameter]
        public Action<int> ValueChanged { get; set; }

        [Parameter]
        public Expression<Func<string>> ValueExpression { get; set; }
    }
}"));

        // Act
        var generated = CompileToCSharp(@"
<MyComponent @bind-Value=""ParentValue"" />
@code {
    public int ParentValue { get; set; } = 42;
}");

        var assembly = CompileToAssembly(generated, throwOnFailure: false);
        // This has some errors
        Assert.Collection(
            assembly.Diagnostics.OrderBy(d => d.Id),
            d => Assert.Equal("CS0029", d.Id),
            d => Assert.Equal("CS1662", d.Id));
    }

    [IntegrationTestFact]
    public void BindToComponent_SpecifiesValueAndExpression_Generic()
    {
        // Arrange
        AdditionalSyntaxTrees.Add(Parse(@"
using System;
using System.Linq.Expressions;
using Microsoft.AspNetCore.Components;

namespace Test
{
    public class MyComponent<T> : ComponentBase
    {
        [Parameter]
        public T SomeParam { get; set; }

        [Parameter]
        public Action<T> SomeParamChanged { get; set; }

        [Parameter]
        public Expression<Func<T>> SomeParamExpression { get; set; }
    }
}"));

        // Act
        var generated = CompileToCSharp(@"
<MyComponent @bind-SomeParam=""ParentValue"" />
@code {
    public DateTime ParentValue { get; set; } = DateTime.Now;
}");

        // Assert
        AssertDocumentNodeMatchesBaseline(generated.CodeDocument);
        AssertCSharpDocumentMatchesBaseline(generated.CodeDocument);
        CompileToAssembly(generated);
    }

    [IntegrationTestFact]
    public void BindToComponent_EventCallback_SpecifiesValueAndExpression_Generic()
    {
        // Arrange
        AdditionalSyntaxTrees.Add(Parse(@"
using System;
using System.Linq.Expressions;
using Microsoft.AspNetCore.Components;

namespace Test
{
    public class MyComponent<T> : ComponentBase
    {
        [Parameter]
        public T SomeParam { get; set; }

        [Parameter]
        public EventCallback<T> SomeParamChanged { get; set; }

        [Parameter]
        public Expression<Func<T>> SomeParamExpression { get; set; }
    }
}"));

        // Act
        var generated = CompileToCSharp(@"
<MyComponent @bind-SomeParam=""ParentValue"" />
@code {
    public DateTime ParentValue { get; set; } = DateTime.Now;
}");

        // Assert
        AssertDocumentNodeMatchesBaseline(generated.CodeDocument);
        AssertCSharpDocumentMatchesBaseline(generated.CodeDocument);
        CompileToAssembly(generated);
    }

    [IntegrationTestFact]
    public void BindToComponent_EventCallback_SpecifiesValueAndExpression_NestedGeneric()
    {
        // Arrange
        AdditionalSyntaxTrees.Add(Parse(@"
using System;
using System.Linq.Expressions;
using System.Collections.Generic;
using Microsoft.AspNetCore.Components;

namespace Test
{
    public class MyComponent<T> : ComponentBase
    {
        [Parameter]
        public IEnumerable<T> SomeParam { get; set; }

        [Parameter]
        public EventCallback<IEnumerable<T>> SomeParamChanged { get; set; }

        [Parameter]
        public Expression<Func<IEnumerable<T>>> SomeParamExpression { get; set; }
    }
}"));

        // Act
        var generated = CompileToCSharp(@"
<MyComponent @bind-SomeParam=""ParentValue"" />
@code {
    public IEnumerable<DateTime> ParentValue { get; set; } = new [] { DateTime.Now };
}");

        // Assert
        AssertDocumentNodeMatchesBaseline(generated.CodeDocument);
        AssertCSharpDocumentMatchesBaseline(generated.CodeDocument);
        CompileToAssembly(generated);
    }

    [IntegrationTestFact]
    public void BindToElement_WritesAttributes()
    {
        // Arrange
        AdditionalSyntaxTrees.Add(Parse(@"
using System;
using Microsoft.AspNetCore.Components;

namespace Test
{
    [BindElement(""div"", null, ""myvalue"", ""myevent"")]
    public static class BindAttributes
    {
    }
}"));

        // Act
        var generated = CompileToCSharp(@"
<div @bind=""@ParentValue"" />
@code {
    public string ParentValue { get; set; } = ""hi"";
}");

        // Assert
        AssertDocumentNodeMatchesBaseline(generated.CodeDocument);
        AssertCSharpDocumentMatchesBaseline(generated.CodeDocument);
        CompileToAssembly(generated);
    }

    [IntegrationTestFact]
    public void BindToElement_WithoutCloseTag()
    {
        // Arrange
        AdditionalSyntaxTrees.Add(Parse(@"
using System;
using Microsoft.AspNetCore.Components;

namespace Test
{
    [BindElement(""div"", null, ""myvalue"", ""myevent"")]
    public static class BindAttributes
    {
    }
}"));

        // Act
        var generated = CompileToCSharp(@"
<div>
  <input @bind=""@ParentValue"">
</div>
@code {
    public string ParentValue { get; set; } = ""hi"";
}");

        // Assert
        AssertDocumentNodeMatchesBaseline(generated.CodeDocument);
        AssertCSharpDocumentMatchesBaseline(generated.CodeDocument);
        CompileToAssembly(generated);
    }

    [IntegrationTestFact]
    public void BindToElement_WithBindAfterAndSuffix()
    {
        // Arrange
        AdditionalSyntaxTrees.Add(Parse(@"
using System;
using Microsoft.AspNetCore.Components;

namespace Test
{
    [BindElement(""div"", ""myvalue"", ""myvalue"", ""myevent"")]
    public static class BindAttributes
    {
    }
}"));

        // Act
        var generated = CompileToCSharp(@"
<div @bind-myvalue=""@ParentValue"" @bind-myvalue:after=""DoSomething"">
</div>
@code {
    public string ParentValue { get; set; } = ""hi"";

    Task DoSomething()
    {
        return Task.CompletedTask;
    }
}");

        // Assert
        AssertDocumentNodeMatchesBaseline(generated.CodeDocument);
        AssertCSharpDocumentMatchesBaseline(generated.CodeDocument);
        CompileToAssembly(generated);
    }

    [IntegrationTestFact]
    public void BindToElement_WithGetSetAndSuffix()
    {
        // Arrange
        AdditionalSyntaxTrees.Add(Parse(@"
using System;
using Microsoft.AspNetCore.Components;

namespace Test
{
    [BindElement(""div"", ""myvalue"", ""myvalue"", ""myevent"")]
    public static class BindAttributes
    {
    }
}"));

        // Act
        var generated = CompileToCSharp(@"
<div @bind-myvalue:get=""@ParentValue"" @bind-myvalue:set=""ValueChanged"">
</div>
@code {
    public string ParentValue { get; set; } = ""hi"";

    Task ValueChanged(string value)
    {
        return Task.CompletedTask;
    }
}");

        // Assert
        AssertDocumentNodeMatchesBaseline(generated.CodeDocument);
        AssertCSharpDocumentMatchesBaseline(generated.CodeDocument);
        CompileToAssembly(generated);
    }

    [IntegrationTestFact]
    public void BindToComponent_WithGetSet_TaskReturningDelegate()
    {
        // Arrange
        AdditionalSyntaxTrees.Add(Parse(@"
using System;
using System.Threading.Tasks;
using Microsoft.AspNetCore.Components;

namespace Test
{
    public class MyComponent : ComponentBase
    {
        [Parameter]
        public int Value { get; set; }

        [Parameter]
        public Func<int, Task> ValueChanged { get; set; }
    }
}"));

        // Act
        var generated = CompileToCSharp(@"
<MyComponent @bind-Value:get=""ParentValue"" @bind-Value:set=""UpdateValue"" />
@code {
    public int ParentValue { get; set; } = 42;

    public Task UpdateValue(int value) { ParentValue = value; return Task.CompletedTask; }
}");

        // Assert
        AssertDocumentNodeMatchesBaseline(generated.CodeDocument);
        AssertCSharpDocumentMatchesBaseline(generated.CodeDocument);
        CompileToAssembly(generated);
    }

    [IntegrationTestFact]
    public void BindToComponent_WithGetSet_TaskReturningLambda()
    {
        // Arrange
        AdditionalSyntaxTrees.Add(Parse(@"
using System;
using System.Threading.Tasks;
using Microsoft.AspNetCore.Components;

namespace Test
{
    public class MyComponent : ComponentBase
    {
        [Parameter]
        public int Value { get; set; }

        [Parameter]
        public Func<int, Task> ValueChanged { get; set; }
    }
}"));

        // Act
        var generated = CompileToCSharp(@"
<MyComponent @bind-Value:get=""ParentValue"" @bind-Value:set=""value => { ParentValue = value; return Task.CompletedTask; }"" />
@code {
    public int ParentValue { get; set; } = 42;
}");

        // Assert
        AssertDocumentNodeMatchesBaseline(generated.CodeDocument);
        AssertCSharpDocumentMatchesBaseline(generated.CodeDocument);
        CompileToAssembly(generated);
    }

    [IntegrationTestFact]
    public void BindToComponent_WithGetSet_Action()
    {
        // Arrange
        AdditionalSyntaxTrees.Add(Parse(@"
using System;
using Microsoft.AspNetCore.Components;

namespace Test
{
    public class MyComponent : ComponentBase
    {
        [Parameter]
        public int Value { get; set; }

        [Parameter]
        public Action<int> ValueChanged { get; set; }
    }
}"));

        // Act
        var generated = CompileToCSharp(@"
<MyComponent @bind-Value:get=""ParentValue"" @bind-Value:set=""UpdateValue"" />
@code {
    public int ParentValue { get; set; } = 42;

    public void UpdateValue(int value) => ParentValue = value;
}");

        // Assert
        AssertDocumentNodeMatchesBaseline(generated.CodeDocument);
        AssertCSharpDocumentMatchesBaseline(generated.CodeDocument);
        CompileToAssembly(generated);
    }

    [IntegrationTestFact]
    public void BindToComponent_WithGetSet_ActionLambda()
    {
        // Arrange
        AdditionalSyntaxTrees.Add(Parse(@"
using System;
using Microsoft.AspNetCore.Components;

namespace Test
{
    public class MyComponent : ComponentBase
    {
        [Parameter]
        public int Value { get; set; }

        [Parameter]
        public Action<int> ValueChanged { get; set; }
    }
}"));

        // Act
        var generated = CompileToCSharp(@"
<MyComponent @bind-Value:get=""ParentValue"" @bind-Value:set=""value => ParentValue = value"" />
@code {
    public int ParentValue { get; set; } = 42;
}");

        // Assert
        AssertDocumentNodeMatchesBaseline(generated.CodeDocument);
        AssertCSharpDocumentMatchesBaseline(generated.CodeDocument);
        CompileToAssembly(generated);
    }

    [IntegrationTestFact]
    public void BindToComponent_WithGetSet_EventCallback()
    {
        // Arrange
        AdditionalSyntaxTrees.Add(Parse(@"
using System;
using Microsoft.AspNetCore.Components;
namespace Test
{
    public class MyComponent : ComponentBase
    {
        [Parameter]
        public int Value { get; set; }
        [Parameter]
        public EventCallback<int> ValueChanged { get; set; }
    }
}"));

        // Act
        var generated = CompileToCSharp(@"
<MyComponent @bind-Value:get=""ParentValue"" @bind-Value:set=""UpdateValue"" />
@code {
    public int ParentValue { get; set; } = 42;
    public EventCallback<int> UpdateValue { get; set; }
}");

        // Assert
        AssertDocumentNodeMatchesBaseline(generated.CodeDocument);
        AssertCSharpDocumentMatchesBaseline(generated.CodeDocument);
        var result = CompileToAssembly(generated, throwOnFailure: false);

        var error = Assert.Single(result.Diagnostics);
        // Argument 1: cannot convert from 'Microsoft.AspNetCore.Components.EventCallback' to '...' (System.Action/System.Func<Task>)
        Assert.Equal("CS1503", error.Id);
    }

    [IntegrationTestFact]
    public void BindToGenericComponent_InferredType_WithGetSet_EventCallback()
    {
        // Arrange
        AdditionalSyntaxTrees.Add(Parse(@"
using System;
using Microsoft.AspNetCore.Components;
namespace Test
{
    public class MyComponent<TValue> : ComponentBase
    {
        [Parameter]
        public TValue Value { get; set; }
        [Parameter]
        public EventCallback<TValue> ValueChanged { get; set; }
    }
    public class CustomValue
    {
    }
}"));

        // Act
        var generated = CompileToCSharp(@"
<MyComponent @bind-Value:get=""ParentValue"" @bind-Value:set=""UpdateValue"" />
@code {
    public CustomValue ParentValue { get; set; } = new CustomValue();
    public EventCallback<CustomValue> UpdateValue { get; set; }
}");

        // Assert
        AssertDocumentNodeMatchesBaseline(generated.CodeDocument);
        AssertCSharpDocumentMatchesBaseline(generated.CodeDocument);
        var result = CompileToAssembly(generated, throwOnFailure: false);

        var error = Assert.Single(result.Diagnostics);
        // Argument 1: cannot convert from 'Microsoft.AspNetCore.Components.EventCallback' to '...' (System.Action/System.Func<Task>)
        Assert.Equal("CS1503", error.Id);
    }

    [IntegrationTestFact]
    public void BindToGenericComponent_ExplicitType_WithGetSet_EventCallback()
    {
        // Arrange
        AdditionalSyntaxTrees.Add(Parse(@"
using System;
using Microsoft.AspNetCore.Components;
namespace Test
{
    public class MyComponent<TValue> : ComponentBase
    {
        [Parameter]
        public TValue Value { get; set; }
        [Parameter]
        public EventCallback<TValue> ValueChanged { get; set; }
    }
    public class CustomValue
    {
    }
}"));

        // Act
        var generated = CompileToCSharp(@"
<MyComponent TValue=""CustomValue"" @bind-Value:get=""ParentValue"" @bind-Value:set=""UpdateValue"" />
@code {
    public CustomValue ParentValue { get; set; } = new CustomValue();
    public EventCallback<CustomValue> UpdateValue { get; set; }
}");

        // Assert
        AssertDocumentNodeMatchesBaseline(generated.CodeDocument);
        AssertCSharpDocumentMatchesBaseline(generated.CodeDocument);
        var result = CompileToAssembly(generated, throwOnFailure: false);

        var error = Assert.Single(result.Diagnostics);
        // Argument 1: cannot convert from 'Microsoft.AspNetCore.Components.EventCallback' to '...' (System.Action/System.Func<Task>)
        Assert.Equal("CS1503", error.Id);

    }

    [IntegrationTestFact]
    public void GenericComponentBindToGenericComponent_InferredType_WithGetSet_EventCallback()
    {
        // Arrange
        AdditionalSyntaxTrees.Add(Parse(@"
using System;
using Microsoft.AspNetCore.Components;
namespace Test
{
    public class MyComponent<TValue> : ComponentBase
    {
        [Parameter]
        public TValue Value { get; set; }
        [Parameter]
        public EventCallback<TValue> ValueChanged { get; set; }
    }
}"));

        // Act
        var generated = CompileToCSharp(@"
@typeparam TParam
<MyComponent @bind-Value:get=""ParentValue"" @bind-Value:set=""UpdateValue"" />
@code {
    public TParam ParentValue { get; set; } = default;
    public EventCallback<TParam> UpdateValue { get; set; }
}");

        // Assert
        AssertDocumentNodeMatchesBaseline(generated.CodeDocument);
        AssertCSharpDocumentMatchesBaseline(generated.CodeDocument);
        var result = CompileToAssembly(generated, throwOnFailure: false);

        var error = Assert.Single(result.Diagnostics);
        // Argument 1: cannot convert from 'Microsoft.AspNetCore.Components.EventCallback' to '...' (System.Action/System.Func<Task>)
        Assert.Equal("CS1503", error.Id);
    }

    [IntegrationTestFact]
    public void GenericBindToGenericComponent_ExplicitType_WithGetSet_EventCallback()
    {
        // Arrange
        AdditionalSyntaxTrees.Add(Parse(@"
using System;
using Microsoft.AspNetCore.Components;
namespace Test
{
    public class MyComponent<TValue> : ComponentBase
    {
        [Parameter]
        public TValue Value { get; set; }
        [Parameter]
        public EventCallback<TValue> ValueChanged { get; set; }
    }
}"));

        // Act
        var generated = CompileToCSharp(@"
@typeparam TParam
<MyComponent TValue=""TParam"" @bind-Value:get=""ParentValue"" @bind-Value:set=""UpdateValue"" />
@code {
    public TParam ParentValue { get; set; } = default;
    public EventCallback<TParam> UpdateValue { get; set; }
}");

        // Assert
        AssertDocumentNodeMatchesBaseline(generated.CodeDocument);
        AssertCSharpDocumentMatchesBaseline(generated.CodeDocument);
        var result = CompileToAssembly(generated, throwOnFailure: false);

        var error = Assert.Single(result.Diagnostics);
        // Argument 1: cannot convert from 'Microsoft.AspNetCore.Components.EventCallback' to '...' (System.Action/System.Func<Task>)
        Assert.Equal("CS1503", error.Id);
    }

    [IntegrationTestFact]
    public void BindToGenericComponent_InferredType_WithGetSet_Action()
    {
        // Arrange
        AdditionalSyntaxTrees.Add(Parse(@"
using System;
using Microsoft.AspNetCore.Components;

namespace Test
{
    public class MyComponent<TValue> : ComponentBase
    {
        [Parameter]
        public TValue Value { get; set; }

        [Parameter]
        public EventCallback<TValue> ValueChanged { get; set; }
    }

    public class CustomValue
    {
    }
}"));

        // Act
        var generated = CompileToCSharp(@"
<MyComponent @bind-Value:get=""ParentValue"" @bind-Value:set=""UpdateValue"" />
@code {
    public CustomValue ParentValue { get; set; } = new CustomValue();

    public void UpdateValue(CustomValue value) => ParentValue = value;
}");

        // Assert
        AssertDocumentNodeMatchesBaseline(generated.CodeDocument);
        AssertCSharpDocumentMatchesBaseline(generated.CodeDocument);
        CompileToAssembly(generated);
    }

    [IntegrationTestFact]
    public void BindToGenericComponent_InferredType_WithGetSet_Function()
    {
        // Arrange
        AdditionalSyntaxTrees.Add(Parse(@"
using System;
using Microsoft.AspNetCore.Components;

namespace Test
{
    public class MyComponent<TValue> : ComponentBase
    {
        [Parameter]
        public TValue Value { get; set; }

        [Parameter]
        public EventCallback<TValue> ValueChanged { get; set; }
    }

    public class CustomValue
    {
    }
}"));

        // Act
        var generated = CompileToCSharp(@"
<MyComponent @bind-Value:get=""ParentValue"" @bind-Value:set=""UpdateValue"" />
@code {
    public CustomValue ParentValue { get; set; } = new CustomValue();

    public Task UpdateValue(CustomValue value) { ParentValue = value; return Task.CompletedTask; }
}");

        // Assert
        AssertDocumentNodeMatchesBaseline(generated.CodeDocument);
        AssertCSharpDocumentMatchesBaseline(generated.CodeDocument);
        CompileToAssembly(generated);
    }


    [IntegrationTestFact]
    public void BindToGenericComponent_ExplicitType_WithGetSet_Action()
    {
        // Arrange
        AdditionalSyntaxTrees.Add(Parse(@"
using System;
using Microsoft.AspNetCore.Components;

namespace Test
{
    public class MyComponent<TValue> : ComponentBase
    {
        [Parameter]
        public TValue Value { get; set; }

        [Parameter]
        public EventCallback<TValue> ValueChanged { get; set; }
    }

    public class CustomValue
    {
    }
}"));

        // Act
        var generated = CompileToCSharp(@"
<MyComponent TValue=""CustomValue"" @bind-Value:get=""ParentValue"" @bind-Value:set=""UpdateValue"" />
@code {
    public CustomValue ParentValue { get; set; } = new CustomValue();

    public void UpdateValue(CustomValue value) => ParentValue = value;
}");

        // Assert
        AssertDocumentNodeMatchesBaseline(generated.CodeDocument);
        AssertCSharpDocumentMatchesBaseline(generated.CodeDocument);
        CompileToAssembly(generated);
    }

    [IntegrationTestFact]
    public void BindToGenericComponent_ExplicitType_WithGetSet_Function()
    {
        // Arrange
        AdditionalSyntaxTrees.Add(Parse(@"
using System;
using Microsoft.AspNetCore.Components;

namespace Test
{
    public class MyComponent<TValue> : ComponentBase
    {
        [Parameter]
        public TValue Value { get; set; }

        [Parameter]
        public EventCallback<TValue> ValueChanged { get; set; }
    }

    public class CustomValue
    {
    }
}"));

        // Act
        var generated = CompileToCSharp(@"
<MyComponent TValue=""CustomValue"" @bind-Value:get=""ParentValue"" @bind-Value:set=""UpdateValue"" />
@code {
    public CustomValue ParentValue { get; set; } = new CustomValue();

        public Task UpdateValue(CustomValue value) { ParentValue = value; return Task.CompletedTask; }
}");

        // Assert
        AssertDocumentNodeMatchesBaseline(generated.CodeDocument);
        AssertCSharpDocumentMatchesBaseline(generated.CodeDocument);
        CompileToAssembly(generated);
    }

    [IntegrationTestFact]
    public void GenericComponentBindToGenericComponent_InferredType_WithGetSet_Action()
    {
        // Arrange
        AdditionalSyntaxTrees.Add(Parse(@"
using System;
using Microsoft.AspNetCore.Components;

namespace Test
{
    public class MyComponent<TValue> : ComponentBase
    {
        [Parameter]
        public TValue Value { get; set; }

        [Parameter]
        public EventCallback<TValue> ValueChanged { get; set; }
    }
}"));

        // Act
        var generated = CompileToCSharp(@"
@typeparam TParam
<MyComponent @bind-Value:get=""ParentValue"" @bind-Value:set=""UpdateValue"" />
@code {
    public TParam ParentValue { get; set; } = default;

    public void UpdateValue(TParam value) { ParentValue = value; }
}");

        // Assert
        AssertDocumentNodeMatchesBaseline(generated.CodeDocument);
        AssertCSharpDocumentMatchesBaseline(generated.CodeDocument);
        CompileToAssembly(generated);
    }

    [IntegrationTestFact]
    public void GenericComponentBindToGenericComponent_InferredType_WithGetSet_Function()
    {
        // Arrange
        AdditionalSyntaxTrees.Add(Parse(@"
using System;
using Microsoft.AspNetCore.Components;

namespace Test
{
    public class MyComponent<TValue> : ComponentBase
    {
        [Parameter]
        public TValue Value { get; set; }

        [Parameter]
        public EventCallback<TValue> ValueChanged { get; set; }
    }
}"));

        // Act
        var generated = CompileToCSharp(@"
@typeparam TParam
<MyComponent @bind-Value:get=""ParentValue"" @bind-Value:set=""UpdateValue"" />
@code {
    public TParam ParentValue { get; set; } = default;

    public Task UpdateValue(TParam value) { ParentValue = value; return Task.CompletedTask; }
}");

        // Assert
        AssertDocumentNodeMatchesBaseline(generated.CodeDocument);
        AssertCSharpDocumentMatchesBaseline(generated.CodeDocument);
        CompileToAssembly(generated);
    }

    [IntegrationTestFact]
    public void GenericBindToGenericComponent_ExplicitType_WithGetSet_Action()
    {
        // Arrange
        AdditionalSyntaxTrees.Add(Parse(@"
using System;
using Microsoft.AspNetCore.Components;

namespace Test
{
    public class MyComponent<TValue> : ComponentBase
    {
        [Parameter]
        public TValue Value { get; set; }

        [Parameter]
        public EventCallback<TValue> ValueChanged { get; set; }
    }
}"));

        // Act
        var generated = CompileToCSharp(@"
@typeparam TParam
<MyComponent TValue=""TParam"" @bind-Value:get=""ParentValue"" @bind-Value:set=""UpdateValue"" />
@code {
    public TParam ParentValue { get; set; } = default;

    public void UpdateValue(TParam value) { ParentValue = value; }
}");

        // Assert
        AssertDocumentNodeMatchesBaseline(generated.CodeDocument);
        AssertCSharpDocumentMatchesBaseline(generated.CodeDocument);
        CompileToAssembly(generated);
    }

    [IntegrationTestFact]
    public void GenericBindToGenericComponent_ExplicitType_WithGetSet_Function()
    {
        // Arrange
        AdditionalSyntaxTrees.Add(Parse(@"
using System;
using Microsoft.AspNetCore.Components;

namespace Test
{
    public class MyComponent<TValue> : ComponentBase
    {
        [Parameter]
        public TValue Value { get; set; }

        [Parameter]
        public EventCallback<TValue> ValueChanged { get; set; }
    }
}"));

        // Act
        var generated = CompileToCSharp(@"
@typeparam TParam
<MyComponent TValue=""TParam"" @bind-Value:get=""ParentValue"" @bind-Value:set=""UpdateValue"" />
@code {
    public TParam ParentValue { get; set; } = default;

    public Task UpdateValue(TParam value) { ParentValue = value; return Task.CompletedTask; }
}");

        // Assert
        AssertDocumentNodeMatchesBaseline(generated.CodeDocument);
        AssertCSharpDocumentMatchesBaseline(generated.CodeDocument);
        CompileToAssembly(generated);
    }

    [IntegrationTestFact]
    public void BindToComponent_WithGetSet_EventCallback_ReceivesAction()
    {
        // Arrange
        AdditionalSyntaxTrees.Add(Parse(@"
using System;
using Microsoft.AspNetCore.Components;

namespace Test
{
    public class MyComponent : ComponentBase
    {
        [Parameter]
        public int Value { get; set; }

        [Parameter]
        public EventCallback<int> ValueChanged { get; set; }
    }
}"));

        // Act
        var generated = CompileToCSharp(@"
<MyComponent @bind-Value:get=""ParentValue"" @bind-Value:set=""value => ParentValue = value"" />
@code {
    public int ParentValue { get; set; } = 42;
}");

        // Assert
        AssertDocumentNodeMatchesBaseline(generated.CodeDocument);
        AssertCSharpDocumentMatchesBaseline(generated.CodeDocument);
        CompileToAssembly(generated);
    }

    [IntegrationTestFact]
    public void BindToComponent_WithGetSet_EventCallback_ReceivesFunction()
    {
        // Arrange
        AdditionalSyntaxTrees.Add(Parse(@"
using System;
using Microsoft.AspNetCore.Components;

namespace Test
{
    public class MyComponent : ComponentBase
    {
        [Parameter]
        public int Value { get; set; }

        [Parameter]
        public EventCallback<int> ValueChanged { get; set; }
    }
}"));

        // Act
        var generated = CompileToCSharp(@"
<MyComponent @bind-Value:get=""ParentValue"" @bind-Value:set=""UpdateValue"" />
@code {
    public int ParentValue { get; set; } = 42;

    public Task UpdateValue(int value) { ParentValue = value; return Task.CompletedTask; }
}");

        // Assert
        AssertDocumentNodeMatchesBaseline(generated.CodeDocument);
        AssertCSharpDocumentMatchesBaseline(generated.CodeDocument);
        CompileToAssembly(generated);
    }

    [IntegrationTestFact]
    public void BindToComponent_WithAfter_EventCallback()
    {
        // Arrange
        AdditionalSyntaxTrees.Add(Parse(@"
using System;
using Microsoft.AspNetCore.Components;
namespace Test
{
    public class MyComponent : ComponentBase
    {
        [Parameter]
        public int Value { get; set; }
        [Parameter]
        public EventCallback<int> ValueChanged { get; set; }
    }
}"));

        // Act
        var generated = CompileToCSharp(@"
<MyComponent @bind-Value:get=""ParentValue"" @bind-Value:after=""UpdateValue"" />
@code {
    public int ParentValue { get; set; } = 42;
    public EventCallback UpdateValue { get; set; }
}");

        // Assert
        AssertDocumentNodeMatchesBaseline(generated.CodeDocument);
        AssertCSharpDocumentMatchesBaseline(generated.CodeDocument);
        var result = CompileToAssembly(generated, throwOnFailure: false);

        var error = Assert.Single(result.Diagnostics);
        // Argument 1: cannot convert from 'Microsoft.AspNetCore.Components.EventCallback' to '...' (System.Action/System.Func<Task>)
        Assert.Equal("CS1503", error.Id);
    }

    [IntegrationTestFact]
    public void BindToComponent_WithAfter_TaskReturningDelegate()
    {
        // Arrange
        AdditionalSyntaxTrees.Add(Parse(@"
using System;
using System.Threading.Tasks;
using Microsoft.AspNetCore.Components;

namespace Test
{
    public class MyComponent : ComponentBase
    {
        [Parameter]
        public int Value { get; set; }

        [Parameter]
        public Func<int, Task> ValueChanged { get; set; }
    }
}"));

        // Act
        var generated = CompileToCSharp(@"
<MyComponent @bind-Value:get=""ParentValue"" @bind-Value:after=""Update"" />
@code {
    public int ParentValue { get; set; } = 42;

    public Task Update() => Task.CompletedTask;
}");

        // Assert
        AssertDocumentNodeMatchesBaseline(generated.CodeDocument);
        AssertCSharpDocumentMatchesBaseline(generated.CodeDocument);
        CompileToAssembly(generated);
    }

    [IntegrationTestFact]
    public void BindToComponent_WithAfter_TaskReturningLambda()
    {
        // Arrange
        AdditionalSyntaxTrees.Add(Parse(@"
using System;
using System.Threading.Tasks;
using Microsoft.AspNetCore.Components;

namespace Test
{
    public class MyComponent : ComponentBase
    {
        [Parameter]
        public int Value { get; set; }

        [Parameter]
        public Func<int, Task> ValueChanged { get; set; }
    }
}"));

        // Act
        var generated = CompileToCSharp(@"
<MyComponent @bind-Value:get=""ParentValue"" @bind-Value:after=""() => { return Task.CompletedTask; }"" />
@code {
    public int ParentValue { get; set; } = 42;
}");

        // Assert
        AssertDocumentNodeMatchesBaseline(generated.CodeDocument);
        AssertCSharpDocumentMatchesBaseline(generated.CodeDocument);
        CompileToAssembly(generated);
    }

    [IntegrationTestFact]
    public void BindToComponent_WithAfter_Action()
    {
        // Arrange
        AdditionalSyntaxTrees.Add(Parse(@"
using System;
using Microsoft.AspNetCore.Components;

namespace Test
{
    public class MyComponent : ComponentBase
    {
        [Parameter]
        public int Value { get; set; }

        [Parameter]
        public Action<int> ValueChanged { get; set; }
    }
}"));

        // Act
        var generated = CompileToCSharp(@"
<MyComponent @bind-Value:get=""ParentValue"" @bind-Value:after=""Update"" />
@code {
    public int ParentValue { get; set; } = 42;

    public void Update() { }
}");

        // Assert
        AssertDocumentNodeMatchesBaseline(generated.CodeDocument);
        AssertCSharpDocumentMatchesBaseline(generated.CodeDocument);
        CompileToAssembly(generated);
    }

    [IntegrationTestFact]
    public void BindToGenericComponent_InferredType_WithAfter_Action()
    {
        // Arrange
        AdditionalSyntaxTrees.Add(Parse(@"
using System;
using Microsoft.AspNetCore.Components;

namespace Test
{
    public class MyComponent<TValue> : ComponentBase
    {
        [Parameter]
        public TValue Value { get; set; }

        [Parameter]
        public Action<TValue> ValueChanged { get; set; }
    }
}"));

        // Act
        var generated = CompileToCSharp(@"
<MyComponent @bind-Value:get=""ParentValue"" @bind-Value:after=""Update"" />
@code {
    public int ParentValue { get; set; } = 42;

    public void Update() { }
}");

        // Assert
        AssertDocumentNodeMatchesBaseline(generated.CodeDocument);
        AssertCSharpDocumentMatchesBaseline(generated.CodeDocument);
        CompileToAssembly(generated);
    }

    [IntegrationTestFact]
    public void BindToGenericComponent_ExplicitType_WithAfter_Action()
    {
        // Arrange
        AdditionalSyntaxTrees.Add(Parse(@"
using System;
using Microsoft.AspNetCore.Components;

namespace Test
{
    public class MyComponent<TValue> : ComponentBase
    {
        [Parameter]
        public TValue Value { get; set; }

        [Parameter]
        public Action<TValue> ValueChanged { get; set; }
    }
}"));

        // Act
        var generated = CompileToCSharp(@"
<MyComponent TValue=""int"" @bind-Value:get=""ParentValue"" @bind-Value:after=""Update"" />
@code {
    public int ParentValue { get; set; } = 42;

    public void Update() { }
}");

        // Assert
        AssertDocumentNodeMatchesBaseline(generated.CodeDocument);
        AssertCSharpDocumentMatchesBaseline(generated.CodeDocument);
        CompileToAssembly(generated);
    }

    [IntegrationTestFact]
    public void GenericComponentBindToGenericComponent_InferredType_WithAfter_Action()
    {
        // Arrange
        AdditionalSyntaxTrees.Add(Parse(@"
using System;
using Microsoft.AspNetCore.Components;

namespace Test
{
    public class MyComponent<TValue> : ComponentBase
    {
        [Parameter]
        public TValue Value { get; set; }

        [Parameter]
        public Action<TValue> ValueChanged { get; set; }
    }
}"));

        // Act
        var generated = CompileToCSharp(@"
@typeparam TParam
<MyComponent @bind-Value:get=""ParentValue"" @bind-Value:after=""Update"" />
@code {
    public TParam ParentValue { get; set; }

    public void Update() { }
}");

        // Assert
        AssertDocumentNodeMatchesBaseline(generated.CodeDocument);
        AssertCSharpDocumentMatchesBaseline(generated.CodeDocument);
        CompileToAssembly(generated);
    }

    [IntegrationTestFact]
    public void GenericComponentBindToGenericComponent_ExplicitType_WithAfter_Action()
    {
        // Arrange
        AdditionalSyntaxTrees.Add(Parse(@"
using System;
using Microsoft.AspNetCore.Components;

namespace Test
{
    public class MyComponent<TValue> : ComponentBase
    {
        [Parameter]
        public TValue Value { get; set; }

        [Parameter]
        public Action<TValue> ValueChanged { get; set; }
    }
}"));

        // Act
        var generated = CompileToCSharp(@"
@typeparam TParam
<MyComponent TValue=""TParam"" @bind-Value:get=""ParentValue"" @bind-Value:after=""Update"" />
@code {
    public TParam ParentValue { get; set; }

    public void Update() { }
}");

        // Assert
        AssertDocumentNodeMatchesBaseline(generated.CodeDocument);
        AssertCSharpDocumentMatchesBaseline(generated.CodeDocument);
        CompileToAssembly(generated);
    }

    [IntegrationTestFact]
    public void BindToComponent_WithAfter_ActionLambda()
    {
        // Arrange
        AdditionalSyntaxTrees.Add(Parse(@"
using System;
using Microsoft.AspNetCore.Components;

namespace Test
{
    public class MyComponent : ComponentBase
    {
        [Parameter]
        public int Value { get; set; }

        [Parameter]
        public Action<int> ValueChanged { get; set; }
    }
}"));

        // Act
        var generated = CompileToCSharp(@"
<MyComponent @bind-Value:get=""ParentValue"" @bind-Value:after=""() => { }"" />
@code {
    public int ParentValue { get; set; } = 42;
}");

        // Assert
        AssertDocumentNodeMatchesBaseline(generated.CodeDocument);
        AssertCSharpDocumentMatchesBaseline(generated.CodeDocument);
        CompileToAssembly(generated);
    }

    [IntegrationTestFact]
    public void BindToComponent_WithAfter_EventCallback_ReceivesAction()
    {
        // Arrange
        AdditionalSyntaxTrees.Add(Parse(@"
using System;
using Microsoft.AspNetCore.Components;

namespace Test
{
    public class MyComponent : ComponentBase
    {
        [Parameter]
        public int Value { get; set; }

        [Parameter]
        public EventCallback<int> ValueChanged { get; set; }
    }
}"));

        // Act
        var generated = CompileToCSharp(@"
<MyComponent @bind-Value:get=""ParentValue"" @bind-Value:after=""() => { }"" />
@code {
    public int ParentValue { get; set; } = 42;
}");

        // Assert
        AssertDocumentNodeMatchesBaseline(generated.CodeDocument);
        AssertCSharpDocumentMatchesBaseline(generated.CodeDocument);
        CompileToAssembly(generated);
    }

    [IntegrationTestFact]
    public void BindToComponent_WithAfter_EventCallback_ReceivesFunction()
    {
        // Arrange
        AdditionalSyntaxTrees.Add(Parse(@"
using System;
using Microsoft.AspNetCore.Components;

namespace Test
{
    public class MyComponent : ComponentBase
    {
        [Parameter]
        public int Value { get; set; }

        [Parameter]
        public EventCallback<int> ValueChanged { get; set; }
    }
}"));

        // Act
        var generated = CompileToCSharp(@"
<MyComponent @bind-Value:get=""ParentValue"" @bind-Value:after=""UpdateValue"" />
@code {
    public int ParentValue { get; set; } = 42;

    public Task UpdateValue() => Task.CompletedTask;
}");

        // Assert
        AssertDocumentNodeMatchesBaseline(generated.CodeDocument);
        AssertCSharpDocumentMatchesBaseline(generated.CodeDocument);
        CompileToAssembly(generated);
    }

    [IntegrationTestFact]
    public void BindToComponent_WithAfter_AsyncLambdaProducesError()
    {
        // Arrange
        AdditionalSyntaxTrees.Add(Parse(@"
using System;
using Microsoft.AspNetCore.Components;

namespace Test
{
    public class MyComponent : ComponentBase
    {
        [Parameter]
        public int Value { get; set; }

        [Parameter]
        public Action<int> ValueChanged { get; set; }
    }
}"));

        // Act
        var generated = CompileToCSharp(@"
<MyComponent @bind-Value:get=""ParentValue"" @bind-Value:set=""(value => { ParentValue = value; return Task.CompletedTask; })"" />
@code {
    public int ParentValue { get; set; } = 42;
}");

        // Assert
        AssertDocumentNodeMatchesBaseline(generated.CodeDocument);
        AssertCSharpDocumentMatchesBaseline(generated.CodeDocument);
        var assembly = CompileToAssembly(generated, throwOnFailure: false);
        // This has some errors
        Assert.Collection(
            assembly.Diagnostics.OrderBy(d => d.Id),
            d => Assert.Equal("CS8030", d.Id));
    }

    [IntegrationTestFact]
    public void BindToElement_WithStringAttribute_WritesAttributes()
    {
        // Arrange
        AdditionalSyntaxTrees.Add(Parse(@"
using System;
using Microsoft.AspNetCore.Components;

namespace Test
{
    [BindElement(""div"", ""value"", ""myvalue"", ""myevent"")]
    public static class BindAttributes
    {
    }
}"));
        // Act
        var generated = CompileToCSharp(@"
<div @bind-value=""ParentValue"" />
@code {
    public string ParentValue { get; set; } = ""hi"";
}");

        // Assert
        AssertDocumentNodeMatchesBaseline(generated.CodeDocument);
        AssertCSharpDocumentMatchesBaseline(generated.CodeDocument);
        CompileToAssembly(generated);
    }

    [IntegrationTestFact]
    public void BindToElementWithSuffix_WritesAttributes()
    {
        // Arrange
        AdditionalSyntaxTrees.Add(Parse(@"
using System;
using Microsoft.AspNetCore.Components;

namespace Test
{
    [BindElement(""div"", ""value"", ""myvalue"", ""myevent"")]
    public static class BindAttributes
    {
    }
}"));
        // Act
        var generated = CompileToCSharp(@"
<div @bind-value=""@ParentValue"" />
@code {
    public string ParentValue { get; set; } = ""hi"";
}");

        // Assert
        AssertDocumentNodeMatchesBaseline(generated.CodeDocument);
        AssertCSharpDocumentMatchesBaseline(generated.CodeDocument);
        CompileToAssembly(generated);
    }

    [IntegrationTestFact]
    public void BindToElementWithSuffix_OverridesEvent()
    {
        // Arrange
        AdditionalSyntaxTrees.Add(Parse(@"
using System;
using Microsoft.AspNetCore.Components;

namespace Test
{
    [BindElement(""div"", ""value"", ""myvalue"", ""myevent"")]
    public static class BindAttributes
    {
    }
}"));
        // Act
        var generated = CompileToCSharp(@"
<div @bind-value=""@ParentValue"" @bind-value:event=""anotherevent"" />
@code {
    public string ParentValue { get; set; } = ""hi"";
}");

        // Assert
        AssertDocumentNodeMatchesBaseline(generated.CodeDocument);
        AssertCSharpDocumentMatchesBaseline(generated.CodeDocument);
        CompileToAssembly(generated);
    }

    [IntegrationTestFact]
    public void BindToElement_WithEventAsExpression()
    {
        // Arrange
        AdditionalSyntaxTrees.Add(Parse(@"
using System;
using Microsoft.AspNetCore.Components;

namespace Test
{
    [BindElement(""div"", ""value"", ""myvalue"", ""myevent"")]
    public static class BindAttributes
    {
    }
}"));
        // Act
        var generated = CompileToCSharp(@"
@{ var x = ""anotherevent""; }
<div @bind-value=""@ParentValue"" @bind-value:event=""@x"" />
@code {
    public string ParentValue { get; set; } = ""hi"";
}");

        // Assert
        AssertDocumentNodeMatchesBaseline(generated.CodeDocument);
        AssertCSharpDocumentMatchesBaseline(generated.CodeDocument);
        CompileToAssembly(generated);
    }

    [IntegrationTestFact]
    public void BindToElement_WithEventAsExplicitExpression()
    {
        // Arrange
        AdditionalSyntaxTrees.Add(Parse(@"
using System;
using Microsoft.AspNetCore.Components;

namespace Test
{
    [BindElement(""div"", ""value"", ""myvalue"", ""myevent"")]
    public static class BindAttributes
    {
    }
}"));
        // Act
        var generated = CompileToCSharp(@"
@{ var x = ""anotherevent""; }
<div @bind-value=""@ParentValue"" @bind-value:event=""@(x.ToString())"" />
@code {
    public string ParentValue { get; set; } = ""hi"";
}");

        // Assert
        AssertDocumentNodeMatchesBaseline(generated.CodeDocument);
        AssertCSharpDocumentMatchesBaseline(generated.CodeDocument);
        CompileToAssembly(generated);
    }

    [IntegrationTestFact]
    public void BuiltIn_BindToInputWithoutType_WritesAttributes()
    {
        // Arrange

        // Act
        var generated = CompileToCSharp(@"
<input @bind=""@ParentValue"" />
@code {
    public int ParentValue { get; set; } = 42;
}");

        // Assert
        AssertDocumentNodeMatchesBaseline(generated.CodeDocument);
        AssertCSharpDocumentMatchesBaseline(generated.CodeDocument);
        CompileToAssembly(generated);
    }

    [IntegrationTestFact]
    public void BuiltIn_BindToInputWithoutType_IsCaseSensitive()
    {
        // Arrange

        // Act
        var generated = CompileToCSharp(@"
<input @BIND=""@ParentValue"" />
@code {
    public int ParentValue { get; set; } = 42;
}");

        // Assert
        AssertDocumentNodeMatchesBaseline(generated.CodeDocument);
        AssertCSharpDocumentMatchesBaseline(generated.CodeDocument);
        CompileToAssembly(generated);
    }

    [IntegrationTestFact]
    public void BuiltIn_BindToInputText_WithFormat_WritesAttributes()
    {
        // Arrange

        // Act
        var generated = CompileToCSharp(@"
<input type=""text"" @bind=""@CurrentDate"" @bind:format=""MM/dd/yyyy""/>
@code {
    public DateTime CurrentDate { get; set; } = new DateTime(2018, 1, 1);
}");

        // Assert
        AssertDocumentNodeMatchesBaseline(generated.CodeDocument);
        AssertCSharpDocumentMatchesBaseline(generated.CodeDocument);
        CompileToAssembly(generated);
    }

    [IntegrationTestFact]
    public void BuiltIn_BindToInputText_WithFormatFromProperty_WritesAttributes()
    {
        // Arrange

        // Act
        var generated = CompileToCSharp(@"
<input type=""text"" @bind=""@CurrentDate"" @bind:format=""@Format""/>
@code {
    public DateTime CurrentDate { get; set; } = new DateTime(2018, 1, 1);

    public string Format { get; set; } = ""MM/dd/yyyy"";
}");

        // Assert
        AssertDocumentNodeMatchesBaseline(generated.CodeDocument);
        AssertCSharpDocumentMatchesBaseline(generated.CodeDocument);
        CompileToAssembly(generated);
    }

    [IntegrationTestFact]
    public void BuiltIn_BindToInputText_WritesAttributes()
    {
        // Arrange

        // Act
        var generated = CompileToCSharp(@"
<input type=""text"" @bind=""@ParentValue"" />
@code {
    public int ParentValue { get; set; } = 42;
}");

        // Assert
        AssertDocumentNodeMatchesBaseline(generated.CodeDocument);
        AssertCSharpDocumentMatchesBaseline(generated.CodeDocument);
        CompileToAssembly(generated);
    }

    [IntegrationTestFact]
    public void BuiltIn_BindToInputCheckbox_WritesAttributes()
    {
        // Arrange

        // Act
        var generated = CompileToCSharp(@"
<input type=""checkbox"" @bind=""@Enabled"" />
@code {
    public bool Enabled { get; set; }
}");

        // Assert
        AssertDocumentNodeMatchesBaseline(generated.CodeDocument);
        AssertCSharpDocumentMatchesBaseline(generated.CodeDocument);
        CompileToAssembly(generated);
    }

    [IntegrationTestFact]
    public void BindToElementFallback_WritesAttributes()
    {
        // Arrange

        // Act
        var generated = CompileToCSharp(@"
<input type=""text"" @bind-value=""@ParentValue"" @bind-value:event=""onchange"" />
@code {
    public int ParentValue { get; set; } = 42;
}");

        // Assert
        AssertDocumentNodeMatchesBaseline(generated.CodeDocument);
        AssertCSharpDocumentMatchesBaseline(generated.CodeDocument);
        CompileToAssembly(generated);
    }

    [IntegrationTestFact]
    public void BindToElementFallback_WithFormat_WritesAttributes()
    {
        // Arrange

        // Act
        var generated = CompileToCSharp(@"
<input type=""text"" @bind-value=""@CurrentDate"" @bind-value:event=""onchange"" @bind-value:format=""MM/dd"" />
@code {
    public DateTime CurrentDate { get; set; } = new DateTime(2018, 1, 1);
}");

        // Assert
        AssertDocumentNodeMatchesBaseline(generated.CodeDocument);
        AssertCSharpDocumentMatchesBaseline(generated.CodeDocument);
        CompileToAssembly(generated);
    }

    [IntegrationTestFact]
    public void BindToElementFallback_WithCulture()
    {
        // Arrange

        // Act
        var generated = CompileToCSharp(@"
@using System.Globalization
<div @bind-value=""@ParentValue"" @bind-value:event=""onchange"" @bind-value:culture=""CultureInfo.InvariantCulture"" />
@code {
    public string ParentValue { get; set; } = ""hi"";
}");

        // Assert
        AssertDocumentNodeMatchesBaseline(generated.CodeDocument);
        AssertCSharpDocumentMatchesBaseline(generated.CodeDocument);
        CompileToAssembly(generated);
    }

    [IntegrationTestFact]
    public void BindToElementWithCulture()
    {
        // Arrange
        AdditionalSyntaxTrees.Add(Parse(@"
using System;
using Microsoft.AspNetCore.Components;

namespace Test
{
    [BindElement(""div"", ""value"", ""myvalue"", ""myevent"")]
    public static class BindAttributes
    {
    }
}"));
        // Act
        var generated = CompileToCSharp(@"
@using System.Globalization
<div @bind-value=""@ParentValue"" @bind-value:event=""anotherevent"" @bind-value:culture=""CultureInfo.InvariantCulture"" />
@code {
    public string ParentValue { get; set; } = ""hi"";
}");

        // Assert
        AssertDocumentNodeMatchesBaseline(generated.CodeDocument);
        AssertCSharpDocumentMatchesBaseline(generated.CodeDocument);
        CompileToAssembly(generated);
    }

    [IntegrationTestFact]
    public void BindToInputElementWithDefaultCulture()
    {
        // Arrange
        AdditionalSyntaxTrees.Add(Parse(@"
using System;
using Microsoft.AspNetCore.Components;
using Microsoft.AspNetCore.Components.Web;

namespace Test
{
    [BindInputElement(""custom"", null, ""value"", ""onchange"", isInvariantCulture: true, format: null)]
    public static class BindAttributes
    {
    }
}"));
        // Act
        var generated = CompileToCSharp(@"
@using System.Globalization
<input type=""custom"" @bind-value=""@ParentValue"" @bind-value:event=""anotherevent"" />
@code {
    public int ParentValue { get; set; }
}");

        // Assert
        AssertDocumentNodeMatchesBaseline(generated.CodeDocument);
        AssertCSharpDocumentMatchesBaseline(generated.CodeDocument);
        CompileToAssembly(generated);
    }

    [IntegrationTestFact]
    public void BindToInputElementWithDefaultCulture_Override()
    {
        // Arrange
        AdditionalSyntaxTrees.Add(Parse(@"
using System;
using Microsoft.AspNetCore.Components;
using Microsoft.AspNetCore.Components.Web;

namespace Test
{
    [BindInputElement(""custom"", null, ""value"", ""onchange"", isInvariantCulture: true, format: null)]
    public static class BindAttributes
    {
    }
}"));
        // Act
        var generated = CompileToCSharp(@"
@using System.Globalization
<input type=""custom"" @bind-value=""@ParentValue"" @bind-value:event=""anotherevent"" @bind-value:culture=""CultureInfo.CurrentCulture"" />
@code {
    public int ParentValue { get; set; }
}");

        // Assert
        AssertDocumentNodeMatchesBaseline(generated.CodeDocument);
        AssertCSharpDocumentMatchesBaseline(generated.CodeDocument);
        CompileToAssembly(generated);
    }

    [IntegrationTestFact]
    public void BindToElement_MixingBindAndParamBindSet()
    {
        // Arrange
        AdditionalSyntaxTrees.Add(Parse(@"
using System;
using Microsoft.AspNetCore.Components;

namespace Test
{
    [BindElement(""div"", ""value"", ""myvalue"", ""myevent"")]
    public static class BindAttributes
    {
    }
}"));
        // Act
        var generated = CompileToCSharp(@"
<div @bind-value=""@ParentValue"" @bind-value:set=""UpdateValue"" />
@code {
    public string ParentValue { get; set; } = ""hi"";

    public void UpdateValue(string value) => ParentValue = value;
}", throwOnFailure: false);

        // Assert
        Assert.Collection(generated.Diagnostics,
            diagnostic => Assert.Equal("RZ10015", diagnostic.Id));

        AssertDocumentNodeMatchesBaseline(generated.CodeDocument);
        AssertCSharpDocumentMatchesBaseline(generated.CodeDocument);
    }

    [IntegrationTestFact]
    public void BindToElement_MixingBindWithoutSuffixAndParamBindSetWithSuffix()
    {
        // Arrange
        AdditionalSyntaxTrees.Add(Parse(@"
using System;
using Microsoft.AspNetCore.Components;

namespace Test
{
    [BindElement(""div"", null, ""myvalue"", ""myevent"")]
    public static class BindAttributes
    {
    }
}"));
        // Act
        var generated = CompileToCSharp(@"
<div @bind=""@ParentValue"" @bind-value:set=""UpdateValue"" />
@code {
    public string ParentValue { get; set; } = ""hi"";

    public void UpdateValue(string value) => ParentValue = value;
}", throwOnFailure: false);

        // Assert
        Assert.Collection(generated.Diagnostics,
            diagnostic => Assert.Equal("RZ10016", diagnostic.Id));

        AssertDocumentNodeMatchesBaseline(generated.CodeDocument);
        AssertCSharpDocumentMatchesBaseline(generated.CodeDocument);
    }

    [IntegrationTestFact]
    public void BindToElement_MixingBindValueWithGetSet()
    {
        // Arrange
        AdditionalSyntaxTrees.Add(Parse(@"
using System;
using Microsoft.AspNetCore.Components;

namespace Test
{
    [BindElement(""div"", null, ""myvalue"", ""myevent"")]
    public static class BindAttributes
    {
    }
}"));
        // Act
        var generated = CompileToCSharp(@"
<div @bind=""@ParentValue"" @bind:get=""@ParentValue"" @bind:set=""UpdateValue"" />
@code {
    public string ParentValue { get; set; } = ""hi"";

    public void UpdateValue(string value) => ParentValue = value;
}", throwOnFailure: false);

        // Assert
        Assert.Collection(generated.Diagnostics,
            diagnostic => Assert.Equal("RZ10018", diagnostic.Id),
            diagnostic => Assert.Equal("RZ10015", diagnostic.Id));

        AssertDocumentNodeMatchesBaseline(generated.CodeDocument);
        AssertCSharpDocumentMatchesBaseline(generated.CodeDocument);
    }

    [IntegrationTestFact]
    public void BindToComponent_WithGetSet_ProducesErrorOnOlderLanguageVersions()
    {
        _configuration = new(
            RazorLanguageVersion.Version_6_0,
            "unnamed",
            Extensions: [],
            UseConsolidatedMvcViews: false);

        // Arrange
        AdditionalSyntaxTrees.Add(Parse(@"
using System;
using Microsoft.AspNetCore.Components;

namespace Test
{
    public class MyComponent : ComponentBase
    {
        [Parameter]
        public int Value { get; set; }

        [Parameter]
        public Action<int> ValueChanged { get; set; }
    }
}"));

        // Act
        var generated = CompileToCSharp(@"
<MyComponent @bind-Value:get=""ParentValue"" @bind-Value:set=""UpdateValue"" />
@code {
    public int ParentValue { get; set; } = 42;

    public void UpdateValue(int value) => ParentValue = value;
}", throwOnFailure: false);

        // Assert
        Assert.Collection(generated.Diagnostics,
            diagnostic => Assert.Equal("RZ10020", diagnostic.Id));

        AssertDocumentNodeMatchesBaseline(generated.CodeDocument);
        AssertCSharpDocumentMatchesBaseline(generated.CodeDocument);
    }

    [IntegrationTestFact]
    public void BindToElement_MixingSetWithAfter()
    {
        // Arrange
        AdditionalSyntaxTrees.Add(Parse(@"
using System;
using Microsoft.AspNetCore.Components;

namespace Test
{
    [BindElement(""div"", null, ""myvalue"", ""myevent"")]
    public static class BindAttributes
    {
    }
}"));
        // Act
        var generated = CompileToCSharp(@"
<div @bind:get=""@ParentValue"" @bind:set=""UpdateValue"" @bind:after=""AfterUpdate"" />
@code {
    public string ParentValue { get; set; } = ""hi"";

    public void UpdateValue(string value) => ParentValue = value;
    public void AfterUpdate() { }
}", throwOnFailure: false);

        // Assert
        Assert.Collection(generated.Diagnostics,
            diagnostic => Assert.Equal("RZ10019", diagnostic.Id));

        AssertDocumentNodeMatchesBaseline(generated.CodeDocument);
        AssertCSharpDocumentMatchesBaseline(generated.CodeDocument);
    }

    [IntegrationTestFact]
    public void BindToElement_MissingBindGet()
    {
        // Arrange
        AdditionalSyntaxTrees.Add(Parse(@"
using System;
using Microsoft.AspNetCore.Components;

namespace Test
{
    [BindElement(""div"", ""value"", ""myvalue"", ""myevent"")]
    public static class BindAttributes
    {
    }
}"));
        // Act
        var generated = CompileToCSharp(@"
<div @bind-value:set=""UpdateValue"" />
@code {
    public string ParentValue { get; set; } = ""hi"";

    public void UpdateValue(string value) => ParentValue = value;
}", throwOnFailure: false);

        // Assert
        Assert.Collection(generated.Diagnostics,
            diagnostic => Assert.Equal("RZ10016", diagnostic.Id));
    }

    [IntegrationTestFact]
    public void BindToElement_MissingBindSet()
    {
        // Arrange
        AdditionalSyntaxTrees.Add(Parse(@"
using System;
using Microsoft.AspNetCore.Components;

namespace Test
{
    [BindElement(""div"", ""value"", ""myvalue"", ""myevent"")]
    public static class BindAttributes
    {
    }
}"));
        // Act
        var generated = CompileToCSharp(@"
<div @bind-value:get=""ParentValue"" />
@code {
    public string ParentValue { get; set; } = ""hi"";

    public void UpdateValue(string value) => ParentValue = value;
}", throwOnFailure: false);

        // Assert
        Assert.Collection(generated.Diagnostics,
            diagnostic => Assert.Equal("RZ10017", diagnostic.Id));
    }

    [IntegrationTestFact]
    public void BuiltIn_BindToInputText_CanOverrideEvent()
    {
        // Arrange

        // Act
        var generated = CompileToCSharp(@"
@using Microsoft.AspNetCore.Components.Web
<input @bind=""@CurrentDate"" @bind:event=""oninput"" @bind:format=""MM/dd"" />
@code {
    public DateTime CurrentDate { get; set; } = new DateTime(2018, 1, 1);
}");

        // Assert
        AssertDocumentNodeMatchesBaseline(generated.CodeDocument);
        AssertCSharpDocumentMatchesBaseline(generated.CodeDocument);
        CompileToAssembly(generated);
    }

    [IntegrationTestFact]
    public void BuiltIn_BindToInputWithSuffix()
    {
        // Arrange

        // Act
        var generated = CompileToCSharp(@"
@using Microsoft.AspNetCore.Components.Web
<input @bind-value=""@CurrentDate"" @bind-value:format=""MM/dd"" />
@code {
    public DateTime CurrentDate { get; set; } = new DateTime(2018, 1, 1);
}");

        // Assert
        AssertDocumentNodeMatchesBaseline(generated.CodeDocument);
        AssertCSharpDocumentMatchesBaseline(generated.CodeDocument);
        CompileToAssembly(generated);
    }

    [IntegrationTestFact]
    public void BuiltIn_BindToInputWithSuffix_CanOverrideEvent()
    {
        // Arrange

        // Act
        var generated = CompileToCSharp(@"
<input @bind-value=""@CurrentDate"" @bind-value:event=""oninput"" @bind-value:format=""MM/dd"" />
@code {
    public DateTime CurrentDate { get; set; } = new DateTime(2018, 1, 1);
}");

        // Assert
        AssertDocumentNodeMatchesBaseline(generated.CodeDocument);
        AssertCSharpDocumentMatchesBaseline(generated.CodeDocument);
        CompileToAssembly(generated);
    }

    [IntegrationTestFact]
    public void BuiltIn_BindToInputWithDefaultFormat()
    {
        // Arrange
        AdditionalSyntaxTrees.Add(Parse(@"
using System;
using Microsoft.AspNetCore.Components;

namespace Test
{
    [BindInputElement(""custom"", null, ""value"", ""onchange"", isInvariantCulture: false, format: ""MM/dd"")]
    public static class BindAttributes
    {
    }
}"));

        // Act
        var generated = CompileToCSharp(@"
<input type=""custom"" @bind=""@CurrentDate"" />
@code {
    public DateTime CurrentDate { get; set; } = new DateTime(2018, 1, 1);
}");

        // Assert
        AssertDocumentNodeMatchesBaseline(generated.CodeDocument);
        AssertCSharpDocumentMatchesBaseline(generated.CodeDocument);
        CompileToAssembly(generated);
    }

    [IntegrationTestFact]
    public void BuiltIn_BindToInputWithDefaultFormat_Override()
    {
        // Arrange
        AdditionalSyntaxTrees.Add(Parse(@"
using System;
using Microsoft.AspNetCore.Components;

namespace Test
{
    [BindInputElement(""custom"", null, ""value"", ""onchange"", isInvariantCulture: false, format: ""MM/dd"")]
    public static class BindAttributes
    {
    }
}"));

        // Act
        var generated = CompileToCSharp(@"
<input type=""custom"" @bind=""@CurrentDate"" @bind:format=""MM/dd/yyyy""/>
@code {
    public DateTime CurrentDate { get; set; } = new DateTime(2018, 1, 1);
}");

        // Assert
        AssertDocumentNodeMatchesBaseline(generated.CodeDocument);
        AssertCSharpDocumentMatchesBaseline(generated.CodeDocument);
        CompileToAssembly(generated);
    }

    [IntegrationTestFact]
    public void BuiltIn_BindToInputWithDefaultCultureAndDefaultFormat_Override()
    {
        // Arrange
        AdditionalSyntaxTrees.Add(Parse(@"
using System;
using Microsoft.AspNetCore.Components;

namespace Test
{
    [BindInputElement(""custom"", null, ""value"", ""onchange"", isInvariantCulture: true, format: ""MM/dd"")]
    public static class BindAttributes
    {
    }
}"));

        // Act
        var generated = CompileToCSharp(@"
<input type=""custom"" @bind=""@CurrentDate"" @bind:format=""MM/dd/yyyy""/>
@code {
    public DateTime CurrentDate { get; set; } = new DateTime(2018, 1, 1);
}");

        // Assert
        AssertDocumentNodeMatchesBaseline(generated.CodeDocument);
        AssertCSharpDocumentMatchesBaseline(generated.CodeDocument);
        CompileToAssembly(generated);
    }

    #endregion

    #region Child Content

    [IntegrationTestFact]
    public void ChildComponent_WithChildContent()
    {
        // Arrange
        AdditionalSyntaxTrees.Add(Parse(@"
using Microsoft.AspNetCore.Components;

namespace Test
{
    public class MyComponent : ComponentBase
    {
        [Parameter]
        public string MyAttr { get; set; }

        [Parameter]
        public RenderFragment ChildContent { get; set; }
    }
}
"));

        // Act
        var generated = CompileToCSharp(@"
<MyComponent MyAttr=""abc"">Some text<some-child a='1'>Nested text</some-child></MyComponent>");

        // Assert
        AssertDocumentNodeMatchesBaseline(generated.CodeDocument);
        AssertCSharpDocumentMatchesBaseline(generated.CodeDocument);
        CompileToAssembly(generated);
    }

    [IntegrationTestFact]
    public void ChildComponent_WithGenericChildContent()
    {
        // Arrange
        AdditionalSyntaxTrees.Add(Parse(@"
using Microsoft.AspNetCore.Components;

namespace Test
{
    public class MyComponent : ComponentBase
    {
        [Parameter]
        public string MyAttr { get; set; }

        [Parameter]
        public RenderFragment<string> ChildContent { get; set; }
    }
}
"));

        // Act
        var generated = CompileToCSharp(@"
<MyComponent MyAttr=""abc"">Some text<some-child a='1'>@context.ToLowerInvariant()</some-child></MyComponent>");

        // Assert
        AssertDocumentNodeMatchesBaseline(generated.CodeDocument);
        AssertCSharpDocumentMatchesBaseline(generated.CodeDocument);
        CompileToAssembly(generated);
    }


    [IntegrationTestFact]
    public void ChildComponent_WithGenericChildContent_SetsParameterName()
    {
        // Arrange
        AdditionalSyntaxTrees.Add(Parse(@"
using Microsoft.AspNetCore.Components;

namespace Test
{
    public class MyComponent : ComponentBase
    {
        [Parameter]
        public string MyAttr { get; set; }

        [Parameter]
        public RenderFragment<string> ChildContent { get; set; }
    }
}
"));

        // Act
        var generated = CompileToCSharp(@"
<MyComponent MyAttr=""abc"">
  <ChildContent Context=""item"">
    Some text<some-child a='1'>@item.ToLowerInvariant()</some-child>
  </ChildContent>
</MyComponent>");

        // Assert
        AssertDocumentNodeMatchesBaseline(generated.CodeDocument);
        AssertCSharpDocumentMatchesBaseline(generated.CodeDocument);
        CompileToAssembly(generated);
    }

    [IntegrationTestFact]
    public void ChildComponent_WithGenericChildContent_SetsParameterNameOnComponent()
    {
        // Arrange
        AdditionalSyntaxTrees.Add(Parse(@"
using Microsoft.AspNetCore.Components;

namespace Test
{
    public class MyComponent : ComponentBase
    {
        [Parameter]
        public string MyAttr { get; set; }

        [Parameter]
        public RenderFragment<string> ChildContent { get; set; }
    }
}
"));

        // Act
        var generated = CompileToCSharp(@"
<MyComponent MyAttr=""abc"" Context=""item"">
  <ChildContent>
    Some text<some-child a='1'>@item.ToLowerInvariant()</some-child>
  </ChildContent>
</MyComponent>");

        // Assert
        AssertDocumentNodeMatchesBaseline(generated.CodeDocument);
        AssertCSharpDocumentMatchesBaseline(generated.CodeDocument);
        CompileToAssembly(generated);
    }

    [IntegrationTestFact]
    public void ChildComponent_WithElementOnlyChildContent()
    {
        // Arrange
        AdditionalSyntaxTrees.Add(Parse(@"
using Microsoft.AspNetCore.Components;

namespace Test
{
    public class MyComponent : ComponentBase
    {
        [Parameter]
        public RenderFragment ChildContent { get; set; }
    }
}
"));

        // Act
        var generated = CompileToCSharp(@"
<MyComponent><child>hello</child></MyComponent>");

        // Assert
        AssertDocumentNodeMatchesBaseline(generated.CodeDocument);
        AssertCSharpDocumentMatchesBaseline(generated.CodeDocument);
        CompileToAssembly(generated);
    }

    [IntegrationTestFact]
    public void ChildComponent_WithExplicitChildContent()
    {
        // Arrange
        AdditionalSyntaxTrees.Add(Parse(@"
using Microsoft.AspNetCore.Components;

namespace Test
{
    public class MyComponent : ComponentBase
    {
        [Parameter]
        public RenderFragment ChildContent { get; set; }
    }
}
"));

        // Act
        var generated = CompileToCSharp(@"
<MyComponent><ChildContent>hello</ChildContent></MyComponent>");

        // Assert
        AssertDocumentNodeMatchesBaseline(generated.CodeDocument);
        AssertCSharpDocumentMatchesBaseline(generated.CodeDocument);
        CompileToAssembly(generated);
    }

    [IntegrationTestFact]
    public void ChildComponent_WithExplicitGenericChildContent()
    {
        // Arrange
        AdditionalSyntaxTrees.Add(Parse(@"
using Microsoft.AspNetCore.Components;

namespace Test
{
    public class MyComponent : ComponentBase
    {
        [Parameter]
        public RenderFragment<string> ChildContent { get; set; }
    }
}
"));

        // Act
        var generated = CompileToCSharp(@"
<MyComponent><ChildContent>@context</ChildContent></MyComponent>");

        // Assert
        AssertDocumentNodeMatchesBaseline(generated.CodeDocument);
        AssertCSharpDocumentMatchesBaseline(generated.CodeDocument);
        CompileToAssembly(generated);
    }

    [IntegrationTestFact]
    public void MultipleExplictChildContent()
    {
        // Arrange
        AdditionalSyntaxTrees.Add(Parse(@"
using Microsoft.AspNetCore.Components;

namespace Test
{
    public class MyComponent : ComponentBase
    {
        [Parameter]
        public RenderFragment Header { get; set; }

        [Parameter]
        public RenderFragment Footer { get; set; }
    }
}
"));

        // Act
        var generated = CompileToCSharp(@"
<MyComponent>
    <Header>Hi!</Header>
    <Footer>@(""bye!"")</Footer>
</MyComponent>");

        // Assert
        AssertDocumentNodeMatchesBaseline(generated.CodeDocument);
        AssertCSharpDocumentMatchesBaseline(generated.CodeDocument);
        CompileToAssembly(generated);
    }

    [IntegrationTestFact]
    public void BodyAndAttributeChildContent()
    {
        // Arrange
        AdditionalSyntaxTrees.Add(Parse(@"
using Microsoft.AspNetCore.Components;

namespace Test
{
    public class MyComponent : ComponentBase
    {
        [Parameter]
        public RenderFragment<string> Header { get; set; }

        [Parameter]
        public RenderFragment ChildContent { get; set; }

        [Parameter]
        public RenderFragment Footer { get; set; }
    }
}
"));

        // Act
        var generated = CompileToCSharp(@"
@{ RenderFragment<string> header = (context) => @<div>@context.ToLowerInvariant()</div>; }
<MyComponent Header=@header>
    Some Content
</MyComponent>");

        // Assert
        AssertDocumentNodeMatchesBaseline(generated.CodeDocument);
        AssertCSharpDocumentMatchesBaseline(generated.CodeDocument);
        CompileToAssembly(generated);
    }

    [IntegrationTestFact]
    public void BodyAndExplicitChildContent()
    {
        // Arrange
        AdditionalSyntaxTrees.Add(Parse(@"
using Microsoft.AspNetCore.Components;

namespace Test
{
    public class MyComponent : ComponentBase
    {
        [Parameter]
        public RenderFragment<string> Header { get; set; }

        [Parameter]
        public RenderFragment ChildContent { get; set; }

        [Parameter]
        public RenderFragment Footer { get; set; }
    }
}
"));

        // Act
        var generated = CompileToCSharp(@"
@{ RenderFragment<string> header = (context) => @<div>@context.ToLowerInvariant()</div>; }
<MyComponent Header=@header>
  <ChildContent>Some Content</ChildContent>
  <Footer>Bye!</Footer>
</MyComponent>");

        // Assert
        AssertDocumentNodeMatchesBaseline(generated.CodeDocument);
        AssertCSharpDocumentMatchesBaseline(generated.CodeDocument);
        CompileToAssembly(generated);
    }

    [IntegrationTestFact]
    public void MultipleChildContentMatchingComponentName()
    {
        // Arrange
        AdditionalSyntaxTrees.Add(Parse(@"
using Microsoft.AspNetCore.Components;

namespace Test
{
    public class MyComponent : ComponentBase
    {
        [Parameter]
        public RenderFragment Header { get; set; }

        [Parameter]
        public RenderFragment Footer { get; set; }
    }

    public class Header : ComponentBase
    {
    }
}
"));

        // Act
        var generated = CompileToCSharp(@"
<MyComponent>
  <Header>Hi!</Header>
  <Footer>Bye!</Footer>
</MyComponent>
<Header>Hello!</Header>");

        // Assert
        AssertDocumentNodeMatchesBaseline(generated.CodeDocument);
        AssertCSharpDocumentMatchesBaseline(generated.CodeDocument);
        CompileToAssembly(generated);
    }

    #endregion

    #region Directives

    [IntegrationTestFact]
    public void ChildComponent_WithPageDirective()
    {
        // Arrange
        AdditionalSyntaxTrees.Add(Parse(@"
using Microsoft.AspNetCore.Components;

namespace Test
{
    public class MyComponent : ComponentBase
    {
    }
}
"));

        // Act
        var generated = CompileToCSharp(@"
@page ""/MyPage""
@page ""/AnotherRoute/{id}""
<MyComponent />");

        // Assert
        AssertDocumentNodeMatchesBaseline(generated.CodeDocument);
        AssertCSharpDocumentMatchesBaseline(generated.CodeDocument);
        CompileToAssembly(generated);
    }

    [IntegrationTestFact]
    public void Component_WithUsingDirectives()
    {
        // Arrange
        AdditionalSyntaxTrees.Add(Parse(@"
using Microsoft.AspNetCore.Components;

namespace Test
{
    public class MyComponent : ComponentBase
    {
    }
}

namespace Test2
{
    public class MyComponent2 : ComponentBase
    {
    }
}
"));

        // Act
        var generated = CompileToCSharp(@"
@page ""/MyPage""
@page ""/AnotherRoute/{id}""
@using Test2
<MyComponent />
<MyComponent2 />");

        // Assert
        AssertDocumentNodeMatchesBaseline(generated.CodeDocument);
        AssertCSharpDocumentMatchesBaseline(generated.CodeDocument);
        CompileToAssembly(generated);
    }

    [IntegrationTestFact]
    public void Component_WithUsingDirectives_AmbiguousImport()
    {
        // Arrange
        AdditionalSyntaxTrees.Add(Parse(@"
using Microsoft.AspNetCore.Components;

namespace Test
{
    public class MyComponent : ComponentBase
    {
    }
}

namespace Test2
{
    public class SomeComponent : ComponentBase
    {
    }
}

namespace Test3
{
    public class SomeComponent : ComponentBase
    {
    }
}
"));

        // Act
        var generated = CompileToCSharp(@"
@using Test2
@using Test3
<MyComponent />
<SomeComponent />");

        // Assert
        AssertDocumentNodeMatchesBaseline(generated.CodeDocument);
        AssertCSharpDocumentMatchesBaseline(generated.CodeDocument);
        var result = CompileToAssembly(generated, throwOnFailure: false);

        if (DesignTime)
        {
            Assert.Collection(generated.Diagnostics, d =>
            {
                Assert.Equal("RZ9985", d.Id);
                Assert.Equal(RazorDiagnosticSeverity.Error, d.Severity);
                Assert.Equal("Multiple components use the tag 'SomeComponent'. Components: Test2.SomeComponent, Test3.SomeComponent", d.GetMessage(CultureInfo.InvariantCulture));
            });
        }
    }

    [IntegrationTestFact]
    public void Component_IgnoresStaticAndAliasUsings()
    {
        // Arrange
        AdditionalSyntaxTrees.Add(Parse(@"
using Microsoft.AspNetCore.Components;

namespace Test
{
    public class MyComponent : ComponentBase
    {
    }
}

namespace Test2
{
    public class SomeComponent : ComponentBase
    {
    }
}

namespace Test3
{
    public class SomeComponent : ComponentBase
    {
    }
}
"));

        // Act
        var generated = CompileToCSharp(@"
@using static Test2.SomeComponent
@using Foo = Test3
<MyComponent />
<SomeComponent /> <!-- Not a component -->", throwOnFailure: false);

        // Assert
        AssertDocumentNodeMatchesBaseline(generated.CodeDocument);
        AssertCSharpDocumentMatchesBaseline(generated.CodeDocument);
        CompileToAssembly(generated, throwOnFailure: false);
    }
    
    [IntegrationTestFact]
    public void Component_WithMultipleUsingDirectives()
    {
        var generated = CompileToCSharp(@"
@using System.IO ;@using Microsoft.AspNetCore.Components
; @using System.Reflection;");

        // Assert
        AssertDocumentNodeMatchesBaseline(generated.CodeDocument);
        AssertCSharpDocumentMatchesBaseline(generated.CodeDocument);
        CompileToAssembly(generated);
    }

    [IntegrationTestFact]
    public void ChildContent_FromAnotherNamespace()
    {
        // Arrange
        AdditionalSyntaxTrees.Add(Parse(@"
using System;
using Microsoft.AspNetCore.Components;

namespace Test
{
    public class HeaderComponent : ComponentBase
    {
        [Parameter]
        public RenderFragment Header { get; set; }
    }
}

namespace AnotherTest
{
    public class FooterComponent : ComponentBase
    {
        [Parameter]
        public RenderFragment<DateTime> Footer { get; set; }
    }
}
"));

        // Act
        var generated = CompileToCSharp(@"
@using AnotherTest

<HeaderComponent>
    <Header>Hi!</Header>
</HeaderComponent>
<FooterComponent>
    <Footer>@context</Footer>
</FooterComponent>
<Test.HeaderComponent>
    <Header>Hi!</Header>
</Test.HeaderComponent>
<AnotherTest.FooterComponent>
    <Footer>@context</Footer>
</AnotherTest.FooterComponent>
");

        // Assert
        AssertDocumentNodeMatchesBaseline(generated.CodeDocument);
        AssertCSharpDocumentMatchesBaseline(generated.CodeDocument);
        CompileToAssembly(generated);
    }

    [IntegrationTestFact]
    public void Component_WithNamespaceDirective()
    {
        // Arrange
        AdditionalSyntaxTrees.Add(Parse(@"
using System;
using Microsoft.AspNetCore.Components;

namespace Test
{
    public class HeaderComponent : ComponentBase
    {
        [Parameter]
        public string Header { get; set; }
    }
}

namespace AnotherTest
{
    public class FooterComponent : ComponentBase
    {
        [Parameter]
        public string Footer { get; set; }
    }
}
"));

        // Act
        var generated = CompileToCSharp(@"
@using Test
@namespace AnotherTest

<HeaderComponent Header='head'>
</HeaderComponent>
<FooterComponent Footer='feet'>
</FooterComponent>
");

        // Assert
        AssertDocumentNodeMatchesBaseline(generated.CodeDocument);
        AssertCSharpDocumentMatchesBaseline(generated.CodeDocument);
        CompileToAssembly(generated);
    }

    [IntegrationTestFact]
    public void Component_WithNamespaceDirective_WithWhitespace()
    {
        var generated = CompileToCSharp(@"
@namespace              My.Custom.Namespace
");

        // Assert
        AssertDocumentNodeMatchesBaseline(generated.CodeDocument);
        AssertCSharpDocumentMatchesBaseline(generated.CodeDocument);
        CompileToAssembly(generated);
    }

    [IntegrationTestFact]
    public void Component_WithPreserveWhitespaceDirective_True()
    {
        // Arrange / Act
        var generated = CompileToCSharp(@"
@preservewhitespace true

<ul>
    @foreach (var item in Enumerable.Range(1, 100))
    {
        <li>
            @item
        </li>
    }
</ul>

");

        // Assert
        AssertDocumentNodeMatchesBaseline(generated.CodeDocument);
        AssertCSharpDocumentMatchesBaseline(generated.CodeDocument);
        CompileToAssembly(generated);
    }

    [IntegrationTestFact]
    public void Component_WithPreserveWhitespaceDirective_False()
    {
        // Arrange / Act
        var generated = CompileToCSharp(@"
@preservewhitespace false

<ul>
    @foreach (var item in Enumerable.Range(1, 100))
    {
        <li>
            @item
        </li>
    }
</ul>

");

        // Assert
        AssertDocumentNodeMatchesBaseline(generated.CodeDocument);
        AssertCSharpDocumentMatchesBaseline(generated.CodeDocument);
        CompileToAssembly(generated);
    }

    [IntegrationTestFact]
    public void Component_WithPreserveWhitespaceDirective_Invalid()
    {
        // Arrange / Act
        var generated = CompileToCSharp(@"
@preservewhitespace someVariable
@code {
    bool someVariable = false;
}
", throwOnFailure: false);

        // Assert
        Assert.Collection(generated.Diagnostics, d => { Assert.Equal("RZ1038", d.Id); });
    }

    [IntegrationTestFact, WorkItem("https://github.com/dotnet/razor/issues/7169")]
    public void InheritsDirective_NullableReferenceType()
    {
        // Arrange
        AdditionalSyntaxTrees.Add(Parse("""
            namespace Test;

            public class BaseComponent<T> : Microsoft.AspNetCore.Components.ComponentBase
            {
                protected T _field = default!;
            }
            """));

        // Act
        var generated = CompileToCSharp("""
            @inherits BaseComponent<string?>

            <h1>My component</h1>
            @(_field.ToString())
            """,
            nullableEnable: true);

        // Assert
        AssertDocumentNodeMatchesBaseline(generated.CodeDocument);
        AssertCSharpDocumentMatchesBaseline(generated.CodeDocument);
        var compiled = CompileToAssembly(generated, throwOnFailure: false);
        if (DesignTime)
        {
            compiled.Diagnostics.Verify(
                // x:\dir\subdir\Test\TestComponent.cshtml(4,7): warning CS8602: Dereference of a possibly null reference.
                // __o = _field.ToString();
                Diagnostic(ErrorCode.WRN_NullReferenceReceiver, "_field").WithLocation(4, 7));
        }
        else
        {
            compiled.Diagnostics.Verify(
                // x:\dir\subdir\Test\TestComponent.cshtml(4,3): warning CS8602: Dereference of a possibly null reference.
                // __builder.AddContent(1, _field.ToString());
                Diagnostic(ErrorCode.WRN_NullReferenceReceiver, "_field").WithLocation(4, 3));
        }
    }

    [IntegrationTestFact, WorkItem("https://github.com/dotnet/razor/issues/7169")]
    public void InheritsDirective_NullableReferenceType_NullableDisabled()
    {
        // Arrange
        AdditionalSyntaxTrees.Add(Parse("""
            namespace Test;

            public class BaseComponent<T> : Microsoft.AspNetCore.Components.ComponentBase
            {
                protected T _field;
            }
            """));

        // Act
        var generated = CompileToCSharp("""
            @inherits BaseComponent<string?>

            <h1>My component</h1>
            @(_field.ToString())
            """,
            nullableEnable: false,
            throwOnFailure: false);

        // Assert
        Assert.Empty(generated.Diagnostics);
        AssertDocumentNodeMatchesBaseline(generated.CodeDocument);
        AssertCSharpDocumentMatchesBaseline(generated.CodeDocument);
        var compiled = CompileToAssembly(generated, throwOnFailure: false);
        if (DesignTime)
        {
            compiled.Diagnostics.Verify(
                // x:\dir\subdir\Test\TestComponent.cshtml(1,21): warning CS8669: The annotation for nullable reference types should only be used in code within a '#nullable' annotations context. Auto-generated code requires an explicit '#nullable' directive in source.
                // BaseComponent<string?> __typeHelper = default!;
                Diagnostic(ErrorCode.WRN_MissingNonNullTypesContextForAnnotationInGeneratedCode, "?").WithLocation(1, 21),
                // (14,62): warning CS8669: The annotation for nullable reference types should only be used in code within a '#nullable' annotations context. Auto-generated code requires an explicit '#nullable' directive in source.
                //     public partial class TestComponent : BaseComponent<string?>
                Diagnostic(ErrorCode.WRN_MissingNonNullTypesContextForAnnotationInGeneratedCode, "?").WithLocation(14, 62));
        }
        else
        {
            compiled.Diagnostics.Verify(
                // (14,62): warning CS8669: The annotation for nullable reference types should only be used in code within a '#nullable' annotations context. Auto-generated code requires an explicit '#nullable' directive in source.
                //     public partial class TestComponent : BaseComponent<string?>
                Diagnostic(ErrorCode.WRN_MissingNonNullTypesContextForAnnotationInGeneratedCode, "?").WithLocation(14, 62));
        }
    }

    #endregion

    #region EventCallback

    [IntegrationTestFact]
    public void EventCallback_CanPassEventCallback_Explicitly()
    {
        // Arrange
        AdditionalSyntaxTrees.Add(Parse(@"
using System;
using Microsoft.AspNetCore.Components;

namespace Test
{
    public class MyComponent : ComponentBase
    {
        [Parameter]
        public EventCallback OnClick { get; set; }
    }
}
"));

        // Act
        var generated = CompileToCSharp(@"
<MyComponent OnClick=""@(EventCallback.Factory.Create(this, Increment))""/>

@code {
    private int counter;
    private void Increment() {
        counter++;
    }
}");

        // Assert
        AssertDocumentNodeMatchesBaseline(generated.CodeDocument);
        AssertCSharpDocumentMatchesBaseline(generated.CodeDocument);
        CompileToAssembly(generated);
    }

    [IntegrationTestFact]
    public void EventCallbackOfT_GenericComponent_ExplicitType()
    {
        // Arrange
        AdditionalSyntaxTrees.Add(Parse(@"
using System;
using Microsoft.AspNetCore.Components;

namespace Test
{
    public class MyComponent<T> : ComponentBase
    {
        [Parameter]
        public EventCallback<T> OnClick { get; set; }
    }

    public class MyType
    {
    }
}
"));

        // Act
        var generated = CompileToCSharp(@"
<MyComponent T=""MyType"" OnClick=""@((MyType arg) => counter++)""/>

@code {
    private int counter;
}");

        // Assert
        AssertDocumentNodeMatchesBaseline(generated.CodeDocument);
        AssertCSharpDocumentMatchesBaseline(generated.CodeDocument);
        CompileToAssembly(generated);
    }

    [IntegrationTestFact]
    public void EventCallbackOfT_GenericComponent_ExplicitType_MethodGroup()
    {
        // Arrange
        AdditionalSyntaxTrees.Add(Parse(@"
using System;
using Microsoft.AspNetCore.Components;

namespace Test
{
    public class MyComponent<T> : ComponentBase
    {
        [Parameter]
        public EventCallback<T> OnClick { get; set; }
    }

    public class MyType
    {
    }
}
"));

        // Act
        var generated = CompileToCSharp(@"
<MyComponent T=""MyType"" OnClick=""Increment""/>

@code {
    private int counter;

    public void Increment(MyType type) => counter++;
}");

        // Assert
        AssertDocumentNodeMatchesBaseline(generated.CodeDocument);
        AssertCSharpDocumentMatchesBaseline(generated.CodeDocument);
        CompileToAssembly(generated);
    }

    [IntegrationTestFact]
    public void EventCallback_CanPassEventCallbackOfT_Explicitly()
    {
        // Arrange
        AdditionalSyntaxTrees.Add(Parse(@"
using System;
using Microsoft.AspNetCore.Components;
using Microsoft.AspNetCore.Components.Web;

namespace Test
{
    public class MyComponent : ComponentBase
    {
        [Parameter]
        public EventCallback<MouseEventArgs> OnClick { get; set; }
    }
}
"));

        // Act
        var generated = CompileToCSharp(@"
@using Microsoft.AspNetCore.Components.Web
<MyComponent OnClick=""@(EventCallback.Factory.Create<MouseEventArgs>(this, Increment))""/>

@code {
    private int counter;
    private void Increment() {
        counter++;
    }
}");

        // Assert
        AssertDocumentNodeMatchesBaseline(generated.CodeDocument);
        AssertCSharpDocumentMatchesBaseline(generated.CodeDocument);
        CompileToAssembly(generated);
    }

    [IntegrationTestFact]
    public void EventCallback_CanPassEventCallback_Implicitly_Action()
    {
        // Arrange
        AdditionalSyntaxTrees.Add(Parse(@"
using System;
using Microsoft.AspNetCore.Components;

namespace Test
{
    public class MyComponent : ComponentBase
    {
        [Parameter]
        public EventCallback OnClick { get; set; }
    }
}
"));

        // Act
        var generated = CompileToCSharp(@"
<MyComponent OnClick=""@Increment""/>

@code {
    private int counter;
    private void Increment() {
        counter++;
    }
}");

        // Assert
        AssertDocumentNodeMatchesBaseline(generated.CodeDocument);
        AssertCSharpDocumentMatchesBaseline(generated.CodeDocument);
        CompileToAssembly(generated);
    }

    [IntegrationTestFact]
    public void EventCallback_CanPassEventCallback_Implicitly_ActionOfObject()
    {
        // Arrange
        AdditionalSyntaxTrees.Add(Parse(@"
using System;
using Microsoft.AspNetCore.Components;

namespace Test
{
    public class MyComponent : ComponentBase
    {
        [Parameter]
        public EventCallback OnClick { get; set; }
    }
}
"));

        // Act
        var generated = CompileToCSharp(@"
<MyComponent OnClick=""@Increment""/>

@code {
    private int counter;
    private void Increment(object e) {
        counter++;
    }
}");

        // Assert
        AssertDocumentNodeMatchesBaseline(generated.CodeDocument);
        AssertCSharpDocumentMatchesBaseline(generated.CodeDocument);
        CompileToAssembly(generated);
    }

    [IntegrationTestFact]
    public void EventCallback_CanPassEventCallback_Implicitly_FuncOfTask()
    {
        // Arrange
        AdditionalSyntaxTrees.Add(Parse(@"
using System;
using Microsoft.AspNetCore.Components;

namespace Test
{
    public class MyComponent : ComponentBase
    {
        [Parameter]
        public EventCallback OnClick { get; set; }
    }
}
"));

        // Act
        var generated = CompileToCSharp(@"
<MyComponent OnClick=""@Increment""/>

@code {
    private int counter;
    private Task Increment() {
        counter++;
        return Task.CompletedTask;
    }
}");

        // Assert
        AssertDocumentNodeMatchesBaseline(generated.CodeDocument);
        AssertCSharpDocumentMatchesBaseline(generated.CodeDocument);
        CompileToAssembly(generated);
    }

    [IntegrationTestFact]
    public void EventCallback_CanPassEventCallback_Implicitly_FuncOfobjectTask()
    {
        // Arrange
        AdditionalSyntaxTrees.Add(Parse(@"
using System;
using Microsoft.AspNetCore.Components;

namespace Test
{
    public class MyComponent : ComponentBase
    {
        [Parameter]
        public EventCallback OnClick { get; set; }
    }
}
"));

        // Act
        var generated = CompileToCSharp(@"
<MyComponent OnClick=""@Increment""/>

@code {
    private int counter;
    private Task Increment(object e) {
        counter++;
        return Task.CompletedTask;
    }
}");

        // Assert
        AssertDocumentNodeMatchesBaseline(generated.CodeDocument);
        AssertCSharpDocumentMatchesBaseline(generated.CodeDocument);
        CompileToAssembly(generated);
    }

    [IntegrationTestFact]
    public void EventCallback_CanPassEventCallbackOfT_Implicitly_Action()
    {
        // Arrange
        AdditionalSyntaxTrees.Add(Parse(@"
using System;
using Microsoft.AspNetCore.Components;
using Microsoft.AspNetCore.Components.Web;

namespace Test
{
    public class MyComponent : ComponentBase
    {
        [Parameter]
        public EventCallback<MouseEventArgs> OnClick { get; set; }
    }
}
"));

        // Act
        var generated = CompileToCSharp(@"
<MyComponent OnClick=""@Increment""/>

@code {
    private int counter;
    private void Increment() {
        counter++;
    }
}");

        // Assert
        AssertDocumentNodeMatchesBaseline(generated.CodeDocument);
        AssertCSharpDocumentMatchesBaseline(generated.CodeDocument);
        CompileToAssembly(generated);
    }

    [IntegrationTestFact]
    public void EventCallback_CanPassEventCallbackOfT_Implicitly_ActionOfT()
    {
        // Arrange
        AdditionalSyntaxTrees.Add(Parse(@"
using System;
using Microsoft.AspNetCore.Components;
using Microsoft.AspNetCore.Components.Web;

namespace Test
{
    public class MyComponent : ComponentBase
    {
        [Parameter]
        public EventCallback<MouseEventArgs> OnClick { get; set; }
    }
}
"));

        // Act
        var generated = CompileToCSharp(@"
@using Microsoft.AspNetCore.Components.Web
<MyComponent OnClick=""@Increment""/>

@code {
    private int counter;
    private void Increment(MouseEventArgs e) {
        counter++;
    }
}");

        // Assert
        AssertDocumentNodeMatchesBaseline(generated.CodeDocument);
        AssertCSharpDocumentMatchesBaseline(generated.CodeDocument);
        CompileToAssembly(generated);
    }

    [IntegrationTestFact]
    public void EventCallback_CanPassEventCallbackOfT_Implicitly_FuncOfTask()
    {
        // Arrange
        AdditionalSyntaxTrees.Add(Parse(@"
using System;
using Microsoft.AspNetCore.Components;
using Microsoft.AspNetCore.Components.Web;

namespace Test
{
    public class MyComponent : ComponentBase
    {
        [Parameter]
        public EventCallback<MouseEventArgs> OnClick { get; set; }
    }
}
"));

        // Act
        var generated = CompileToCSharp(@"
<MyComponent OnClick=""@Increment""/>

@code {
    private int counter;
    private Task Increment() {
        counter++;
        return Task.CompletedTask;
    }
}");

        // Assert
        AssertDocumentNodeMatchesBaseline(generated.CodeDocument);
        AssertCSharpDocumentMatchesBaseline(generated.CodeDocument);
        CompileToAssembly(generated);
    }

    [IntegrationTestFact]
    public void EventCallback_CanPassEventCallbackOfT_Implicitly_FuncOfTTask()
    {
        // Arrange
        AdditionalSyntaxTrees.Add(Parse(@"
using System;
using Microsoft.AspNetCore.Components;
using Microsoft.AspNetCore.Components.Web;

namespace Test
{
    public class MyComponent : ComponentBase
    {
        [Parameter]
        public EventCallback<MouseEventArgs> OnClick { get; set; }
    }
}
"));

        // Act
        var generated = CompileToCSharp(@"
@using Microsoft.AspNetCore.Components.Web
<MyComponent OnClick=""@Increment""/>

@code {
    private int counter;
    private Task Increment(MouseEventArgs e) {
        counter++;
        return Task.CompletedTask;
    }
}");

        // Assert
        AssertDocumentNodeMatchesBaseline(generated.CodeDocument);
        AssertCSharpDocumentMatchesBaseline(generated.CodeDocument);
        CompileToAssembly(generated);
    }

    [IntegrationTestFact]
    public void EventCallback_CanPassEventCallbackOfT_Implicitly_TypeMismatch()
    {
        // Arrange
        AdditionalSyntaxTrees.Add(Parse(@"
using System;
using Microsoft.AspNetCore.Components;
using Microsoft.AspNetCore.Components.Web;

namespace Test
{
    public class MyComponent : ComponentBase
    {
        [Parameter]
        public EventCallback<MouseEventArgs> OnClick { get; set; }
    }
}
"));

        // Act
        var generated = CompileToCSharp(@"
@using Microsoft.AspNetCore.Components.Web
<MyComponent OnClick=""@Increment""/>

@code {
    private int counter;
    private void Increment(ChangeEventArgs e) {
        counter++;
    }
}");

        // Assert
        AssertDocumentNodeMatchesBaseline(generated.CodeDocument);
        AssertCSharpDocumentMatchesBaseline(generated.CodeDocument);

        var result = CompileToAssembly(generated, throwOnFailure: false);

        // Cannot convert from method group to Action - this isn't a great error message, but it's
        // what the compiler gives us.
        Assert.Collection(result.Diagnostics, d => { Assert.Equal("CS1503", d.Id); });
    }

    [IntegrationTestFact]
    public void EventCallbackOfT_GenericComponent_MissingTypeParameterBinding_01()
    {
        // Arrange
        AdditionalSyntaxTrees.Add(Parse(@"
using System;
using Microsoft.AspNetCore.Components;

namespace Test
{
    public class MyComponent<T, T2> : ComponentBase
    {
        [Parameter]
        public EventCallback<T> OnClick { get; set; }
    }

    public class MyType
    {
    }
}
"));

        // Act
        var generated = CompileToCSharp(@"
<MyComponent OnClick=""@((MyType arg) => counter++)""/>

@code {
    private int counter;
}");

        // Assert
        AssertDocumentNodeMatchesBaseline(generated.CodeDocument);
        AssertCSharpDocumentMatchesBaseline(generated.CodeDocument, verifyLinePragmas: DesignTime);
        var result = CompileToAssembly(generated, throwOnFailure: false);
        result.Diagnostics.Verify(
            // x:\dir\subdir\Test\TestComponent.cshtml(4,17): warning CS0169: The field 'TestComponent.counter' is never used
            //     private int counter;
            Diagnostic(ErrorCode.WRN_UnreferencedField, "counter").WithArguments("Test.TestComponent.counter").WithLocation(4, 17));
    }

    [IntegrationTestFact]
    public void EventCallbackOfT_GenericComponent_MissingTypeParameterBinding_02()
    {
        // Arrange
        AdditionalSyntaxTrees.Add(Parse(@"
using System;
using Microsoft.AspNetCore.Components;

namespace Test
{
    public class MyComponent<T, T2> : ComponentBase
    {
        [Parameter]
        public EventCallback<T> OnClick1 { get; set; }

        [Parameter]
        public EventCallback<T2> OnClick2 { get; set; }
    }

    public class MyType
    {
    }
}
"));

        // Act
        var generated = CompileToCSharp(@"
<MyComponent OnClick=""@((MyType arg) => counter++)""/>

@code {
    private int counter;
}");

        // Assert
        AssertDocumentNodeMatchesBaseline(generated.CodeDocument);
        AssertCSharpDocumentMatchesBaseline(generated.CodeDocument, verifyLinePragmas: DesignTime);
        var result = CompileToAssembly(generated, throwOnFailure: false);
        result.Diagnostics.Verify(
            // x:\dir\subdir\Test\TestComponent.cshtml(4,17): warning CS0169: The field 'TestComponent.counter' is never used
            //     private int counter;
            Diagnostic(ErrorCode.WRN_UnreferencedField, "counter").WithArguments("Test.TestComponent.counter").WithLocation(4, 17));
    }

    [IntegrationTestFact, WorkItem("https://github.com/dotnet/aspnetcore/issues/48526")]
    public void EventCallbackOfT_Array()
    {
        // Arrange
        AdditionalSyntaxTrees.Add(Parse("""
            using Microsoft.AspNetCore.Components.Forms;

            namespace Test;

            public class MyComponent<TItem> : InputBase<TItem[]>
            {
                protected override bool TryParseValueFromString(string value, out TItem[] result, out string validationErrorMessage) => throw null;
            }
            """));

        // Act
        var generated = CompileToCSharp("""
            <MyComponent @bind-Value="Selected" />

            @code {
                string[] Selected { get; set; } = Array.Empty<string>();
            }
            """);

        // Assert
        AssertDocumentNodeMatchesBaseline(generated.CodeDocument);
        AssertCSharpDocumentMatchesBaseline(generated.CodeDocument);
        CompileToAssembly(generated);
    }

    #endregion

    #region Event Handlers

    [IntegrationTestFact]
    public void Component_WithImplicitLambdaEventHandler()
    {
        // Arrange
        AdditionalSyntaxTrees.Add(Parse(@"
using System;
using Microsoft.AspNetCore.Components;

namespace Test
{
    public class MyComponent : ComponentBase
    {
    }
}
"));

        // Act
        var generated = CompileToCSharp(@"
<MyComponent @onclick=""() => Increment()""/>

@code {
    private int counter;
    private void Increment() {
        counter++;
    }
}");

        // Assert
        AssertDocumentNodeMatchesBaseline(generated.CodeDocument);
        AssertCSharpDocumentMatchesBaseline(generated.CodeDocument);
        CompileToAssembly(generated);
    }

    [IntegrationTestFact]
    public void ChildComponent_WithLambdaEventHandler()
    {
        // Arrange
        AdditionalSyntaxTrees.Add(Parse(@"
using System;
using Microsoft.AspNetCore.Components;

namespace Test
{
    public class MyComponent : ComponentBase
    {
        [Parameter]
        public Action<EventArgs> OnClick { get; set; }
    }
}
"));

        // Act
        var generated = CompileToCSharp(@"
<MyComponent OnClick=""@(e => { Increment(); })""/>

@code {
    private int counter;
    private void Increment() {
        counter++;
    }
}");

        // Assert
        AssertDocumentNodeMatchesBaseline(generated.CodeDocument);
        AssertCSharpDocumentMatchesBaseline(generated.CodeDocument);
        CompileToAssembly(generated);
    }

    // Regression test for #954 - we need to allow arbitrary event handler
    // attributes with weak typing.
    [IntegrationTestFact]
    public void ChildComponent_WithWeaklyTypeEventHandler()
    {
        // Arrange
        AdditionalSyntaxTrees.Add(Parse(@"
using System;
using Microsoft.AspNetCore.Components;

namespace Test
{
    public class DynamicElement : ComponentBase
    {
    }
}
"));

        // Act
        var generated = CompileToCSharp(@"
@using Microsoft.AspNetCore.Components.Web
<DynamicElement @onclick=""OnClick"" />

@code {
    private Action<MouseEventArgs> OnClick { get; set; }
}");

        // Assert
        AssertDocumentNodeMatchesBaseline(generated.CodeDocument);
        AssertCSharpDocumentMatchesBaseline(generated.CodeDocument);
        CompileToAssembly(generated);
    }

    [IntegrationTestFact]
    public void ChildComponent_WithExplicitEventHandler()
    {
        // Arrange
        AdditionalSyntaxTrees.Add(Parse(@"
using System;
using Microsoft.AspNetCore.Components;

namespace Test
{
    public class MyComponent : ComponentBase
    {
        [Parameter]
        public Action<EventArgs> OnClick { get; set; }
    }
}
"));

        // Act
        var generated = CompileToCSharp(@"
<MyComponent OnClick=""@Increment""/>

@code {
    private int counter;
    private void Increment(EventArgs e) {
        counter++;
    }
}");

        // Assert
        AssertDocumentNodeMatchesBaseline(generated.CodeDocument);
        AssertCSharpDocumentMatchesBaseline(generated.CodeDocument);
        CompileToAssembly(generated);
    }

    [IntegrationTestFact]
    public void EventHandler_OnElement_WithString()
    {
        // Arrange

        // Act
        var generated = CompileToCSharp(@"
@using Microsoft.AspNetCore.Components.Web
<input onclick=""foo"" />");

        // Assert
        AssertDocumentNodeMatchesBaseline(generated.CodeDocument);
        AssertCSharpDocumentMatchesBaseline(generated.CodeDocument);
        CompileToAssembly(generated);
    }

    [IntegrationTestFact]
    public void EventHandler_OnElement_WithNoArgsLambdaDelegate()
    {
        // Arrange

        // Act
        var generated = CompileToCSharp(@"
@using Microsoft.AspNetCore.Components.Web
<input @onclick=""() => { }"" />");

        // Assert
        AssertDocumentNodeMatchesBaseline(generated.CodeDocument);
        AssertCSharpDocumentMatchesBaseline(generated.CodeDocument);
        CompileToAssembly(generated);
    }

    [IntegrationTestFact]
    public void EventHandler_OnElement_WithEventArgsLambdaDelegate()
    {
        // Arrange

        // Act
        var generated = CompileToCSharp(@"
@using Microsoft.AspNetCore.Components.Web
<input @onclick=""x => { }"" />");

        // Assert
        AssertDocumentNodeMatchesBaseline(generated.CodeDocument);
        AssertCSharpDocumentMatchesBaseline(generated.CodeDocument);
        CompileToAssembly(generated);
    }

    [IntegrationTestFact]
    public void EventHandler_OnElement_WithNoArgMethodGroup()
    {
        // Arrange

        // Act
        var generated = CompileToCSharp(@"
@using Microsoft.AspNetCore.Components.Web
<input @onclick=""OnClick"" />
@code {
    void OnClick() {
    }
}");

        // Assert
        AssertDocumentNodeMatchesBaseline(generated.CodeDocument);
        AssertCSharpDocumentMatchesBaseline(generated.CodeDocument);
        CompileToAssembly(generated);
    }

    [IntegrationTestFact]
    public void EventHandler_OnElement_WithoutCloseTag()
    {
        // Arrange

        // Act
        var generated = CompileToCSharp(@"
@using Microsoft.AspNetCore.Components.Web
<div>
  <input @onclick=""OnClick"">
</div>
@code {
    void OnClick() {
    }
}");

        // Assert
        AssertDocumentNodeMatchesBaseline(generated.CodeDocument);
        AssertCSharpDocumentMatchesBaseline(generated.CodeDocument);
        CompileToAssembly(generated);
    }

    [IntegrationTestFact]
    public void EventHandler_OnElement_WithEventArgsMethodGroup()
    {
        // Arrange

        // Act
        var generated = CompileToCSharp(@"
@using Microsoft.AspNetCore.Components.Web
<input @onclick=""OnClick"" />
@code {
    void OnClick(MouseEventArgs e) {
    }
}");

        // Assert
        AssertDocumentNodeMatchesBaseline(generated.CodeDocument);
        AssertCSharpDocumentMatchesBaseline(generated.CodeDocument);
        CompileToAssembly(generated);
    }

    [IntegrationTestFact]
    public void EventHandler_OnElement_ArbitraryEventName_WithEventArgsMethodGroup()
    {
        // Arrange

        // Act
        var generated = CompileToCSharp(@"
@using Microsoft.AspNetCore.Components.Web
<input @onclick=""OnClick"" />
@code {
    void OnClick(EventArgs e) {
    }
}");

        // Assert
        AssertDocumentNodeMatchesBaseline(generated.CodeDocument);
        AssertCSharpDocumentMatchesBaseline(generated.CodeDocument);
        CompileToAssembly(generated);
    }

    [IntegrationTestFact]
    public void AsyncEventHandler_OnElement_Action_MethodGroup()
    {
        // Arrange

        // Act
        var generated = CompileToCSharp(@"
@using System.Threading.Tasks
@using Microsoft.AspNetCore.Components.Web
<input @onclick=""OnClick"" />
@code {
    Task OnClick()
    {
        return Task.CompletedTask;
    }
}");

        // Assert
        AssertDocumentNodeMatchesBaseline(generated.CodeDocument);
        AssertCSharpDocumentMatchesBaseline(generated.CodeDocument);
        CompileToAssembly(generated);
    }

    [IntegrationTestFact]
    public void AsyncEventHandler_OnElement_ActionEventArgs_MethodGroup()
    {
        // Arrange

        // Act
        var generated = CompileToCSharp(@"
@using System.Threading.Tasks
@using Microsoft.AspNetCore.Components.Web
<input @onclick=""OnClick"" />
@code {
    Task OnClick(MouseEventArgs e)
    {
        return Task.CompletedTask;
    }
}");

        // Assert
        AssertDocumentNodeMatchesBaseline(generated.CodeDocument);
        AssertCSharpDocumentMatchesBaseline(generated.CodeDocument);
        CompileToAssembly(generated);
    }

    [IntegrationTestFact]
    public void AsyncEventHandler_OnElement_Action_Lambda()
    {
        // Arrange

        // Act
        var generated = CompileToCSharp(@"
@using System.Threading.Tasks
@using Microsoft.AspNetCore.Components.Web
<input @onclick=""@(async () => await Task.Delay(10))"" />
");

        // Assert
        AssertDocumentNodeMatchesBaseline(generated.CodeDocument);
        AssertCSharpDocumentMatchesBaseline(generated.CodeDocument);
        CompileToAssembly(generated);
    }

    [IntegrationTestFact]
    public void AsyncEventHandler_OnElement_ActionEventArgs_Lambda()
    {
        // Arrange

        // Act
        var generated = CompileToCSharp(@"
@using System.Threading.Tasks
@using Microsoft.AspNetCore.Components.Web
<input @onclick=""@(async (e) => await Task.Delay(10))"" />
");

        // Assert
        AssertDocumentNodeMatchesBaseline(generated.CodeDocument);
        AssertCSharpDocumentMatchesBaseline(generated.CodeDocument);
        CompileToAssembly(generated);
    }

    [IntegrationTestFact]
    public void EventHandler_OnElement_WithLambdaDelegate()
    {
        // Arrange

        // Act
        var generated = CompileToCSharp(@"
@using Microsoft.AspNetCore.Components.Web
<input @onclick=""x => { }"" />");

        // Assert
        AssertDocumentNodeMatchesBaseline(generated.CodeDocument);
        AssertCSharpDocumentMatchesBaseline(generated.CodeDocument);
        CompileToAssembly(generated);
    }

    [IntegrationTestFact]
    public void EventHandler_OnElement_WithDelegate()
    {
        // Arrange

        // Act
        var generated = CompileToCSharp(@"
@using Microsoft.AspNetCore.Components.Web
<input @onclick=""OnClick"" />
@code {
    void OnClick(MouseEventArgs e) {
    }
}");

        // Assert
        AssertDocumentNodeMatchesBaseline(generated.CodeDocument);
        AssertCSharpDocumentMatchesBaseline(generated.CodeDocument);
        CompileToAssembly(generated);
    }

    [IntegrationTestFact]
    public void EventHandler_AttributeNameIsCaseSensitive()
    {
        // Arrange

        // Act
        var generated = CompileToCSharp(@"
@using Microsoft.AspNetCore.Components.Web
<input @onCLICK=""OnClick"" />
@code {
    void OnClick(MouseEventArgs e) {
    }
}");

        // Assert
        AssertDocumentNodeMatchesBaseline(generated.CodeDocument);
        AssertCSharpDocumentMatchesBaseline(generated.CodeDocument);
        CompileToAssembly(generated);
    }

    [IntegrationTestFact]
    public void EventHandler_PreventDefault_StopPropagation_Minimized()
    {
        // Arrange

        // Act
        var generated = CompileToCSharp(@"
@using Microsoft.AspNetCore.Components.Web
<button @onclick:preventDefault @onclick:stopPropagation>Click Me</button>");

        // Assert
        AssertDocumentNodeMatchesBaseline(generated.CodeDocument);
        AssertCSharpDocumentMatchesBaseline(generated.CodeDocument);
        CompileToAssembly(generated);
    }

    [IntegrationTestFact]
    public void EventHandler_PreventDefault_StopPropagation()
    {
        // Arrange

        // Act
        var generated = CompileToCSharp(@"
@using Microsoft.AspNetCore.Components.Web
<button @onclick=""() => Foo = false"" @onfocus:preventDefault=""true"" @onclick:stopPropagation=""Foo"" @onfocus:stopPropagation=""false"">Click Me</button>
@code {
    bool Foo { get; set; }
}");

        // Assert
        AssertDocumentNodeMatchesBaseline(generated.CodeDocument);
        AssertCSharpDocumentMatchesBaseline(generated.CodeDocument);
        CompileToAssembly(generated);
    }

    [IntegrationTestFact]
    public void EventHandler_WithDelegate_PreventDefault()
    {
        // Arrange

        // Act
        var generated = CompileToCSharp(@"
@using Microsoft.AspNetCore.Components.Web
<input @onfocus=""OnFocus"" @onfocus:preventDefault=""ShouldPreventDefault()"" />
@code {
    void OnFocus(FocusEventArgs e) { }

    bool ShouldPreventDefault() { return false; }
}");

        // Assert
        AssertDocumentNodeMatchesBaseline(generated.CodeDocument);
        AssertCSharpDocumentMatchesBaseline(generated.CodeDocument);
        CompileToAssembly(generated);
    }

    [IntegrationTestFact]
    public void EventHandler_PreventDefault_Duplicates()
    {
        // Arrange

        // Act
        var generated = CompileToCSharp(@"
@using Microsoft.AspNetCore.Components.Web
<input @onclick:preventDefault=""true"" @onclick:preventDefault />");

        // Assert
        AssertDocumentNodeMatchesBaseline(generated.CodeDocument);
        AssertCSharpDocumentMatchesBaseline(generated.CodeDocument);
        CompileToAssembly(generated);
    }

    #endregion

    #region Generics

    [IntegrationTestFact]
    public void ChildComponent_Generic()
    {
        // Arrange
        AdditionalSyntaxTrees.Add(Parse(@"
using Microsoft.AspNetCore.Components;

namespace Test
{
    public class MyComponent<TItem> : ComponentBase
    {
        [Parameter] public TItem Item { get; set; }
    }
}
"));

        // Act
        var generated = CompileToCSharp(@"
<MyComponent TItem=string Item=""@(""hi"")""/>");

        // Assert
        AssertDocumentNodeMatchesBaseline(generated.CodeDocument);
        AssertCSharpDocumentMatchesBaseline(generated.CodeDocument);
        CompileToAssembly(generated);
    }

    [IntegrationTestFact, WorkItem("https://github.com/dotnet/razor/issues/8467")]
    public void ChildComponent_AtSpecifiedInRazorFileForTypeParameter()
    {
        AdditionalSyntaxTrees.Add(Parse("""
            using Microsoft.AspNetCore.Components;
            namespace Test
            {
                public class C<T> : ComponentBase
                {
                    [Parameter] public int Item { get; set; }
                }
            }
            """));

        var generated = CompileToCSharp("""<C T="@string" Item="1" />""");

        AssertDocumentNodeMatchesBaseline(generated.CodeDocument);
        AssertCSharpDocumentMatchesBaseline(generated.CodeDocument);
        CompileToAssembly(generated);
    }

    [IntegrationTestFact]
    public void GenericComponent_NonPrimitiveType()
    {
        // Arrange
        AdditionalSyntaxTrees.Add(Parse(@"
using Microsoft.AspNetCore.Components;

namespace Test
{
    public class MyComponent<TItem> : ComponentBase
    {
        [Parameter] public TItem Item { get; set; }
    }

    public class CustomType
    {
    }
}
"));

        // Act
        var generated = CompileToCSharp(@"
<MyComponent TItem=""CustomType"" Item=""new CustomType()""/>");

        // Assert
        AssertDocumentNodeMatchesBaseline(generated.CodeDocument);
        AssertCSharpDocumentMatchesBaseline(generated.CodeDocument);
        CompileToAssembly(generated);
    }

    [IntegrationTestFact]
    public void GenericComponent_NonPrimitiveTypeRenderFragment()
    {
        // Arrange
        AdditionalSyntaxTrees.Add(Parse(@"
using Microsoft.AspNetCore.Components;

namespace Test
{
    public class MyComponent<TItem> : ComponentBase
    {
        [Parameter] public TItem Item { get; set; }

        [Parameter] public RenderFragment<CustomType> ChildContent { get; set; }
    }

    public class CustomType
    {
    }
}
"));

        // Act
        var generated = CompileToCSharp(@"
<MyComponent Item=""new CustomType()"">@context.ToString()</MyComponent>");

        // Assert
        AssertDocumentNodeMatchesBaseline(generated.CodeDocument);
        AssertCSharpDocumentMatchesBaseline(generated.CodeDocument);
        CompileToAssembly(generated);
    }

    [IntegrationTestFact]
    public void ChildComponent_Generic_TypeInference()
    {
        // Arrange
        AdditionalSyntaxTrees.Add(Parse(@"
using Microsoft.AspNetCore.Components;

namespace Test
{
    public class MyComponent<TItem> : ComponentBase
    {
        [Parameter] public TItem Item { get; set; }
    }
}
"));

        // Act
        var generated = CompileToCSharp(@"
<MyComponent Item=""@(""hi"")""/>");

        // Assert
        AssertDocumentNodeMatchesBaseline(generated.CodeDocument);
        AssertCSharpDocumentMatchesBaseline(generated.CodeDocument);
        CompileToAssembly(generated);
    }

    [IntegrationTestFact]
    public void ChildComponent_Generic_TypeInference_Multiple()
    {
        // Arrange
        AdditionalSyntaxTrees.Add(Parse(@"
using Microsoft.AspNetCore.Components;

namespace Test
{
    public class MyComponent<TItem> : ComponentBase
    {
        [Parameter] public TItem Item { get; set; }
    }
}
"));

        // Act
        var generated = CompileToCSharp(@"
<MyComponent Item=""@(""hi"")""/>
<MyComponent Item=""@(""how are you?"")""/>
<MyComponent Item=""@(""bye!"")""/>");

        // Assert
        AssertDocumentNodeMatchesBaseline(generated.CodeDocument);
        AssertCSharpDocumentMatchesBaseline(generated.CodeDocument);
        CompileToAssembly(generated);
    }

    [IntegrationTestFact]
    public void CascadingGenericInference_Explicit()
    {
        // Arrange
        AdditionalSyntaxTrees.Add(Parse(@"
using Microsoft.AspNetCore.Components;

namespace Test
{
    [CascadingTypeParameter(nameof(TItem))]
    public class Grid<TItem> : ComponentBase
    {
        [Parameter] public System.Collections.Generic.IEnumerable<TItem> Items { get; set; }
        [Parameter] public RenderFragment ChildContent { get; set; }
    }

    public class Column<TItem> : ComponentBase
    {
    }
}
"));

        // Act
        var generated = CompileToCSharp(@"
<Grid TItem=""DateTime"" Items=""@(Array.Empty<DateTime>())""><Column /><Column /></Grid>");

        // Assert
        AssertDocumentNodeMatchesBaseline(generated.CodeDocument);
        AssertCSharpDocumentMatchesBaseline(generated.CodeDocument);
        CompileToAssembly(generated);
    }

    [IntegrationTestFact]
    public void CascadingGenericInference_ExplicitOverride()
    {
        // Arrange
        AdditionalSyntaxTrees.Add(Parse(@"
using Microsoft.AspNetCore.Components;

namespace Test
{
    [CascadingTypeParameter(nameof(TItem))]
    public class Grid<TItem> : ComponentBase
    {
        [Parameter] public System.Collections.Generic.IEnumerable<TItem> Items { get; set; }
        [Parameter] public RenderFragment ChildContent { get; set; }
    }

    public class Column<TItem> : ComponentBase
    {
    }
}
"));

        // Act
        var generated = CompileToCSharp(@"
<Grid TItem=""DateTime"" Items=""@(Array.Empty<DateTime>())""><Column TItem=""System.TimeZoneInfo"" /></Grid>");

        // Assert
        AssertDocumentNodeMatchesBaseline(generated.CodeDocument);
        AssertCSharpDocumentMatchesBaseline(generated.CodeDocument);
        CompileToAssembly(generated);
    }

    [IntegrationTestFact]
    public void CascadingGenericInference_NotCascaded_Explicit()
    {
        // The point of this test is to show that, without [CascadingTypeParameter], we don't cascade

        // Arrange
        AdditionalSyntaxTrees.Add(Parse(@"
using Microsoft.AspNetCore.Components;

namespace Test
{
    public class Grid<TItem> : ComponentBase
    {
        [Parameter] public System.Collections.Generic.IEnumerable<TItem> Items { get; set; }
        [Parameter] public RenderFragment ChildContent { get; set; }
    }

    public class Column<TItem> : ComponentBase
    {
    }
}
"));

        // Act
        var generated = CompileToCSharp(@"
<Grid TItem=""DateTime"" Items=""@(Array.Empty<DateTime>())""><Column /></Grid>");

        // Assert
        AssertDocumentNodeMatchesBaseline(generated.CodeDocument);
        AssertCSharpDocumentMatchesBaseline(generated.CodeDocument);

        var diagnostic = Assert.Single(generated.Diagnostics);
        Assert.Same(ComponentDiagnosticFactory.GenericComponentTypeInferenceUnderspecified.Id, diagnostic.Id);
    }

    [IntegrationTestFact]
    public void CascadingGenericInference_NotCascaded_Inferred()
    {
        // Arrange
        AdditionalSyntaxTrees.Add(Parse(@"
using Microsoft.AspNetCore.Components;

namespace Test
{
    [CascadingTypeParameter(nameof(TItem))]
    public class Grid<TItem> : ComponentBase
    {
        [Parameter] public System.Collections.Generic.IEnumerable<TItem> Items { get; set; }
        [Parameter] public RenderFragment ChildContent { get; set; }
    }

    public class Column<TItem> : ComponentBase
    {
    }
}
"));

        // Act
        var generated = CompileToCSharp(@"
<Grid Items=""@(Array.Empty<DateTime>())""><Column /><Column /></Grid>");

        // Assert
        AssertDocumentNodeMatchesBaseline(generated.CodeDocument);
        AssertCSharpDocumentMatchesBaseline(generated.CodeDocument);
        CompileToAssembly(generated);
    }

    [IntegrationTestFact]
    public void CascadingGenericInference_Inferred_WithConstraints()
    {
        // Arrange
        AdditionalSyntaxTrees.Add(Parse(@"
using Microsoft.AspNetCore.Components;

namespace Test
{
    [CascadingTypeParameter(nameof(TItem))]
    public class Grid<TItem> : ComponentBase
    {
        [Parameter] public RenderFragment ColumnsTemplate { get; set; }
    }

    public abstract partial class BaseColumn<TItem> : ComponentBase where TItem : class
    {
        [CascadingParameter]
        internal Grid<TItem> Grid { get; set; }
    }

    public class Column<TItem> : BaseColumn<TItem>, IGridFieldColumn<TItem> where TItem : class
    {
        [Parameter]
        public string FieldName { get; set; }
    }

    internal interface IGridFieldColumn<TItem> where TItem : class
    {
    }

    public class WeatherForecast { }
}
"));

        // Act
        var generated = CompileToCSharp(@"
<Grid TItem=""WeatherForecast"" Items=""@(Array.Empty<WeatherForecast>())"">
    <ColumnsTemplate>
        <Column Title=""Date"" FieldName=""Date"" Format=""d"" Width=""10rem"" />
    </ColumnsTemplate>
</Grid>
");

        // Assert
        AssertDocumentNodeMatchesBaseline(generated.CodeDocument);
        AssertCSharpDocumentMatchesBaseline(generated.CodeDocument);
        CompileToAssembly(generated);
    }

    [IntegrationTestFact]
    public void CascadingGenericInference_Inferred_MultipleConstraints()
    {
        // Arrange
        AdditionalSyntaxTrees.Add(Parse(@"
using Microsoft.AspNetCore.Components;

namespace Test
{
    [CascadingTypeParameter(nameof(TItem))]
    public class Grid<TItem> : ComponentBase
    {
        [Parameter] public RenderFragment ColumnsTemplate { get; set; }
    }

    public abstract partial class BaseColumn<TItem> : ComponentBase where TItem : class, new()
    {
        [CascadingParameter]
        internal Grid<TItem> Grid { get; set; }
    }

    public class Column<TItem> : BaseColumn<TItem>, IGridFieldColumn<TItem> where TItem : class, new()
    {
        [Parameter]
        public string FieldName { get; set; }
    }

    internal interface IGridFieldColumn<TItem> where TItem : class
    {
    }

    public class WeatherForecast { }
}
"));

        // Act
        var generated = CompileToCSharp(@"
<Grid TItem=""WeatherForecast"" Items=""@(Array.Empty<WeatherForecast>())"">
    <ColumnsTemplate>
        <Column Title=""Date"" FieldName=""Date"" Format=""d"" Width=""10rem"" />
    </ColumnsTemplate>
</Grid>
");

        // Assert
        AssertDocumentNodeMatchesBaseline(generated.CodeDocument);
        AssertCSharpDocumentMatchesBaseline(generated.CodeDocument);
        CompileToAssembly(generated);
    }

    [IntegrationTestFact]
    public void CascadingGenericInference_Inferred_MultipleConstraints_ClassesAndInterfaces()
    {
        // Arrange
        AdditionalSyntaxTrees.Add(Parse(@"
using Microsoft.AspNetCore.Components;
using Models;

namespace Test
{
    [CascadingTypeParameter(nameof(TItem))]
    public class Grid<TItem> : ComponentBase
    {
        [Parameter] public RenderFragment ColumnsTemplate { get; set; }
    }

    public abstract partial class BaseColumn<TItem> : ComponentBase where TItem : WeatherForecast, new()
    {
        [CascadingParameter]
        internal Grid<TItem> Grid { get; set; }
    }

    public class Column<TItem> : BaseColumn<TItem>, IGridFieldColumn<TItem> where TItem : WeatherForecast, new()
    {
        [Parameter]
        public string FieldName { get; set; }
    }

    internal interface IGridFieldColumn<TItem> where TItem : class
    {
    }
}
namespace Models {
    public class WeatherForecast { }
}"));

        // Act
        var generated = CompileToCSharp(@"
@using Models;

<Grid TItem=""WeatherForecast"" Items=""@(Array.Empty<WeatherForecast>())"">
    <ColumnsTemplate>
        <Column Title=""Date"" FieldName=""Date"" Format=""d"" Width=""10rem"" />
    </ColumnsTemplate>
</Grid>
");

        // Assert
        AssertDocumentNodeMatchesBaseline(generated.CodeDocument);
        AssertCSharpDocumentMatchesBaseline(generated.CodeDocument);
        CompileToAssembly(generated);
    }

    [IntegrationTestFact]
    public void CascadingGenericInference_Inferred_MultipleConstraints_GenericClassConstraints()
    {
        // Arrange
        AdditionalSyntaxTrees.Add(Parse(@"
using Microsoft.AspNetCore.Components;

namespace Test
{
    [CascadingTypeParameter(nameof(TItem))]
    public class Grid<TItem> : ComponentBase
    {
        [Parameter] public RenderFragment ColumnsTemplate { get; set; }
    }

    public abstract partial class BaseColumn<TItem> : ComponentBase where TItem : System.Collections.Generic.IEnumerable<TItem>
    {
        [CascadingParameter]
        internal Grid<TItem> Grid { get; set; }
    }

    public class Column<TItem> : BaseColumn<TItem> where TItem : System.Collections.Generic.IEnumerable<TItem>
    {
        [Parameter]
        public string FieldName { get; set; }
    }
}

namespace Models {
    using System;
    using System.Collections;
    using System.Collections.Generic;
    public class WeatherForecast : IEnumerable<WeatherForecast> {
        public IEnumerator<WeatherForecast> GetEnumerator()
        {
            throw new NotImplementedException();
        }

        IEnumerator IEnumerable.GetEnumerator()
        {
            throw new NotImplementedException();
        }
    }
}"));

        // Act
        var generated = CompileToCSharp(@"
@using Models;
<Grid TItem=""WeatherForecast"" Items=""@(Array.Empty<WeatherForecast>())"">
    <ColumnsTemplate>
        <Column Title=""Date"" FieldName=""Date"" Format=""d"" Width=""10rem"" />
    </ColumnsTemplate>
</Grid>
");

        // Assert
        AssertDocumentNodeMatchesBaseline(generated.CodeDocument);
        AssertCSharpDocumentMatchesBaseline(generated.CodeDocument);
        CompileToAssembly(generated);
    }

    [IntegrationTestFact]
    public void CascadingGenericInference_Partial_CreatesError()
    {
        // Arrange
        AdditionalSyntaxTrees.Add(Parse(@"
using Microsoft.AspNetCore.Components;

namespace Test
{
    [CascadingTypeParameter(nameof(TItem))]
    public class Grid<TItem> : ComponentBase
    {
        [Parameter] public System.Collections.Generic.IEnumerable<TItem> Items { get; set; }
        [Parameter] public RenderFragment ChildContent { get; set; }
    }

    public class Column<TItem, TChildOther> : ComponentBase
    {
    }
}
"));

        // Act
        var generated = CompileToCSharp(@"
<Grid Items=""@(Array.Empty<DateTime>())""><Column TChildOther=""long"" /></Grid>");

        // Assert
        AssertDocumentNodeMatchesBaseline(generated.CodeDocument);
        AssertCSharpDocumentMatchesBaseline(generated.CodeDocument);

        var diagnostic = Assert.Single(generated.Diagnostics);
        Assert.Same(ComponentDiagnosticFactory.GenericComponentMissingTypeArgument.Id, diagnostic.Id);
    }

    [IntegrationTestFact]
    public void CascadingGenericInference_WithSplatAndKey()
    {
        // This is an integration test to show that our type inference code doesn't
        // have bad interactions with some of the other more complicated transformations

        // Arrange
        AdditionalSyntaxTrees.Add(Parse(@"
using System.Collections.Generic;
using Microsoft.AspNetCore.Components;

namespace Test
{
    [CascadingTypeParameter(nameof(TItem))]
    public class Grid<TItem> : ComponentBase
    {
        [Parameter] public System.Collections.Generic.IEnumerable<TItem> Items { get; set; }
        [Parameter] public RenderFragment ChildContent { get; set; }
    }

    public class Column<TItem> : ComponentBase
    {
        [Parameter(CaptureUnmatchedValues = true)] public IDictionary<string, object> OtherAttributes { get; set; }
    }
}
"));

        // Act
        var generated = CompileToCSharp(@"
@{ var parentKey = new object(); var childKey = new object(); }
<Grid @key=""@parentKey"" Items=""@(Array.Empty<DateTime>())"">
    <Column @key=""@childKey"" Title=""Hello"" Another=""@DateTime.MinValue"" />
</Grid>");

        // Assert
        AssertDocumentNodeMatchesBaseline(generated.CodeDocument);
        AssertCSharpDocumentMatchesBaseline(generated.CodeDocument);
        CompileToAssembly(generated);
    }

    [IntegrationTestFact]
    public void CascadingGenericInference_Multilayer()
    {
        // Arrange
        AdditionalSyntaxTrees.Add(Parse(@"
using Microsoft.AspNetCore.Components;

namespace Test
{
    [CascadingTypeParameter(nameof(TItem))]
    public class Ancestor<TItem> : ComponentBase
    {
        [Parameter] public System.Collections.Generic.IEnumerable<TItem> Items { get; set; }
        [Parameter] public RenderFragment ChildContent { get; set; }
    }

    public class Passthrough : ComponentBase
    {
        [Parameter] public RenderFragment ChildContent { get; set; }
    }

    public class Child<TItem> : ComponentBase
    {
    }
}
"));

        // Act
        var generated = CompileToCSharp(@"
<Ancestor Items=""@(Array.Empty<DateTime>())""><Passthrough><Child /></Passthrough></Ancestor>");

        // Assert
        AssertDocumentNodeMatchesBaseline(generated.CodeDocument);
        AssertCSharpDocumentMatchesBaseline(generated.CodeDocument);
        CompileToAssembly(generated);
    }

    [IntegrationTestFact]
    public void CascadingGenericInference_Override_Multilayer()
    {
        // Arrange
        AdditionalSyntaxTrees.Add(Parse(@"
using Microsoft.AspNetCore.Components;

namespace Test
{
    [CascadingTypeParameter(nameof(TItem))]
    public class TreeNode<TItem> : ComponentBase
    {
        [Parameter] public RenderFragment ChildContent { get; set; }
        [Parameter] public TItem Item { get; set; }
    }
}
"));

        // Act
        var generated = CompileToCSharp(@"
<TreeNode Item=""@DateTime.Now"">
    <TreeNode Item=""@System.Threading.Thread.CurrentThread"">
        <TreeNode>
            <TreeNode />
        </TreeNode>
    </TreeNode>
    <TreeNode />
</TreeNode>");

        // Assert
        AssertDocumentNodeMatchesBaseline(generated.CodeDocument);
        AssertCSharpDocumentMatchesBaseline(generated.CodeDocument);
        CompileToAssembly(generated);
    }

    [IntegrationTestFact]
    public void CascadingGenericInference_Override()
    {
        // This test is to show that, even if an ancestor is trying to cascade its generic types,
        // a descendant can still override that through inference

        // Arrange
        AdditionalSyntaxTrees.Add(Parse(@"
using Microsoft.AspNetCore.Components;

namespace Test
{
    [CascadingTypeParameter(nameof(TItem))]
    public class Grid<TItem> : ComponentBase
    {
        [Parameter] public System.Collections.Generic.IEnumerable<TItem> Items { get; set; }
        [Parameter] public RenderFragment ChildContent { get; set; }
    }

    public class Column<TItem> : ComponentBase
    {
        [Parameter] public TItem OverrideParam { get; set; }
    }
}
"));

        // Act
        var generated = CompileToCSharp(@"
<Grid Items=""@(Array.Empty<DateTime>())""><Column OverrideParam=""@(""Some string"")"" /></Grid>");

        // Assert
        AssertDocumentNodeMatchesBaseline(generated.CodeDocument);
        AssertCSharpDocumentMatchesBaseline(generated.CodeDocument);
        CompileToAssembly(generated);
    }

    [IntegrationTestFact]
    public void CascadingGenericInference_NotCascaded_CreatesError()
    {
        // Arrange
        AdditionalSyntaxTrees.Add(Parse(@"
using Microsoft.AspNetCore.Components;

namespace Test
{
    public class Grid<TItem> : ComponentBase
    {
        [Parameter] public System.Collections.Generic.IEnumerable<TItem> Items { get; set; }
        [Parameter] public RenderFragment ChildContent { get; set; }
    }

    public class Column<TItem> : ComponentBase
    {
    }
}
"));

        // Act
        var generated = CompileToCSharp(@"
<Grid Items=""@(Array.Empty<DateTime>())""><Column /></Grid>");

        // Assert
        AssertDocumentNodeMatchesBaseline(generated.CodeDocument);
        AssertCSharpDocumentMatchesBaseline(generated.CodeDocument);

        var diagnostic = Assert.Single(generated.Diagnostics);
        Assert.Same(ComponentDiagnosticFactory.GenericComponentTypeInferenceUnderspecified.Id, diagnostic.Id);
    }

    [IntegrationTestFact]
    public void CascadingGenericInference_GenericChildContent()
    {
        // Arrange
        AdditionalSyntaxTrees.Add(Parse(@"
using Microsoft.AspNetCore.Components;

namespace Test
{
    [CascadingTypeParameter(nameof(TItem))]
    public class Grid<TItem> : ComponentBase
    {
        [Parameter] public System.Collections.Generic.IEnumerable<TItem> Items { get; set; }
        [Parameter] public RenderFragment ChildContent { get; set; }
    }

    public class Column<TItem> : ComponentBase
    {
        [Parameter] public RenderFragment<TItem> ChildContent { get; set; }
    }
}
"));

        // Act
        var generated = CompileToCSharp(@"
<Grid Items=""@(Array.Empty<DateTime>())""><Column>@context.Year</Column></Grid>");

        // Assert
        AssertDocumentNodeMatchesBaseline(generated.CodeDocument);
        AssertCSharpDocumentMatchesBaseline(generated.CodeDocument);
        CompileToAssembly(generated);
    }

    [IntegrationTestFact]
    public void CascadingGenericInference_GenericLambda()
    {
        // Arrange
        AdditionalSyntaxTrees.Add(Parse(@"
using Microsoft.AspNetCore.Components;

namespace Test
{
    [CascadingTypeParameter(nameof(TItem))]
    public class Grid<TItem> : ComponentBase
    {
        [Parameter] public System.Collections.Generic.IEnumerable<TItem> Items { get; set; }
        [Parameter] public RenderFragment ChildContent { get; set; }
    }

    public class Column<TItem, TOutput> : ComponentBase
    {
        [Parameter] public System.Func<TItem, TOutput> SomeLambda { get; set; }
    }
}
"));

        // Act
        var generated = CompileToCSharp(@"
<Grid Items=""@(Array.Empty<DateTime>())""><Column SomeLambda=""@(x => x.Year)"" /></Grid>");

        // Assert
        AssertDocumentNodeMatchesBaseline(generated.CodeDocument);
        AssertCSharpDocumentMatchesBaseline(generated.CodeDocument);
        CompileToAssembly(generated);
    }

    [IntegrationTestFact]
    public void CascadingGenericInference_MultipleTypes()
    {

        // Arrange
        AdditionalSyntaxTrees.Add(Parse(@"
using System.Collections.Generic;
using Microsoft.AspNetCore.Components;

namespace Test
{
    [CascadingTypeParameter(nameof(TKey))]
    [CascadingTypeParameter(nameof(TValue))]
    [CascadingTypeParameter(nameof(TOther))]
    public class Parent<TKey, TValue, TOther> : ComponentBase
    {
        [Parameter] public Dictionary<TKey, TValue> Data { get; set; }
        [Parameter] public TOther Other { get; set; }
        [Parameter] public RenderFragment ChildContent { get; set; }
    }

    public class Child<TOther, TValue, TKey, TChildOnly> : ComponentBase
    {
        [Parameter] public ICollection<TChildOnly> ChildOnlyItems { get; set; }
    }
}
"));

        // Act
        var generated = CompileToCSharp(@"
<Parent Data=""@(new System.Collections.Generic.Dictionary<int, string>())"" Other=""@DateTime.MinValue"">
    <Child ChildOnlyItems=""@(new[] { 'a', 'b', 'c' })"" />
</Parent>");

        // Assert
        AssertDocumentNodeMatchesBaseline(generated.CodeDocument);
        AssertCSharpDocumentMatchesBaseline(generated.CodeDocument);
        CompileToAssembly(generated);
    }

    [IntegrationTestFact]
    public void CascadingGenericInference_WithUnrelatedType_CreatesError()
    {
        // It would succeed if you changed this to Column<TItem, TUnrelated>, or if the Grid took a parameter
        // whose type included TItem and not TUnrelated. It just doesn't work if the only inference parameters
        // also include unrelated generic types, because the inference methods we generate don't know what
        // to do with extra type parameters. It would be nice just to ignore them, but at the very least we
        // have to rewrite their names to avoid clashes and figure out whether multiple unrelated generic
        // types with the same name should be rewritten to the same name or unique names.

        // Arrange
        AdditionalSyntaxTrees.Add(Parse(@"
using Microsoft.AspNetCore.Components;

namespace Test
{
    [CascadingTypeParameter(nameof(TItem))]
    [CascadingTypeParameter(nameof(TUnrelated))]
    public class Grid<TItem, TUnrelated> : ComponentBase
    {
        [Parameter] public System.Collections.Generic.Dictionary<TItem, TUnrelated> Items { get; set; }
        [Parameter] public RenderFragment ChildContent { get; set; }
    }

    public class Column<TItem> : ComponentBase
    {
    }
}
"));

        // Act
        var generated = CompileToCSharp(@"
<Grid Items=""@(new Dictionary<int, string>())""><Column /></Grid>");

        // Assert
        AssertDocumentNodeMatchesBaseline(generated.CodeDocument);
        AssertCSharpDocumentMatchesBaseline(generated.CodeDocument);

        var diagnostic = Assert.Single(generated.Diagnostics);
        Assert.Same(ComponentDiagnosticFactory.GenericComponentTypeInferenceUnderspecified.Id, diagnostic.Id);
    }

    [IntegrationTestFact, WorkItem("https://github.com/dotnet/razor/issues/9631")]
    public void CascadingGenericInference_GenericArgumentNested()
    {
        // Arrange
        AdditionalSyntaxTrees.Add(Parse("""
            using Microsoft.AspNetCore.Components;
            using System;
            using System.Collections.Generic;

            namespace Test;

            [CascadingTypeParameter(nameof(T))]
            public class Grid<T> : ComponentBase
            {
                [Parameter] public Func<List<T>>? Data { get; set; }
            }

            public partial class GridColumn<T> : ComponentBase
            {
            }
            """));

        // Act
        var generated = CompileToCSharp("""
            <Grid Data="@(() => new List<string>())">
                <GridColumn />
            </Grid>
            """, nullableEnable: true);

        // Assert
        AssertDocumentNodeMatchesBaseline(generated.CodeDocument);
        AssertCSharpDocumentMatchesBaseline(generated.CodeDocument);
        CompileToAssembly(generated);
    }

    [IntegrationTestFact, WorkItem("https://github.com/dotnet/razor/issues/9631")]
    public void CascadingGenericInference_GenericArgumentNested_Dictionary()
    {
        // Arrange
        AdditionalSyntaxTrees.Add(Parse("""
            using Microsoft.AspNetCore.Components;
            using System;
            using System.Collections.Generic;

            namespace Test
            {
                [CascadingTypeParameter(nameof(T))]
                public class Grid<T> : ComponentBase
                {
                    [Parameter] public Func<Dictionary<X, T>>? Data { get; set; }
                }

                public partial class GridColumn<T> : ComponentBase
                {
                }
            }

            public class X { }
            """));

        // Act
        var generated = CompileToCSharp("""
            <Grid Data="@(() => new Dictionary<X, string>())">
                <GridColumn />
            </Grid>
            """, nullableEnable: true);

        // Assert
        AssertDocumentNodeMatchesBaseline(generated.CodeDocument);
        AssertCSharpDocumentMatchesBaseline(generated.CodeDocument);
        CompileToAssembly(generated);
    }

    [IntegrationTestFact, WorkItem("https://github.com/dotnet/razor/issues/9631")]
    public void CascadingGenericInference_GenericArgumentNested_Dictionary_02()
    {
        // Arrange
        AdditionalSyntaxTrees.Add(Parse("""
            using Microsoft.AspNetCore.Components;
            using System;
            using System.Collections.Generic;

            namespace Test;

            [CascadingTypeParameter(nameof(T))]
            public class Grid<T> : ComponentBase
            {
                [Parameter] public Func<Dictionary<X, T>>? Data { get; set; }
            }

            public partial class GridColumn<T> : ComponentBase
            {
            }
            
            public class X { }
            """));

        // Act
        var generated = CompileToCSharp("""
            <Grid Data="@(() => new Dictionary<X, string>())">
                <GridColumn />
            </Grid>
            """, nullableEnable: true);

        // Assert
        AssertDocumentNodeMatchesBaseline(generated.CodeDocument);
        AssertCSharpDocumentMatchesBaseline(generated.CodeDocument);
        CompileToAssembly(generated);
    }

    [IntegrationTestFact, WorkItem("https://github.com/dotnet/razor/issues/9631")]
    public void CascadingGenericInference_GenericArgumentNested_Dictionary_03()
    {
        // Arrange
        AdditionalSyntaxTrees.Add(Parse("""
            using Microsoft.AspNetCore.Components;
            using System;
            using System.Collections.Generic;

            namespace Test
            {
                [CascadingTypeParameter(nameof(T))]
                public class Grid<T> : ComponentBase
                {
                    [Parameter] public Dictionary<X, T>? Data { get; set; }
                }

                public partial class GridColumn<T> : ComponentBase
                {
                }
            }

            public class X { }
            """));

        // Act
        var generated = CompileToCSharp("""
            <Grid Data="@(new Dictionary<X, string>())">
                <GridColumn />
            </Grid>
            """, nullableEnable: true);

        // Assert
        AssertDocumentNodeMatchesBaseline(generated.CodeDocument);
        AssertCSharpDocumentMatchesBaseline(generated.CodeDocument);
        CompileToAssembly(generated);
    }

    [IntegrationTestFact, WorkItem("https://github.com/dotnet/razor/issues/9631")]
    public void CascadingGenericInference_GenericArgumentNested_Dictionary_Dynamic()
    {
        // Arrange
        AdditionalSyntaxTrees.Add(Parse("""
            using Microsoft.AspNetCore.Components;
            using System;
            using System.Collections.Generic;

            namespace Test
            {
                [CascadingTypeParameter(nameof(T))]
                public class Grid<T> : ComponentBase
                {
                    [Parameter] public Dictionary<dynamic, T>? Data { get; set; }
                }

                public partial class GridColumn<T> : ComponentBase
                {
                }
            }
            """));

        // Act
        var generated = CompileToCSharp("""
            <Grid Data="@(new Dictionary<dynamic, string>())">
                <GridColumn />
            </Grid>
            """, nullableEnable: true);

        // Assert
        AssertDocumentNodeMatchesBaseline(generated.CodeDocument);
        AssertCSharpDocumentMatchesBaseline(generated.CodeDocument);
        CompileToAssembly(generated);
    }

    [IntegrationTestFact]
    public void CascadingGenericInference_CombiningMultipleAncestors()
    {

        // Arrange
        AdditionalSyntaxTrees.Add(Parse(@"
using Microsoft.AspNetCore.Components;

namespace Test
{
    [CascadingTypeParameter(nameof(TOne))]
    public class ParentOne<TOne> : ComponentBase
    {
        [Parameter] public TOne Value { get; set; }
        [Parameter] public RenderFragment ChildContent { get; set; }
    }

    [CascadingTypeParameter(nameof(TTwo))]
    public class ParentTwo<TTwo> : ComponentBase
    {
        [Parameter] public TTwo Value { get; set; }
        [Parameter] public RenderFragment ChildContent { get; set; }
    }

    public class Child<TOne, TTwo> : ComponentBase
    {
    }
}
"));

        // Act
        var generated = CompileToCSharp(@"
<ParentOne Value=""@int.MaxValue"">
    <ParentTwo Value=""@(""Hello"")"">
        <Child />
    </ParentTwo>
</ParentOne>");

        // Assert
        AssertDocumentNodeMatchesBaseline(generated.CodeDocument);
        AssertCSharpDocumentMatchesBaseline(generated.CodeDocument);
        CompileToAssembly(generated);
    }

    [IntegrationTestFact, WorkItem("https://github.com/dotnet/razor/issues/7103")]
    public void CascadingGenericInference_ParameterInNamespace()
    {
        // Arrange
        AdditionalSyntaxTrees.Add(Parse("""
            using Microsoft.AspNetCore.Components;

            namespace MyApp
            {
                public class MyClass<T> { }
            }

            namespace MyApp.Components
            {
                [CascadingTypeParameter(nameof(T))]
                public class ParentComponent<T> : ComponentBase
                {
                    [Parameter] public MyApp.MyClass<T> Parameter { get; set; } = null!;
                }

                public class ChildComponent<T> : ComponentBase { }
            }
            """));

        // Act
        var generated = CompileToCSharp("""
            @namespace MyApp.Components

            <ParentComponent Parameter="new MyClass<string>()">
                <ChildComponent />
            </ParentComponent>
            """);

        // Assert
        AssertDocumentNodeMatchesBaseline(generated.CodeDocument);
        AssertCSharpDocumentMatchesBaseline(generated.CodeDocument);
        CompileToAssembly(generated);
    }

    [IntegrationTestFact]
    public void CascadingGenericInference_Tuple()
    {
        // Arrange
        AdditionalSyntaxTrees.Add(Parse("""
            using Microsoft.AspNetCore.Components;

            namespace Test
            {
                [CascadingTypeParameter(nameof(T))]
                public class ParentComponent<T> : ComponentBase
                {
                    [Parameter] public (T, T) Parameter { get; set; }
                }

                public class ChildComponent<T> : ComponentBase { }
            }
            """));

        // Act
        var generated = CompileToCSharp("""
            <ParentComponent Parameter="(1, 2)">
                <ChildComponent />
            </ParentComponent>
            """);

        // Assert
        AssertDocumentNodeMatchesBaseline(generated.CodeDocument);
        AssertCSharpDocumentMatchesBaseline(generated.CodeDocument);
        CompileToAssembly(generated);
    }

    [IntegrationTestFact, WorkItem("https://github.com/dotnet/razor/issues/7428")]
    public void CascadingGenericInference_NullableEnabled()
    {
        // Arrange
        AdditionalSyntaxTrees.Add(Parse("""
            using Microsoft.AspNetCore.Components;

            namespace Test;

            [CascadingTypeParameter(nameof(TRow))]
            public class Parent<TRow>: ComponentBase
            {
                [Parameter]
                public RenderFragment<TRow>? ChildContent { get; set; }
            }

            public class Child<TRow> : ComponentBase
            {
                [Parameter]
                public RenderFragment<TRow>? ChildContent { get; set; }
            }
            """));

        // Act
        var generated = CompileToCSharp("""
            <Parent TRow="string">
                <Child Context="childContext">@childContext.Length</Child>
            </Parent>
            """, nullableEnable: true);

        // Assert
        CompileToAssembly(generated);
    }

    [IntegrationTestFact]
    public void ChildComponent_GenericWeaklyTypedAttribute()
    {
        // Arrange
        AdditionalSyntaxTrees.Add(Parse(@"
using Microsoft.AspNetCore.Components;

namespace Test
{
    public class MyComponent<TItem> : ComponentBase
    {
        [Parameter] public TItem Item { get; set; }
    }
}
"));

        // Act
        var generated = CompileToCSharp(@"
<MyComponent TItem=string Item=""@(""hi"")"" Other=""@(17)""/>");

        // Assert
        AssertDocumentNodeMatchesBaseline(generated.CodeDocument);
        AssertCSharpDocumentMatchesBaseline(generated.CodeDocument);
        CompileToAssembly(generated);
    }

    [IntegrationTestFact]
    public void ChildComponent_GenericWeaklyTypedAttribute_TypeInference()
    {
        // Arrange
        AdditionalSyntaxTrees.Add(Parse(@"
using Microsoft.AspNetCore.Components;

namespace Test
{
    public class MyComponent<TItem> : ComponentBase
    {
        [Parameter] public TItem Item { get; set; }
    }
}
"));

        // Act
        var generated = CompileToCSharp(@"
<MyComponent Item=""@(""hi"")"" Other=""@(17)""/>");

        // Assert
        AssertDocumentNodeMatchesBaseline(generated.CodeDocument);
        AssertCSharpDocumentMatchesBaseline(generated.CodeDocument);
        CompileToAssembly(generated);
    }

    [IntegrationTestFact]
    public void ChildComponent_GenericBind()
    {
        // Arrange
        AdditionalSyntaxTrees.Add(Parse(@"
using System;
using Microsoft.AspNetCore.Components;

namespace Test
{
    public class MyComponent<TItem> : ComponentBase
    {
        [Parameter]
        public TItem Item { get; set; }

        [Parameter]
        public Action<TItem> ItemChanged { get; set; }
    }
}
"));

        // Act
        var generated = CompileToCSharp(@"
<MyComponent TItem=string @bind-Item=Value/>
@code {
    string Value;
}");

        // Assert
        AssertDocumentNodeMatchesBaseline(generated.CodeDocument);
        AssertCSharpDocumentMatchesBaseline(generated.CodeDocument);
        CompileToAssembly(generated);
    }

    [IntegrationTestFact]
    public void ChildComponent_GenericBind_TypeInference()
    {
        // Arrange
        AdditionalSyntaxTrees.Add(Parse(@"
using System;
using Microsoft.AspNetCore.Components;

namespace Test
{
    public class MyComponent<TItem> : ComponentBase
    {
        [Parameter]
        public TItem Item { get; set; }

        [Parameter]
        public Action<TItem> ItemChanged { get; set; }
    }
}
"));

        // Act
        var generated = CompileToCSharp(@"
<MyComponent @bind-Item=Value/>
<MyComponent @bind-Item=Value/>
@code {
    string Value;
}");

        // Assert
        AssertDocumentNodeMatchesBaseline(generated.CodeDocument);
        AssertCSharpDocumentMatchesBaseline(generated.CodeDocument);
        CompileToAssembly(generated);
    }

    [IntegrationTestFact]
    public void ChildComponent_GenericBindWeaklyTyped()
    {
        // Arrange
        AdditionalSyntaxTrees.Add(Parse(@"
using System;
using Microsoft.AspNetCore.Components;

namespace Test
{
    public class MyComponent<TItem> : ComponentBase
    {
    }
}
"));

        // Act
        var generated = CompileToCSharp(@"
<MyComponent TItem=string @bind-Item=Value/>
@code {
    string Value;
}");

        // Assert
        AssertDocumentNodeMatchesBaseline(generated.CodeDocument);
        AssertCSharpDocumentMatchesBaseline(generated.CodeDocument);
        CompileToAssembly(generated);
    }

    [IntegrationTestFact]
    public void ChildComponent_GenericBindWeaklyTyped_TypeInference()
    {
        // Arrange
        AdditionalSyntaxTrees.Add(Parse(@"
using System;
using Microsoft.AspNetCore.Components;

namespace Test
{
    public class MyComponent<TItem> : ComponentBase
    {
        [Parameter] public TItem Value { get; set; }
    }
}
"));

        // Act
        var generated = CompileToCSharp(@"
<MyComponent @bind-Item=Value Value=@(18)/>
@code {
    string Value;
}");

        // Assert
        AssertDocumentNodeMatchesBaseline(generated.CodeDocument);
        AssertCSharpDocumentMatchesBaseline(generated.CodeDocument);
        CompileToAssembly(generated);
    }

    [IntegrationTestFact]
    public void ChildComponent_GenericChildContent()
    {
        // Arrange
        AdditionalSyntaxTrees.Add(Parse(@"
using Microsoft.AspNetCore.Components;

namespace Test
{
    public class MyComponent<TItem> : ComponentBase
    {
        [Parameter] public TItem Item { get; set; }

        [Parameter] public RenderFragment<TItem> ChildContent { get; set; }
    }
}
"));

        // Act
        var generated = CompileToCSharp(@"
<MyComponent TItem=string Item=""@(""hi"")"">
  <div>@context.ToLower()</div>
</MyComponent>");

        // Assert
        AssertDocumentNodeMatchesBaseline(generated.CodeDocument);
        AssertCSharpDocumentMatchesBaseline(generated.CodeDocument);
        CompileToAssembly(generated);
    }

    [IntegrationTestFact]
    public void ChildComponent_GenericChildContent_TypeInference()
    {
        // Arrange
        AdditionalSyntaxTrees.Add(Parse(@"
using Microsoft.AspNetCore.Components;

namespace Test
{
    public class MyComponent<TItem> : ComponentBase
    {
        [Parameter] public TItem Item { get; set; }

        [Parameter] public RenderFragment<TItem> ChildContent { get; set; }
    }
}
"));

        // Act
        var generated = CompileToCSharp(@"
<MyComponent Item=""@(""hi"")"">
  <div>@context.ToLower()</div>
</MyComponent>");

        // Assert
        AssertDocumentNodeMatchesBaseline(generated.CodeDocument);
        AssertCSharpDocumentMatchesBaseline(generated.CodeDocument);
        CompileToAssembly(generated);
    }

    [IntegrationTestFact]
    public void ChildComponent_NonGenericParameterizedChildContent_TypeInference()
    {
        // Arrange
        AdditionalSyntaxTrees.Add(Parse(@"
using Microsoft.AspNetCore.Components;

namespace Test
{
    public class MyComponent<TItem> : ComponentBase
    {
        [Parameter] public TItem Item { get; set; }

        [Parameter] public RenderFragment<TItem> GenericFragment { get; set; }

        [Parameter] public RenderFragment<int> IntFragment { get; set; }
    }
}
"));

        // Act
        var generated = CompileToCSharp(@"
<MyComponent Item=""@(""hi"")"">
  <GenericFragment>@context.ToLower()</GenericFragment>
  <IntFragment>@context</IntFragment>
</MyComponent>");

        // Assert
        AssertDocumentNodeMatchesBaseline(generated.CodeDocument);
        AssertCSharpDocumentMatchesBaseline(generated.CodeDocument);
        CompileToAssembly(generated);
    }

    [IntegrationTestFact]
    public void GenericComponent_WithFullyQualifiedTagName()
    {
        // Arrange
        AdditionalSyntaxTrees.Add(Parse(@"
using Microsoft.AspNetCore.Components;

namespace Test
{
    public class MyComponent<TItem> : ComponentBase
    {
        [Parameter] public TItem Item { get; set; }

        [Parameter] public RenderFragment<TItem> ChildContent { get; set; }
    }
}
"));

        // Act
        var generated = CompileToCSharp(@"
<Test.MyComponent Item=""@(""hi"")"">
  <div>@context.ToLower()</div>
</Test.MyComponent>");

        // Assert
        AssertDocumentNodeMatchesBaseline(generated.CodeDocument);
        AssertCSharpDocumentMatchesBaseline(generated.CodeDocument);
        CompileToAssembly(generated);
    }

    [IntegrationTestFact]
    public void ChildComponent_MultipleGenerics()
    {
        // Arrange
        AdditionalSyntaxTrees.Add(Parse(@"
using Microsoft.AspNetCore.Components;

namespace Test
{
    public class MyComponent<TItem1, TItem2> : ComponentBase
    {
        [Parameter] public TItem1 Item { get; set; }

        [Parameter] public RenderFragment<TItem1> ChildContent { get; set; }

        [Parameter] public RenderFragment<Context> AnotherChildContent { get; set; }

        public class Context
        {
            public TItem2 Item { get; set; }
        }
    }
}
"));

        // Act
        var generated = CompileToCSharp(@"
<MyComponent TItem1=string TItem2=int Item=""@(""hi"")"">
  <ChildContent><div>@context.ToLower()</div></ChildContent>
<AnotherChildContent Context=""item"">
  @System.Math.Max(0, item.Item);
</AnotherChildContent>
</MyComponent>");

        // Assert
        AssertDocumentNodeMatchesBaseline(generated.CodeDocument);
        AssertCSharpDocumentMatchesBaseline(generated.CodeDocument);
        CompileToAssembly(generated);
    }

    [IntegrationTestFact]
    public void ChildComponent_MultipleGenerics_TypeInference()
    {
        // Arrange
        AdditionalSyntaxTrees.Add(Parse(@"
using System.Collections.Generic;
using Microsoft.AspNetCore.Components;

namespace Test
{
    public class MyComponent<TItem1, TItem2> : ComponentBase
    {
        [Parameter] public TItem1 Item { get; set; }

        [Parameter] public List<TItem2> Items { get; set; }

        [Parameter] public RenderFragment<TItem1> ChildContent { get; set; }

        [Parameter] public RenderFragment<Context> AnotherChildContent { get; set; }

        public class Context
        {
            public TItem2 Item { get; set; }
        }
    }
}
"));

        // Act
        var generated = CompileToCSharp(@"
<MyComponent Item=""@(""hi"")"" Items=@(new List<long>())>
  <ChildContent><div>@context.ToLower()</div></ChildContent>
<AnotherChildContent Context=""item"">
  @System.Math.Max(0, item.Item);
</AnotherChildContent>
</MyComponent>");

        // Assert
        AssertDocumentNodeMatchesBaseline(generated.CodeDocument);
        AssertCSharpDocumentMatchesBaseline(generated.CodeDocument);
        CompileToAssembly(generated);
    }

    [IntegrationTestFact]
    public void NonGenericComponent_WithGenericEventHandler()
    {
        // Arrange
        AdditionalSyntaxTrees.Add(Parse(@"
using Microsoft.AspNetCore.Components;

namespace Test
{
    public class MyEventArgs { }

    public class MyComponent : ComponentBase
    {
        [Parameter] public string Item { get; set; }
        [Parameter] public EventCallback<MyEventArgs> Event { get; set; }
    }
}
"));

        // Act
        var generated = CompileToCSharp(@"
<MyComponent Item=""Hello"" MyEvent=""MyEventHandler"" />

@code {
    public void MyEventHandler() {}
}
");

        // Assert
        AssertDocumentNodeMatchesBaseline(generated.CodeDocument);
        AssertCSharpDocumentMatchesBaseline(generated.CodeDocument);
        CompileToAssembly(generated);
    }

    [IntegrationTestFact]
    public void GenericComponent_WithKey()
    {
        // Arrange
        AdditionalSyntaxTrees.Add(Parse(@"
using Microsoft.AspNetCore.Components;

namespace Test
{
    public class MyComponent<TItem> : ComponentBase
    {
        [Parameter] public TItem Item { get; set; }
    }
}
"));

        // Act
        var generated = CompileToCSharp(@"
<MyComponent TItem=int Item=""3"" @key=""_someKey"" />

@code {
    private object _someKey = new object();
}
");

        // Assert
        AssertDocumentNodeMatchesBaseline(generated.CodeDocument);
        AssertCSharpDocumentMatchesBaseline(generated.CodeDocument);
        CompileToAssembly(generated);
    }

    [IntegrationTestFact]
    public void GenericComponent_WithKey_TypeInference()
    {
        // Arrange
        AdditionalSyntaxTrees.Add(Parse(@"
using Microsoft.AspNetCore.Components;

namespace Test
{
    public class MyComponent<TItem> : ComponentBase
    {
        [Parameter] public TItem Item { get; set; }
    }
}
"));

        // Act
        var generated = CompileToCSharp(@"
<MyComponent Item=""3"" @key=""_someKey"" />

@code {
    private object _someKey = new object();
}
");

        // Assert
        AssertDocumentNodeMatchesBaseline(generated.CodeDocument);
        AssertCSharpDocumentMatchesBaseline(generated.CodeDocument);
        CompileToAssembly(generated);
    }

    [IntegrationTestFact]
    public void GenericComponent_WithComponentRef_CreatesDiagnostic()
    {
        // Arrange
        AdditionalSyntaxTrees.Add(Parse(@"
using Microsoft.AspNetCore.Components;

namespace Test
{
    public class MyComponent<TItem> : ComponentBase
    {
        [Parameter] public TItem Item { get; set; }
    }
}
"));

        // Act
        var generated = CompileToCSharp(@"
<MyComponent TItem=int Item=""3"" @ref=""_my"" />

@code {
    private MyComponent<int> _my;
    public void Foo() { System.GC.KeepAlive(_my); }
}
");

        // Assert
        AssertDocumentNodeMatchesBaseline(generated.CodeDocument);
        AssertCSharpDocumentMatchesBaseline(generated.CodeDocument);
        CompileToAssembly(generated);
    }

    [IntegrationTestFact]
    public void GenericComponent_WithComponentRef_TypeInference_CreatesDiagnostic()
    {
        // Arrange
        AdditionalSyntaxTrees.Add(Parse(@"
using Microsoft.AspNetCore.Components;

namespace Test
{
    public class MyComponent<TItem> : ComponentBase
    {
        [Parameter] public TItem Item { get; set; }
    }
}
"));

        // Act
        var generated = CompileToCSharp(@"
<MyComponent Item=""3"" @ref=""_my"" />

@code {
    private MyComponent<int> _my;
    public void Foo() { System.GC.KeepAlive(_my); }
}
");

        // Assert
        AssertDocumentNodeMatchesBaseline(generated.CodeDocument);
        AssertCSharpDocumentMatchesBaseline(generated.CodeDocument);
        CompileToAssembly(generated);
    }

    [IntegrationTestFact]
    public void GenericComponent_NonGenericParameter_TypeInference()
    {
        // Arrange
        AdditionalSyntaxTrees.Add(Parse(@"
using Microsoft.AspNetCore.Components;
using Test.Shared;

namespace Test
{
    public class MyComponent<TItem> : ComponentBase
    {
        [Parameter] public TItem Item { get; set; }
        [Parameter] public MyClass Foo { get; set; }
    }
}

namespace Test.Shared
{
    public class MyClass
    {
    }
}
"));

        // Act
        var generated = CompileToCSharp(@"
@using Test.Shared
<MyComponent Item=""3"" Foo=""@Hello"" />

@code {
    MyClass Hello = new MyClass();
}
");

        // Assert
        AssertDocumentNodeMatchesBaseline(generated.CodeDocument);
        AssertCSharpDocumentMatchesBaseline(generated.CodeDocument);
        CompileToAssembly(generated);
    }

    [IntegrationTestFact]
    public void GenericComponent_NonGenericEventCallback_TypeInference()
    {
        // Arrange
        AdditionalSyntaxTrees.Add(Parse(@"
using Microsoft.AspNetCore.Components;

namespace Test
{
    public class MyEventArgs { }

    public class MyComponent<TItem> : ComponentBase
    {
        [Parameter] public TItem Item { get; set; }
        [Parameter] public EventCallback MyEvent { get; set; }
    }
}
"));
        // Act
        var generated = CompileToCSharp(@"
@using Test
<MyComponent Item=""3"" MyEvent=""x => {}"" />
");

        // Assert
        AssertDocumentNodeMatchesBaseline(generated.CodeDocument);
        AssertCSharpDocumentMatchesBaseline(generated.CodeDocument);
        CompileToAssembly(generated);
    }

    [IntegrationTestFact]
    public void GenericComponent_GenericEventCallback_TypeInference()
    {
        // Arrange
        AdditionalSyntaxTrees.Add(Parse(@"
using Microsoft.AspNetCore.Components;

namespace Test
{
    public class MyEventArgs { }

    public class MyComponent<TItem> : ComponentBase
    {
        [Parameter] public TItem Item { get; set; }
        [Parameter] public EventCallback<MyEventArgs> MyEvent { get; set; }
    }
}
"));

        // Act
        var generated = CompileToCSharp(@"
@using Test
<MyComponent Item=""3"" MyEvent=""x => {}"" />
");

        // Assert
        AssertDocumentNodeMatchesBaseline(generated.CodeDocument);
        AssertCSharpDocumentMatchesBaseline(generated.CodeDocument);
        CompileToAssembly(generated);
    }

    [IntegrationTestFact]
    public void GenericComponent_NestedGenericEventCallback_TypeInference()
    {
        // Arrange
        AdditionalSyntaxTrees.Add(Parse(@"
using System.Collections.Generic;
using Microsoft.AspNetCore.Components;

namespace Test
{
    public class MyEventArgs { }

    public class MyComponent<TItem> : ComponentBase
    {
        [Parameter] public TItem Item { get; set; }
        [Parameter] public EventCallback<List<Dictionary<string, MyEventArgs[]>>> MyEvent { get; set; }
    }
}
"));

        // Act
        var generated = CompileToCSharp(@"
@using Test
<MyComponent Item=""3"" MyEvent=""x => {}"" />
");

        // Assert
        AssertDocumentNodeMatchesBaseline(generated.CodeDocument);
        AssertCSharpDocumentMatchesBaseline(generated.CodeDocument);
        CompileToAssembly(generated);
    }

    [IntegrationTestFact]
    public void GenericComponent_GenericEventCallbackWithGenericTypeParameter_TypeInference()
    {
        // Arrange
        AdditionalSyntaxTrees.Add(Parse(@"
using Microsoft.AspNetCore.Components;

namespace Test
{
    public class MyEventArgs { }

    public class MyComponent<TItem> : ComponentBase
    {
        [Parameter] public TItem Item { get; set; }
        [Parameter] public EventCallback<TItem> MyEvent { get; set; }
    }
}
"));

        // Act
        var generated = CompileToCSharp(@"
@using Test
<MyComponent Item=""3"" MyEvent=""(int x) => {}"" />
");

        // Assert
        AssertDocumentNodeMatchesBaseline(generated.CodeDocument);
        AssertCSharpDocumentMatchesBaseline(generated.CodeDocument);
        CompileToAssembly(generated);
    }

    [IntegrationTestFact]
    public void GenericComponent_GenericEventCallbackWithGenericTypeParameter_NestedTypeExplicit()
    {
        // Arrange
        AdditionalSyntaxTrees.Add(Parse(@"
using Microsoft.AspNetCore.Components;

namespace Test
{
    public class MyEventArgs { }

    public class MyComponent<TItem> : ComponentBase
    {
        [Parameter] public TItem Item { get; set; }
        [Parameter] public EventCallback<TItem> MyEvent { get; set; }
    }
}
"));

        // Act
        var generated = CompileToCSharp(@"
@typeparam TChild
@using Test
<MyComponent TItem=""TChild"" MyEvent=""(TChild x) => {}"" />
");

        // Assert
        AssertDocumentNodeMatchesBaseline(generated.CodeDocument);
        AssertCSharpDocumentMatchesBaseline(generated.CodeDocument);
        CompileToAssembly(generated);
    }

    [IntegrationTestFact]
    public void GenericComponent_GenericEventCallbackWithGenericTypeParameter_NestedTypeInference()
    {
        // Arrange
        AdditionalSyntaxTrees.Add(Parse(@"
using Microsoft.AspNetCore.Components;

namespace Test
{
    public class MyEventArgs { }

    public class MyComponent<TItem> : ComponentBase
    {
        [Parameter] public TItem Item { get; set; }
        [Parameter] public EventCallback<TItem> MyEvent { get; set; }
    }
}
"));

        // Act
        var generated = CompileToCSharp(@"
@typeparam TChild
@using Test
<MyComponent Item=""ChildItem"" MyEvent=""MyChildEvent"" />
@code
{
        [Parameter] public TChild ChildItem { get; set; }
        [Parameter] public EventCallback<TChild> MyChildEvent { get; set; }
}
");

        // Assert
        AssertDocumentNodeMatchesBaseline(generated.CodeDocument);
        AssertCSharpDocumentMatchesBaseline(generated.CodeDocument);
        CompileToAssembly(generated);
    }

    [IntegrationTestFact]
    public void GenericComponent_GenericEventCallbackWithNestedGenericTypeParameter_TypeInference()
    {
        // Arrange
        AdditionalSyntaxTrees.Add(Parse(@"
using Microsoft.AspNetCore.Components;
using System.Collections.Generic;

namespace Test
{
    public class MyEventArgs { }

    public class MyComponent<TItem> : ComponentBase
    {
        [Parameter] public TItem Item { get; set; }
        [Parameter] public EventCallback<IEnumerable<TItem>> MyEvent { get; set; }
    }
}
"));

        // Act
        var generated = CompileToCSharp(@"
@using Test
@using System.Collections.Generic
<MyComponent Item=""3"" MyEvent=""(IEnumerable<int> x) => {}"" />
");

        // Assert
        AssertDocumentNodeMatchesBaseline(generated.CodeDocument);
        AssertCSharpDocumentMatchesBaseline(generated.CodeDocument);
        CompileToAssembly(generated);
    }

    [IntegrationTestTheory, WorkItem("https://github.com/dotnet/razor/issues/7074")]
    [InlineData("struct", null, "1")]
    [InlineData("class", null, "string.Empty")]
    [InlineData("notnull", null, "1")]
    [InlineData("unmanaged", null, "1")]
    [InlineData(null, "new()", "1")]
    public void GenericComponent_ConstraintOrdering(string first, string last, string arg)
    {
        // Arrange
        if (first != null)
        {
            first = $"{first}, ";
        }
        if (last != null)
        {
            last = $", {last}";
        }
        AdditionalSyntaxTrees.Add(Parse($$"""
            using Microsoft.AspNetCore.Components;
            using System;
            namespace Test;
            public class MyComponent<T> : ComponentBase where T : {{first}}IComparable{{last}}
            {
                [Parameter] public T Parameter { get; set; }
            }
            """));

        // Act
        var generated = CompileToCSharp($"""
            @using Test
            <MyComponent Parameter="{arg}" />
            """);

        // Assert
        CompileToAssembly(generated);
    }

    [IntegrationTestFact]
    public void GenericComponent_UnmanagedConstraint()
    {
        // Arrange
        AdditionalSyntaxTrees.Add(Parse("""
            using Microsoft.AspNetCore.Components;
            namespace Test;
            public class MyComponent<T> : ComponentBase where T : unmanaged
            {
                [Parameter] public T Parameter { get; set; }
            }
            """));

        // Act
        var generated = CompileToCSharp("""
            @using Test
            <MyComponent Parameter="1" />
            """);

        // Assert
        AssertDocumentNodeMatchesBaseline(generated.CodeDocument);
        AssertCSharpDocumentMatchesBaseline(generated.CodeDocument);
        CompileToAssembly(generated);
    }

    [IntegrationTestFact, WorkItem("https://github.com/dotnet/razor/issues/9592")]
    public void GenericComponent_TypeParameterOrdering()
    {
        // Arrange
        AdditionalSyntaxTrees.Add(Parse("""
            using Microsoft.AspNetCore.Components;
            
            namespace Test;

            public interface IInterfaceConstraint<T> { }

            public interface IComposedInterface : IInterfaceConstraint<string> { }

            public class MyComponent<TService, TKey> : ComponentBase
                where TService : IInterfaceConstraint<TKey>
            {
                [Parameter] public TKey? Value { get; set; }
                [Parameter] public EventCallback<TKey> ValueChanged { get; set; }
            }
            """));

        // Act
        var generated = CompileToCSharp("""
            <MyComponent TKey="string" TService="IComposedInterface" @bind-Value="_componentValue" />
            <MyComponent TService="IComposedInterface" TKey="string" @bind-Value="_componentValue" />

            @code {
                string _componentValue = string.Empty;
            }
            """,
            nullableEnable: true);

        // Assert
        AssertDocumentNodeMatchesBaseline(generated.CodeDocument);
        AssertCSharpDocumentMatchesBaseline(generated.CodeDocument);
        CompileToAssembly(generated);
    }

    #endregion

    #region Key

    [IntegrationTestFact]
    public void Element_WithKey()
    {
        // Arrange/Act
        var generated = CompileToCSharp(@"
<elem attributebefore=""before"" @key=""someObject"" attributeafter=""after"">Hello</elem>

@code {
    private object someObject = new object();
}
");

        // Assert
        AssertDocumentNodeMatchesBaseline(generated.CodeDocument);
        AssertCSharpDocumentMatchesBaseline(generated.CodeDocument);
        CompileToAssembly(generated);
    }

    [IntegrationTestFact]
    public void Element_WithKey_AndOtherAttributes()
    {
        // Arrange/Act
        var generated = CompileToCSharp(@"
<input type=""text"" data-slider-min=""@Min"" @key=""@someObject"" />

@code {
        private object someObject = new object();

        [Parameter] public int Min { get; set; }
    }
");

        // Assert
        AssertDocumentNodeMatchesBaseline(generated.CodeDocument);
        AssertCSharpDocumentMatchesBaseline(generated.CodeDocument);
        CompileToAssembly(generated);
    }

    [IntegrationTestFact]
    public void Component_WithKey()
    {
        // Arrange
        AdditionalSyntaxTrees.Add(Parse(@"
using Microsoft.AspNetCore.Components;

namespace Test
{
    public class MyComponent : ComponentBase
    {
    }
}
"));

        // Arrange/Act
        var generated = CompileToCSharp(@"
<MyComponent ParamBefore=""before"" @key=""someDate.Day"" ParamAfter=""after"" />

@code {
    private DateTime someDate = DateTime.Now;
}
");

        // Assert
        AssertDocumentNodeMatchesBaseline(generated.CodeDocument);
        AssertCSharpDocumentMatchesBaseline(generated.CodeDocument);
        CompileToAssembly(generated);
    }

    [IntegrationTestFact]
    public void Component_WithKey_WithChildContent()
    {
        // Arrange
        AdditionalSyntaxTrees.Add(Parse(@"
using Microsoft.AspNetCore.Components;

namespace Test
{
    public class MyComponent : ComponentBase
    {
    }
}
"));

        // Arrange/Act
        var generated = CompileToCSharp(@"
<MyComponent @key=""123 + 456"" SomeProp=""val"">
    Some <el>further</el> content
</MyComponent>
");

        // Assert
        AssertDocumentNodeMatchesBaseline(generated.CodeDocument);
        AssertCSharpDocumentMatchesBaseline(generated.CodeDocument);
        CompileToAssembly(generated);
    }

    [IntegrationTestFact]
    public void Element_WithKey_AttributeNameIsCaseSensitive()
    {
        // Arrange/Act
        var generated = CompileToCSharp(@"
<elem attributebefore=""before"" @KEY=""someObject"" attributeafter=""after"">Hello</elem>

@code {
    private object someObject = new object();
}
");

        // Assert
        AssertDocumentNodeMatchesBaseline(generated.CodeDocument);
        AssertCSharpDocumentMatchesBaseline(generated.CodeDocument);
        CompileToAssembly(generated);
    }

    #endregion

    #region Splat

    [IntegrationTestFact]
    public void Element_WithSplat()
    {
        // Arrange/Act
        var generated = CompileToCSharp(@"
<elem attributebefore=""before"" @attributes=""someAttributes"" attributeafter=""after"">Hello</elem>

@code {
    private Dictionary<string, object> someAttributes = new Dictionary<string, object>();
}
");

        // Assert
        AssertDocumentNodeMatchesBaseline(generated.CodeDocument);
        AssertCSharpDocumentMatchesBaseline(generated.CodeDocument);
        CompileToAssembly(generated);
    }

    [IntegrationTestFact]
    public void Element_WithSplat_ImplicitExpression()
    {
        // Arrange/Act
        var generated = CompileToCSharp(@"
<elem attributebefore=""before"" @attributes=""@someAttributes"" attributeafter=""after"">Hello</elem>

@code {
    private Dictionary<string, object> someAttributes = new Dictionary<string, object>();
}
");

        // Assert
        AssertDocumentNodeMatchesBaseline(generated.CodeDocument);
        AssertCSharpDocumentMatchesBaseline(generated.CodeDocument);
        CompileToAssembly(generated);
    }

    [IntegrationTestFact]
    public void Element_WithSplat_ExplicitExpression()
    {
        // Arrange/Act
        var generated = CompileToCSharp(@"
<elem attributebefore=""before"" @attributes=""@(someAttributes)"" attributeafter=""after"">Hello</elem>

@code {
    private Dictionary<string, object> someAttributes = new Dictionary<string, object>();
}
");

        // Assert
        AssertDocumentNodeMatchesBaseline(generated.CodeDocument);
        AssertCSharpDocumentMatchesBaseline(generated.CodeDocument);
        CompileToAssembly(generated);
    }

    [IntegrationTestFact]
    public void Component_WithSplat()
    {
        // Arrange
        AdditionalSyntaxTrees.Add(Parse(@"
using Microsoft.AspNetCore.Components;

namespace Test
{
    public class MyComponent : ComponentBase
    {
    }
}
"));

        // Arrange/Act
        var generated = CompileToCSharp(@"
<MyComponent AttributeBefore=""before"" @attributes=""someAttributes"" AttributeAfter=""after"" />

@code {
    private Dictionary<string, object> someAttributes = new Dictionary<string, object>();
}
");

        // Assert
        AssertDocumentNodeMatchesBaseline(generated.CodeDocument);
        AssertCSharpDocumentMatchesBaseline(generated.CodeDocument);
        CompileToAssembly(generated);
    }

    [IntegrationTestFact]
    public void Component_WithSplat_ImplicitExpression()
    {
        // Arrange
        AdditionalSyntaxTrees.Add(Parse(@"
using Microsoft.AspNetCore.Components;

namespace Test
{
    public class MyComponent : ComponentBase
    {
    }
}
"));

        // Arrange/Act
        var generated = CompileToCSharp(@"
<MyComponent AttributeBefore=""before"" @attributes=""@someAttributes"" AttributeAfter=""after"" />

@code {
    private Dictionary<string, object> someAttributes = new Dictionary<string, object>();
}
");

        // Assert
        AssertDocumentNodeMatchesBaseline(generated.CodeDocument);
        AssertCSharpDocumentMatchesBaseline(generated.CodeDocument);
        CompileToAssembly(generated);
    }

    [IntegrationTestFact]
    public void Component_WithSplat_ExplicitExpression()
    {
        // Arrange
        AdditionalSyntaxTrees.Add(Parse(@"
using Microsoft.AspNetCore.Components;

namespace Test
{
    public class MyComponent : ComponentBase
    {
    }
}
"));

        // Arrange/Act
        var generated = CompileToCSharp(@"
<MyComponent AttributeBefore=""before"" @attributes=""@(someAttributes)"" AttributeAfter=""after"" />

@code {
    private Dictionary<string, object> someAttributes = new Dictionary<string, object>();
}
");

        // Assert
        AssertDocumentNodeMatchesBaseline(generated.CodeDocument);
        AssertCSharpDocumentMatchesBaseline(generated.CodeDocument);
        CompileToAssembly(generated);
    }

    [IntegrationTestFact]
    public void Component_WithSplat_GenericTypeInference()
    {
        // Arrange
        AdditionalSyntaxTrees.Add(Parse(@"
using Microsoft.AspNetCore.Components;

namespace Test
{
    public class MyComponent<T> : ComponentBase
    {
        [Parameter] public T Value { get; set;}
    }
}
"));

        // Arrange/Act
        var generated = CompileToCSharp(@"
<MyComponent Value=""18"" @attributes=""@(someAttributes)"" />

@code {
    private Dictionary<string, object> someAttributes = new Dictionary<string, object>();
}
");

        // Assert
        AssertDocumentNodeMatchesBaseline(generated.CodeDocument);
        AssertCSharpDocumentMatchesBaseline(generated.CodeDocument);
        CompileToAssembly(generated);
    }

    [IntegrationTestFact]
    public void Element_WithSplat_AttributeNameIsCaseSensitive()
    {
        // Arrange/Act
        var generated = CompileToCSharp(@"
<elem attributebefore=""before"" @ATTributes=""someAttributes"" attributeafter=""after"">Hello</elem>

@code {
    private Dictionary<string, object> someAttributes = new Dictionary<string, object>();
}
");

        // Assert
        AssertDocumentNodeMatchesBaseline(generated.CodeDocument);
        AssertCSharpDocumentMatchesBaseline(generated.CodeDocument);
        CompileToAssembly(generated);
    }

    #endregion

    #region Ref

    [IntegrationTestFact]
    public void Element_WithRef()
    {
        // Arrange/Act
        var generated = CompileToCSharp(@"
<elem attributebefore=""before"" @ref=""myElem"" attributeafter=""after"">Hello</elem>

@code {
    private Microsoft.AspNetCore.Components.ElementReference myElem;
    public void Foo() { System.GC.KeepAlive(myElem); }
}
");

        // Assert
        AssertDocumentNodeMatchesBaseline(generated.CodeDocument);
        AssertCSharpDocumentMatchesBaseline(generated.CodeDocument);
        CompileToAssembly(generated);
    }

    [IntegrationTestFact]
    public void Element_WithRef_AndOtherAttributes()
    {
        // Arrange/Act
        var generated = CompileToCSharp(@"
<input type=""text"" data-slider-min=""@Min"" @ref=""@_element"" />

@code {
        private ElementReference _element;

        [Parameter] public int Min { get; set; }
        public void Foo() { System.GC.KeepAlive(_element); }
    }
");

        // Assert
        AssertDocumentNodeMatchesBaseline(generated.CodeDocument);
        AssertCSharpDocumentMatchesBaseline(generated.CodeDocument);
        CompileToAssembly(generated);
    }

    [IntegrationTestFact]
    public void Component_WithRef()
    {
        // Arrange
        AdditionalSyntaxTrees.Add(Parse(@"
using Microsoft.AspNetCore.Components;

namespace Test
{
    public class MyComponent : ComponentBase
    {
    }
}
"));

        // Arrange/Act
        var generated = CompileToCSharp(@"
<MyComponent ParamBefore=""before"" @ref=""myInstance"" ParamAfter=""after"" />

@code {
    private Test.MyComponent myInstance;
    public void Foo() { System.GC.KeepAlive(myInstance); }
}
");

        // Assert
        AssertDocumentNodeMatchesBaseline(generated.CodeDocument);
        AssertCSharpDocumentMatchesBaseline(generated.CodeDocument);
        CompileToAssembly(generated);
    }

    [IntegrationTestFact, WorkItem("https://github.com/dotnet/razor/issues/8170")]
    public void Component_WithRef_Nullable()
    {
        // Act
        var generated = CompileToCSharp("""
            <TestComponent @ref="myComponent" />

            @code {
                private TestComponent myComponent = null!;
                public void Use() { System.GC.KeepAlive(myComponent); }
            }
            """,
            nullableEnable: true);

        // Assert
        AssertDocumentNodeMatchesBaseline(generated.CodeDocument);
        AssertCSharpDocumentMatchesBaseline(generated.CodeDocument);
        CompileToAssembly(generated);
    }

    [IntegrationTestFact, WorkItem("https://github.com/dotnet/razor/issues/8170")]
    public void Component_WithRef_Nullable_Generic()
    {
        // Arrange
        AdditionalSyntaxTrees.Add(Parse("""
            using Microsoft.AspNetCore.Components;

            namespace Test;

            public class MyComponent<T> : ComponentBase
            {
                [Parameter] public T MyParameter { get; set; } = default!;
            }
            """));

        // Act
        var generated = CompileToCSharp("""
            <MyComponent @ref="myComponent" MyParameter="1" />

            @code {
                private MyComponent<int> myComponent = null!;
                public void Use() { System.GC.KeepAlive(myComponent); }
            }
            """,
            nullableEnable: true);

        // Assert
        AssertDocumentNodeMatchesBaseline(generated.CodeDocument);
        AssertCSharpDocumentMatchesBaseline(generated.CodeDocument);
        CompileToAssembly(generated);
    }

    [IntegrationTestFact]
    public void Component_WithRef_WithChildContent()
    {
        // Arrange
        AdditionalSyntaxTrees.Add(Parse(@"
using Microsoft.AspNetCore.Components;

namespace Test
{
    public class MyComponent : ComponentBase
    {
    }
}
"));

        // Arrange/Act
        var generated = CompileToCSharp(@"
<MyComponent @ref=""myInstance"" SomeProp=""val"">
    Some <el>further</el> content
</MyComponent>

@code {
    private Test.MyComponent myInstance;
    public void Foo() { System.GC.KeepAlive(myInstance); }
}
");

        // Assert
        AssertDocumentNodeMatchesBaseline(generated.CodeDocument);
        AssertCSharpDocumentMatchesBaseline(generated.CodeDocument);
        CompileToAssembly(generated);
    }

    [IntegrationTestFact]
    public void Element_WithRef_AttributeNameIsCaseSensitive()
    {
        // Arrange/Act
        var generated = CompileToCSharp(@"
<elem attributebefore=""before"" @rEF=""myElem"" attributeafter=""after"">Hello</elem>");

        // Assert
        AssertDocumentNodeMatchesBaseline(generated.CodeDocument);
        AssertCSharpDocumentMatchesBaseline(generated.CodeDocument);
        CompileToAssembly(generated);
    }

    [IntegrationTestFact, WorkItem("https://github.com/dotnet/razor/issues/9625")]
    public void Component_WithRef_Generic_SystemInNamespace()
    {
        var generated = CompileToCSharp("""
            @namespace X.Y.System.Z
            @typeparam T

            <TestComponent Param="Param" @ref="comp" />

            @code {
                private TestComponent<T?>? comp;
                [Parameter] public T? Param { get; set; }
            }
            """, nullableEnable: true);
        CompileToAssembly(generated);
    }

    #endregion

    #region Templates

    [IntegrationTestFact]
    public void RazorTemplate_InCodeBlock()
    {
        // Arrange

        // Act
        var generated = CompileToCSharp(@"
@{
    RenderFragment<Person> p = (person) => @<div>@person.Name</div>;
}
@code {
    class Person
    {
        public string Name { get; set; }
    }
}");

        // Assert
        AssertDocumentNodeMatchesBaseline(generated.CodeDocument);
        AssertCSharpDocumentMatchesBaseline(generated.CodeDocument);
        CompileToAssembly(generated);
    }

    [IntegrationTestFact]
    public void RazorTemplate_InExplicitExpression()
    {
        // Arrange

        // Act
        var generated = CompileToCSharp(@"
@(RenderPerson((person) => @<div>@person.Name</div>))
@code {
    class Person
    {
        public string Name { get; set; }
    }

    object RenderPerson(RenderFragment<Person> p) => null;
}");

        // Assert
        AssertDocumentNodeMatchesBaseline(generated.CodeDocument);
        AssertCSharpDocumentMatchesBaseline(generated.CodeDocument);
        CompileToAssembly(generated);
    }

    [IntegrationTestFact]
    public void RazorTemplate_NonGeneric_InImplicitExpression()
    {
        // Arrange

        // Act
        var generated = CompileToCSharp(@"
@RenderPerson(@<div>HI</div>)
@code {
    object RenderPerson(RenderFragment p) => null;
}");

        // Assert
        AssertDocumentNodeMatchesBaseline(generated.CodeDocument);
        AssertCSharpDocumentMatchesBaseline(generated.CodeDocument);
        CompileToAssembly(generated);
    }

    [IntegrationTestFact]
    public void RazorTemplate_Generic_InImplicitExpression()
    {
        // Arrange

        // Act
        var generated = CompileToCSharp(@"
@RenderPerson((person) => @<div>@person.Name</div>)
@code {
    class Person
    {
        public string Name { get; set; }
    }

    object RenderPerson(RenderFragment<Person> p) => null;
}");

        // Assert
        AssertDocumentNodeMatchesBaseline(generated.CodeDocument);
        AssertCSharpDocumentMatchesBaseline(generated.CodeDocument);
        CompileToAssembly(generated);
    }

    [IntegrationTestFact]
    public void RazorTemplate_ContainsComponent()
    {
        // Arrange
        AdditionalSyntaxTrees.Add(Parse(@"
using Microsoft.AspNetCore.Components;

namespace Test
{
    public class MyComponent : ComponentBase
    {
        [Parameter] public string Name { get; set; }
    }
}
"));

        // Act
        var generated = CompileToCSharp(@"
@{
    RenderFragment<Person> p = (person) => @<div><MyComponent Name=""@person.Name""/></div>;
}
@code {
    class Person
    {
        public string Name { get; set; }
    }
}");

        // Assert
        AssertDocumentNodeMatchesBaseline(generated.CodeDocument);
        AssertCSharpDocumentMatchesBaseline(generated.CodeDocument);
        CompileToAssembly(generated);
    }

    // Targeted at the logic that assigns 'builder' names
    [IntegrationTestFact]
    public void RazorTemplate_FollowedByComponent()
    {
        // Arrange
        AdditionalSyntaxTrees.Add(Parse(@"
using Microsoft.AspNetCore.Components;

namespace Test
{
    public class MyComponent : ComponentBase
    {
        [Parameter] public string Name { get; set; }
    }
}
"));

        // Act
        var generated = CompileToCSharp(@"
@{
    RenderFragment<Person> p = (person) => @<div><MyComponent Name=""@person.Name""/></div>;
}
<MyComponent>
@(""hello, world!"")
</MyComponent>

@code {
    class Person
    {
        public string Name { get; set; }
    }
}");

        // Assert
        AssertDocumentNodeMatchesBaseline(generated.CodeDocument);
        AssertCSharpDocumentMatchesBaseline(generated.CodeDocument);
        CompileToAssembly(generated);
    }

    [IntegrationTestFact]
    public void RazorTemplate_NonGeneric_AsComponentParameter()
    {
        // Arrange
        AdditionalSyntaxTrees.Add(Parse(@"
using Microsoft.AspNetCore.Components;

namespace Test
{
    public class MyComponent : ComponentBase
    {
        [Parameter] public RenderFragment Template { get; set; }
    }
}
"));

        // Act
        var generated = CompileToCSharp(@"
@{ RenderFragment template = @<div>Joey</div>; }
<MyComponent Person=""@template""/>
");

        // Assert
        AssertDocumentNodeMatchesBaseline(generated.CodeDocument);
        AssertCSharpDocumentMatchesBaseline(generated.CodeDocument);
        CompileToAssembly(generated);
    }

    [IntegrationTestFact]
    public void RazorTemplate_Generic_AsComponentParameter()
    {
        // Arrange
        AdditionalSyntaxTrees.Add(Parse(@"
using Microsoft.AspNetCore.Components;

namespace Test
{
    public class MyComponent : ComponentBase
    {
        [Parameter] public RenderFragment<Person> PersonTemplate { get; set; }
    }

    public class Person
    {
        public string Name { get; set; }
    }
}
"));

        // Act
        var generated = CompileToCSharp(@"
@{ RenderFragment<Person> template = (person) => @<div>@person.Name</div>; }
<MyComponent PersonTemplate=""@template""/>
");

        // Assert
        AssertDocumentNodeMatchesBaseline(generated.CodeDocument);
        AssertCSharpDocumentMatchesBaseline(generated.CodeDocument);
        CompileToAssembly(generated);
    }

    [IntegrationTestFact]
    public void RazorTemplate_AsComponentParameter_MixedContent()
    {
        // Arrange
        AdditionalSyntaxTrees.Add(Parse(@"
using Microsoft.AspNetCore.Components;

namespace Test
{
    public class MyComponent : ComponentBase
    {
        [Parameter] public RenderFragment<Context> Template { get; set; }
    }

    public class Context
    {
        public int Index { get; set; }
        public string Item { get; set; }
    }
}
"));

        // Act
        var generated = CompileToCSharp(@"
@{ RenderFragment<Test.Context> template = (context) => @<li>#@context.Index - @context.Item.ToLower()</li>; }
<MyComponent Template=""@template""/>
");

        // Assert
        AssertDocumentNodeMatchesBaseline(generated.CodeDocument);
        AssertCSharpDocumentMatchesBaseline(generated.CodeDocument);
        CompileToAssembly(generated);
    }

    #endregion

    #region Whitespace

    [IntegrationTestFact]
    public void LeadingWhiteSpace_WithDirective()
    {
        // Arrange/Act
        var generated = CompileToCSharp(@"

@using System

<h1>Hello</h1>");

        // Assert
        AssertDocumentNodeMatchesBaseline(generated.CodeDocument);
        AssertCSharpDocumentMatchesBaseline(generated.CodeDocument);
        CompileToAssembly(generated);
    }

    [IntegrationTestFact]
    public void LeadingWhiteSpace_WithCSharpExpression()
    {
        // Arrange/Act
        var generated = CompileToCSharp(@"

@(""My value"")

<h1>Hello</h1>");

        // Assert
        AssertDocumentNodeMatchesBaseline(generated.CodeDocument);
        AssertCSharpDocumentMatchesBaseline(generated.CodeDocument);
        CompileToAssembly(generated);
    }

    [IntegrationTestFact]
    public void LeadingWhiteSpace_WithComponent()
    {
        // Arrange
        AdditionalSyntaxTrees.Add(Parse(@"
using Microsoft.AspNetCore.Components;

namespace Test
{
    public class SomeOtherComponent : ComponentBase
    {
        [Parameter] public RenderFragment ChildContent { get; set; }
    }
}
"));

        // Act
        var generated = CompileToCSharp(@"
<SomeOtherComponent>
    <h1>Child content at @DateTime.Now</h1>
    <p>Very @(""good"")</p>
</SomeOtherComponent>

<h1>Hello</h1>");

        // Assert
        AssertDocumentNodeMatchesBaseline(generated.CodeDocument);
        AssertCSharpDocumentMatchesBaseline(generated.CodeDocument);
        CompileToAssembly(generated);
    }

    [IntegrationTestFact]
    public void TrailingWhiteSpace_WithDirective()
    {
        // Arrange/Act
        var generated = CompileToCSharp(@"
<h1>Hello</h1>

@page ""/my/url""

");

        // Assert
        AssertDocumentNodeMatchesBaseline(generated.CodeDocument);
        AssertCSharpDocumentMatchesBaseline(generated.CodeDocument);
        CompileToAssembly(generated);
    }

    [IntegrationTestFact]
    public void TrailingWhiteSpace_WithCSharpExpression()
    {
        // Arrange/Act
        var generated = CompileToCSharp(@"
<h1>Hello</h1>

@(""My value"")

");

        // Assert
        AssertDocumentNodeMatchesBaseline(generated.CodeDocument);
        AssertCSharpDocumentMatchesBaseline(generated.CodeDocument);
        CompileToAssembly(generated);
    }

    [IntegrationTestFact]
    public void TrailingWhiteSpace_WithComponent()
    {
        // Arrange
        AdditionalSyntaxTrees.Add(Parse(@"
using Microsoft.AspNetCore.Components;

namespace Test
{
    public class SomeOtherComponent : ComponentBase
    {
    }
}
"));

        // Act
        var generated = CompileToCSharp(@"
<h1>Hello</h1>

<SomeOtherComponent />

");

        // Assert
        AssertDocumentNodeMatchesBaseline(generated.CodeDocument);
        AssertCSharpDocumentMatchesBaseline(generated.CodeDocument);
        CompileToAssembly(generated);
    }

    [IntegrationTestFact]
    public void Whitespace_BetweenElementAndFunctions()
    {
        // Arrange

        // Act
        var generated = CompileToCSharp(@"
    <elem attr=@Foo />
    @code {
        int Foo = 18;
    }
");

        // Assert
        AssertDocumentNodeMatchesBaseline(generated.CodeDocument);
        AssertCSharpDocumentMatchesBaseline(generated.CodeDocument);
        CompileToAssembly(generated);
    }

    [IntegrationTestFact]
    public void WhiteSpace_InsideAttribute_InMarkupBlock()
    {
        // Arrange

        // Act
        var generated = CompileToCSharp(@"<div class=""first second"">Hello</div>");

        // Assert
        AssertDocumentNodeMatchesBaseline(generated.CodeDocument);
        AssertCSharpDocumentMatchesBaseline(generated.CodeDocument);
        CompileToAssembly(generated);
    }

    [IntegrationTestFact]
    public void WhiteSpace_InMarkupInFunctionsBlock()
    {
        // Arrange

        // Act
        var generated = CompileToCSharp(@"
@using Microsoft.AspNetCore.Components.Rendering
@code {
    void MyMethod(RenderTreeBuilder __builder)
    {
        <ul>
            @for (var i = 0; i < 100; i++)
            {
                <li>
                    @i
                </li>
            }
        </ul>
    }
}
");

        // Assert
        AssertDocumentNodeMatchesBaseline(generated.CodeDocument);
        AssertCSharpDocumentMatchesBaseline(generated.CodeDocument);
        CompileToAssembly(generated);
    }

    [IntegrationTestFact]
    public void WhiteSpace_WithPreserveWhitespace()
    {
        // Arrange

        // Act
        var generated = CompileToCSharp(@"

@preservewhitespace true

    <elem attr=@Foo>
        <child />
    </elem>

    @code {
        int Foo = 18;
    }

");

        // Assert
        AssertDocumentNodeMatchesBaseline(generated.CodeDocument);
        AssertCSharpDocumentMatchesBaseline(generated.CodeDocument);
        CompileToAssembly(generated);
    }

    #endregion

    #region Legacy 3.1 Whitespace

    [IntegrationTestFact]
    public void Legacy_3_1_LeadingWhiteSpace_WithDirective()
    {
        // Arrange/Act
        _configuration = new(
            RazorLanguageVersion.Version_3_0,
            base.Configuration.ConfigurationName,
            base.Configuration.Extensions);

        var generated = CompileToCSharp(@"

@using System

<h1>Hello</h1>");

        // Assert
        AssertDocumentNodeMatchesBaseline(generated.CodeDocument);
        AssertCSharpDocumentMatchesBaseline(generated.CodeDocument);
        CompileToAssembly(generated);
    }

    [IntegrationTestFact]
    public void Legacy_3_1_LeadingWhiteSpace_WithCSharpExpression()
    {
        // Arrange/Act
        _configuration = new(
            RazorLanguageVersion.Version_3_0,
            base.Configuration.ConfigurationName,
            base.Configuration.Extensions);

        var generated = CompileToCSharp(@"

@(""My value"")

<h1>Hello</h1>");

        // Assert
        AssertDocumentNodeMatchesBaseline(generated.CodeDocument);
        AssertCSharpDocumentMatchesBaseline(generated.CodeDocument);
        CompileToAssembly(generated);
    }

    [IntegrationTestFact]
    public void Legacy_3_1_LeadingWhiteSpace_WithComponent()
    {
        // Arrange
        _configuration = new(
            RazorLanguageVersion.Version_3_0,
            base.Configuration.ConfigurationName,
            base.Configuration.Extensions);

        AdditionalSyntaxTrees.Add(Parse(@"
using Microsoft.AspNetCore.Components;

namespace Test
{
    public class SomeOtherComponent : ComponentBase
    {
        [Parameter] public RenderFragment ChildContent { get; set; }
    }
}
"));

        // Act
        var generated = CompileToCSharp(@"
<SomeOtherComponent>
    <h1>Child content at @DateTime.Now</h1>
    <p>Very @(""good"")</p>
</SomeOtherComponent>

<h1>Hello</h1>");

        // Assert
        AssertDocumentNodeMatchesBaseline(generated.CodeDocument);
        AssertCSharpDocumentMatchesBaseline(generated.CodeDocument);
        CompileToAssembly(generated);
    }

    [IntegrationTestFact]
    public void Legacy_3_1_TrailingWhiteSpace_WithDirective()
    {
        // Arrange/Act
        _configuration = new(
            RazorLanguageVersion.Version_3_0,
            base.Configuration.ConfigurationName,
            base.Configuration.Extensions);

        var generated = CompileToCSharp(@"
<h1>Hello</h1>

@page ""/my/url""

");

        // Assert
        AssertDocumentNodeMatchesBaseline(generated.CodeDocument);
        AssertCSharpDocumentMatchesBaseline(generated.CodeDocument);
        CompileToAssembly(generated);
    }

    [IntegrationTestFact]
    public void Legacy_3_1_TrailingWhiteSpace_WithCSharpExpression()
    {
        // Arrange/Act
        _configuration = new(
            RazorLanguageVersion.Version_3_0,
            base.Configuration.ConfigurationName,
            base.Configuration.Extensions);

        var generated = CompileToCSharp(@"
<h1>Hello</h1>

@(""My value"")

");

        // Assert
        AssertDocumentNodeMatchesBaseline(generated.CodeDocument);
        AssertCSharpDocumentMatchesBaseline(generated.CodeDocument);
        CompileToAssembly(generated);
    }

    [IntegrationTestFact]
    public void Legacy_3_1_TrailingWhiteSpace_WithComponent()
    {
        // Arrange
        _configuration = new(
            RazorLanguageVersion.Version_3_0,
            base.Configuration.ConfigurationName,
            base.Configuration.Extensions);

        AdditionalSyntaxTrees.Add(Parse(@"
using Microsoft.AspNetCore.Components;

namespace Test
{
    public class SomeOtherComponent : ComponentBase
    {
    }
}
"));

        // Act
        var generated = CompileToCSharp(@"
<h1>Hello</h1>

<SomeOtherComponent />

");

        // Assert
        AssertDocumentNodeMatchesBaseline(generated.CodeDocument);
        AssertCSharpDocumentMatchesBaseline(generated.CodeDocument);
        CompileToAssembly(generated);
    }

    [IntegrationTestFact]
    public void Legacy_3_1_Whitespace_BetweenElementAndFunctions()
    {
        // Arrange
        _configuration = new(
            RazorLanguageVersion.Version_3_0,
            base.Configuration.ConfigurationName,
            base.Configuration.Extensions);

        // Act
        var generated = CompileToCSharp(@"
    <elem attr=@Foo />
    @code {
        int Foo = 18;
    }
");

        // Assert
        AssertDocumentNodeMatchesBaseline(generated.CodeDocument);
        AssertCSharpDocumentMatchesBaseline(generated.CodeDocument);
        CompileToAssembly(generated);
    }

    [IntegrationTestFact]
    public void Legacy_3_1_WhiteSpace_InsideAttribute_InMarkupBlock()
    {
        // Arrange
        _configuration = new(
            RazorLanguageVersion.Version_3_0,
            base.Configuration.ConfigurationName,
            base.Configuration.Extensions);

        // Act
        var generated = CompileToCSharp(@"<div class=""first second"">Hello</div>");

        // Assert
        AssertDocumentNodeMatchesBaseline(generated.CodeDocument);
        AssertCSharpDocumentMatchesBaseline(generated.CodeDocument);
        CompileToAssembly(generated);
    }

    [IntegrationTestFact]
    public void Legacy_3_1_WhiteSpace_InMarkupInFunctionsBlock()
    {
        // Arrange
        _configuration = new(
            RazorLanguageVersion.Version_3_0,
            base.Configuration.ConfigurationName,
            base.Configuration.Extensions);

        // Act
        var generated = CompileToCSharp(@"
@using Microsoft.AspNetCore.Components.Rendering
@code {
    void MyMethod(RenderTreeBuilder __builder)
    {
        <ul>
            @for (var i = 0; i < 100; i++)
            {
                <li>
                    @i
                </li>
            }
        </ul>
    }
}
");

        // Assert
        AssertDocumentNodeMatchesBaseline(generated.CodeDocument);
        AssertCSharpDocumentMatchesBaseline(generated.CodeDocument);
        CompileToAssembly(generated);
    }

    #endregion

    #region Imports
    [IntegrationTestFact]
    public void Component_WithImportsFile()
    {
        // Arrange
        var importContent = @"
@using System.Text
@using System.Reflection
@attribute [Serializable]
";
        var importItem = CreateProjectItem("_Imports.razor", importContent, FileKinds.ComponentImport);
        ImportItems.Add(importItem);
        AdditionalSyntaxTrees.Add(Parse(@"
using Microsoft.AspNetCore.Components;

namespace Test
{
    public class Counter : ComponentBase
    {
        public int Count { get; set; }
    }
}
"));

        // Act
        var generated = CompileToCSharp(@"
<Counter />
");

        // Assert
        AssertDocumentNodeMatchesBaseline(generated.CodeDocument);
        AssertCSharpDocumentMatchesBaseline(generated.CodeDocument);
        CompileToAssembly(generated);
    }

    [IntegrationTestFact]
    public void ComponentImports()
    {
        // Arrange
        AdditionalSyntaxTrees.Add(Parse(@"
namespace Test
{
    public class MainLayout : ComponentBase, ILayoutComponent
    {
        public RenderFragment Body { get; set; }
    }
}
"));

        // Act
        var generated = CompileToCSharp("_Imports.razor", @"
@using System.Text
@using System.Reflection

@layout MainLayout
@Foo
<div>Hello</div>
", throwOnFailure: false, fileKind: FileKinds.ComponentImport);

        // Assert
        AssertDocumentNodeMatchesBaseline(generated.CodeDocument);
        AssertCSharpDocumentMatchesBaseline(generated.CodeDocument);
        CompileToAssembly(generated, throwOnFailure: false);
    }

    [IntegrationTestFact]
    public void ComponentImports_GlobalPrefix()
    {
        // Arrange
        AdditionalSyntaxTrees.Add(Parse("""
            using Microsoft.AspNetCore.Components;

            namespace MyComponents
            {
                public class Counter : ComponentBase
                {
                }
            }
            """));

        // Act
        var generated = CompileToCSharp("Index.razor", """
            @using global::MyComponents

            <Counter />
            """);

        // Assert
        CompileToAssembly(generated);
        Assert.DoesNotContain("<Counter", generated.Code);
        Assert.Contains("global::MyComponents.Counter", generated.Code);
    }

    [IntegrationTestFact]
    public void Component_NamespaceDirective_InImports()
    {
        // Arrange
        var importContent = @"
@using System.Text
@using System.Reflection
@namespace New.Test
";
        var importItem = CreateProjectItem("_Imports.razor", importContent, FileKinds.ComponentImport);
        ImportItems.Add(importItem);
        AdditionalSyntaxTrees.Add(Parse(@"
using Microsoft.AspNetCore.Components;

namespace New.Test
{
    public class Counter : ComponentBase
    {
        public int Count { get; set; }
    }
}
"));

        // Act
        var generated = CompileToCSharp(@"
<Counter />
");

        // Assert
        AssertDocumentNodeMatchesBaseline(generated.CodeDocument);
        AssertCSharpDocumentMatchesBaseline(generated.CodeDocument);
        CompileToAssembly(generated);
    }

    [IntegrationTestFact]
    public void Component_NamespaceDirective_OverrideImports()
    {
        // Arrange
        var importContent = @"
@using System.Text
@using System.Reflection
@namespace Import.Test
";
        var importItem = CreateProjectItem("_Imports.razor", importContent, FileKinds.ComponentImport);
        ImportItems.Add(importItem);
        AdditionalSyntaxTrees.Add(Parse(@"
using Microsoft.AspNetCore.Components;

namespace New.Test
{
    public class Counter2 : ComponentBase
    {
        public int Count { get; set; }
    }
}
"));

        // Act
        var generated = CompileToCSharp("Pages/Counter.razor", @"
@namespace New.Test
<Counter2 />
");

        // Assert
        AssertDocumentNodeMatchesBaseline(generated.CodeDocument);
        AssertCSharpDocumentMatchesBaseline(generated.CodeDocument);
        CompileToAssembly(generated);
    }

    [IntegrationTestFact, WorkItem("https://github.com/dotnet/razor/issues/7091")]
    public void Component_NamespaceDirective_ContainsSystem()
    {
        // Act
        var generated = CompileToCSharp("""
            @namespace X.System.Y
            """);

        // Assert
        CompileToAssembly(generated);
    }

    [IntegrationTestFact]
    public void Component_PreserveWhitespaceDirective_InImports()
    {
        // Arrange
        var importContent = @"
@preservewhitespace true
";
        var importItem = CreateProjectItem("_Imports.razor", importContent, FileKinds.ComponentImport);
        ImportItems.Add(importItem);

        // Act
        var generated = CompileToCSharp(@"

<parent>
    <child> @DateTime.Now </child>
</parent>

");

        // Assert
        AssertDocumentNodeMatchesBaseline(generated.CodeDocument);
        AssertCSharpDocumentMatchesBaseline(generated.CodeDocument);
        CompileToAssembly(generated);
    }

    [IntegrationTestFact]
    public void Component_PreserveWhitespaceDirective_OverrideImports()
    {
        // Arrange
        var importContent = @"
@preservewhitespace true
";
        var importItem = CreateProjectItem("_Imports.razor", importContent, FileKinds.ComponentImport);
        ImportItems.Add(importItem);

        // Act
        var generated = CompileToCSharp(@"
@preservewhitespace false

<parent>
    <child> @DateTime.Now </child>
</parent>

");

        // Assert
        AssertDocumentNodeMatchesBaseline(generated.CodeDocument);
        AssertCSharpDocumentMatchesBaseline(generated.CodeDocument);
        CompileToAssembly(generated);
    }

    #endregion

    #region "CSS scoping"
    [IntegrationTestFact]
    public void Component_WithCssScope()
    {
        // Arrange
        AdditionalSyntaxTrees.Add(Parse(@"
using Microsoft.AspNetCore.Components;

namespace Test
{
    public class TemplatedComponent : ComponentBase
    {
        [Parameter]
        public RenderFragment ChildContent { get; set; }
    }
}
"));

        // Act
        // This test case attempts to use all syntaxes that might interact with auto-generated attributes
        var generated = CompileToCSharp(@"
@using Microsoft.AspNetCore.Components.Web
@using Microsoft.AspNetCore.Components.Rendering
<h1>Element with no attributes</h1>
<parent with-attributes=""yes"" with-csharp-attribute-value=""@(123)"">
    <child />
    <child has multiple attributes=""some with values"">With text</child>
    <TemplatedComponent @ref=""myComponentReference"">
        <span id=""hello"">This is in child content</span>
    </TemplatedComponent>
</parent>
@if (DateTime.Now.Year > 1950)
{
    <with-ref-capture some-attr @ref=""myElementReference"">Content</with-ref-capture>
    <input id=""myElem"" @bind=""myVariable"" another-attr=""Another attr value"" />
}

@code {
    ElementReference myElementReference;
    TemplatedComponent myComponentReference;
    string myVariable;

    void MethodRenderingMarkup(RenderTreeBuilder __builder)
    {
        for (var i = 0; i < 10; i++)
        {
            <li data-index=@i>Something @i</li>
        }

        System.GC.KeepAlive(myElementReference);
        System.GC.KeepAlive(myComponentReference);
        System.GC.KeepAlive(myVariable);
    }
}
", cssScope: "TestCssScope");

        // Assert
        AssertDocumentNodeMatchesBaseline(generated.CodeDocument);
        AssertCSharpDocumentMatchesBaseline(generated.CodeDocument);
        CompileToAssembly(generated);
    }
    #endregion

    #region Misc

    [IntegrationTestFact] // We don't process <!DOCTYPE ...> - we just skip them
    public void Component_WithDocType()
    {
        // Arrange

        // Act
        var generated = CompileToCSharp(@"
<!DOCTYPE html>
<div>
</div>");

        // Assert
        AssertDocumentNodeMatchesBaseline(generated.CodeDocument);
        AssertCSharpDocumentMatchesBaseline(generated.CodeDocument);
        CompileToAssembly(generated);
    }

    [IntegrationTestFact]
    public void DuplicateMarkupAttributes_IsAnError()
    {
        // Arrange

        // Act
        var generated = CompileToCSharp(@"
<div>
  <a href=""/cool-url"" style="""" disabled href=""/even-cooler-url"">Learn the ten cool tricks your compiler author will hate!</a>
</div>");

        // Assert
        AssertDocumentNodeMatchesBaseline(generated.CodeDocument);
        AssertCSharpDocumentMatchesBaseline(generated.CodeDocument);

        var diagnostic = Assert.Single(generated.Diagnostics);
        Assert.Same(ComponentDiagnosticFactory.DuplicateMarkupAttribute.Id, diagnostic.Id);
    }

    [IntegrationTestFact]
    public void DuplicateMarkupAttributes_IsAnError_EventHandler()
    {
        // Arrange

        // Act
        var generated = CompileToCSharp(@"
@using Microsoft.AspNetCore.Components.Web
<div>
  <a onclick=""test()"" @onclick=""() => {}"">Learn the ten cool tricks your compiler author will hate!</a>
</div>");

        // Assert
        AssertDocumentNodeMatchesBaseline(generated.CodeDocument);
        AssertCSharpDocumentMatchesBaseline(generated.CodeDocument);

        var diagnostic = Assert.Single(generated.Diagnostics);
        Assert.Same(ComponentDiagnosticFactory.DuplicateMarkupAttributeDirective.Id, diagnostic.Id);
    }

    [IntegrationTestFact]
    public void DuplicateMarkupAttributes_Multiple_IsAnError()
    {
        // Arrange

        // Act
        var generated = CompileToCSharp(@"
<div>
  <a href=""/cool-url"" style="""" disabled href=""/even-cooler-url"" href>Learn the ten cool tricks your compiler author will hate!</a>
</div>");

        // Assert
        AssertDocumentNodeMatchesBaseline(generated.CodeDocument);
        AssertCSharpDocumentMatchesBaseline(generated.CodeDocument);

        Assert.All(generated.Diagnostics, d =>
        {
            Assert.Same(ComponentDiagnosticFactory.DuplicateMarkupAttribute.Id, d.Id);
        });
    }

    [IntegrationTestFact]
    public void DuplicateMarkupAttributes_IsAnError_BindValue()
    {
        // Arrange

        // Act
        var generated = CompileToCSharp(@"
@using Microsoft.AspNetCore.Components.Web
<div>
  <input type=""text"" value=""17"" @bind=""@text""></input>
</div>
@functions {
    private string text = ""hi"";
}
");


        // Assert
        AssertDocumentNodeMatchesBaseline(generated.CodeDocument);
        AssertCSharpDocumentMatchesBaseline(generated.CodeDocument);

        var diagnostic = Assert.Single(generated.Diagnostics);
        Assert.Same(ComponentDiagnosticFactory.DuplicateMarkupAttributeDirective.Id, diagnostic.Id);
    }

    [IntegrationTestFact]
    public void DuplicateMarkupAttributes_DifferentCasing_IsAnError_BindValue()
    {
        // Arrange

        // Act
        var generated = CompileToCSharp(@"
@using Microsoft.AspNetCore.Components.Web
<div>
  <input type=""text"" Value=""17"" @bind=""@text""></input>
</div>
@functions {
    private string text = ""hi"";
}
");

        // Assert
        AssertDocumentNodeMatchesBaseline(generated.CodeDocument);
        AssertCSharpDocumentMatchesBaseline(generated.CodeDocument);

        var diagnostic = Assert.Single(generated.Diagnostics);
        Assert.Same(ComponentDiagnosticFactory.DuplicateMarkupAttributeDirective.Id, diagnostic.Id);
    }

    [IntegrationTestFact]
    public void DuplicateMarkupAttributes_IsAnError_BindOnInput()
    {
        // Arrange

        // Act
        var generated = CompileToCSharp(@"
@using Microsoft.AspNetCore.Components.Web
<div>
  <input type=""text"" @bind-value=""@text"" @bind-value:event=""oninput"" @oninput=""() => {}""></input>
</div>
@functions {
    private string text = ""hi"";
}
");

        // Assert
        AssertDocumentNodeMatchesBaseline(generated.CodeDocument);
        AssertCSharpDocumentMatchesBaseline(generated.CodeDocument);

        var diagnostic = Assert.Single(generated.Diagnostics);
        Assert.Same(ComponentDiagnosticFactory.DuplicateMarkupAttributeDirective.Id, diagnostic.Id);
    }

    [IntegrationTestFact]
    public void DuplicateComponentParameters_IsAnError()
    {
        // Arrange
        AdditionalSyntaxTrees.Add(Parse(@"
using System;
using Microsoft.AspNetCore.Components;

namespace Test
{
    public class MyComponent : ComponentBase
    {
        [Parameter] public string Message { get; set; }
    }
}
"));
        // Act
        var generated = CompileToCSharp(@"
<MyComponent Message=""test"" mESSAGE=""test"" />
");

        // Assert
        AssertDocumentNodeMatchesBaseline(generated.CodeDocument);
        AssertCSharpDocumentMatchesBaseline(generated.CodeDocument);

        var diagnostic = Assert.Single(generated.Diagnostics);
        Assert.Same(ComponentDiagnosticFactory.DuplicateComponentParameter.Id, diagnostic.Id);
    }

    [IntegrationTestFact]
    public void DuplicateComponentParameters_IsAnError_Multiple()
    {
        // Arrange
        AdditionalSyntaxTrees.Add(Parse(@"
using System;
using Microsoft.AspNetCore.Components;

namespace Test
{
    public class MyComponent : ComponentBase
    {
        [Parameter] public string Message { get; set; }
    }
}
"));
        // Act
        var generated = CompileToCSharp(@"
<MyComponent Message=""test"" mESSAGE=""test"" Message=""anotherone"" />
");

        // Assert
        AssertDocumentNodeMatchesBaseline(generated.CodeDocument);
        AssertCSharpDocumentMatchesBaseline(generated.CodeDocument);

        Assert.All(generated.Diagnostics, d =>
        {
            Assert.Same(ComponentDiagnosticFactory.DuplicateComponentParameter.Id, d.Id);
        });
    }

    [IntegrationTestFact]
    public void DuplicateComponentParameters_IsAnError_WeaklyTyped()
    {
        // Arrange
        AdditionalSyntaxTrees.Add(Parse(@"
using System;
using Microsoft.AspNetCore.Components;

namespace Test
{
    public class MyComponent : ComponentBase
    {
        [Parameter] public string Message { get; set; }
    }
}
"));
        // Act
        var generated = CompileToCSharp(@"
<MyComponent Foo=""test"" foo=""test"" />
");

        // Assert
        AssertDocumentNodeMatchesBaseline(generated.CodeDocument);
        AssertCSharpDocumentMatchesBaseline(generated.CodeDocument);

        var diagnostic = Assert.Single(generated.Diagnostics);
        Assert.Same(ComponentDiagnosticFactory.DuplicateComponentParameter.Id, diagnostic.Id);
    }

    [IntegrationTestFact]
    public void DuplicateComponentParameters_IsAnError_BindMessage()
    {
        // Arrange
        AdditionalSyntaxTrees.Add(Parse(@"
using System;
using System.Linq.Expressions;
using Microsoft.AspNetCore.Components;

namespace Test
{
    public class MyComponent : ComponentBase
    {
        [Parameter] public string Message { get; set; }
        [Parameter] public EventCallback<string> MessageChanged { get; set; }
        [Parameter] public Expression<Action<string>> MessageExpression { get; set; }
    }
}
"));
        // Act
        var generated = CompileToCSharp(@"
<MyComponent Message=""@message"" @bind-Message=""@message"" />
@functions {
    string message = ""hi"";
}
");

        // Assert
        AssertDocumentNodeMatchesBaseline(generated.CodeDocument);
        AssertCSharpDocumentMatchesBaseline(generated.CodeDocument);

        var diagnostic = Assert.Single(generated.Diagnostics);
        Assert.Same(ComponentDiagnosticFactory.DuplicateComponentParameterDirective.Id, diagnostic.Id);
    }

    [IntegrationTestFact]
    public void DuplicateComponentParameters_IsAnError_BindMessageChanged()
    {
        // Arrange
        AdditionalSyntaxTrees.Add(Parse(@"
using System;
using System.Linq.Expressions;
using Microsoft.AspNetCore.Components;

namespace Test
{
    public class MyComponent : ComponentBase
    {
        [Parameter] public string Message { get; set; }
        [Parameter] public EventCallback<string> MessageChanged { get; set; }
        [Parameter] public Expression<Action<string>> MessageExpression { get; set; }
    }
}
"));
        // Act
        var generated = CompileToCSharp(@"
<MyComponent MessageChanged=""@((s) => {})"" @bind-Message=""@message"" />
@functions {
    string message = ""hi"";
}
");

        // Assert
        AssertDocumentNodeMatchesBaseline(generated.CodeDocument);
        AssertCSharpDocumentMatchesBaseline(generated.CodeDocument);

        var diagnostic = Assert.Single(generated.Diagnostics);
        Assert.Same(ComponentDiagnosticFactory.DuplicateComponentParameterDirective.Id, diagnostic.Id);
    }

    [IntegrationTestFact]
    public void DuplicateComponentParameters_IsAnError_BindMessageExpression()
    {
        // Arrange
        AdditionalSyntaxTrees.Add(Parse(@"
using System;
using System.Linq.Expressions;
using Microsoft.AspNetCore.Components;

namespace Test
{
    public class MyComponent : ComponentBase
    {
        [Parameter] public string Message { get; set; }
        [Parameter] public EventCallback<string> MessageChanged { get; set; }
        [Parameter] public Expression<Action<string>> MessageExpression { get; set; }
    }
}
"));
        // Act
        var generated = CompileToCSharp(@"
<MyComponent @bind-Message=""@message"" MessageExpression=""@((s) => {})"" />
@functions {
    string message = ""hi"";
}
");

        // Assert
        AssertDocumentNodeMatchesBaseline(generated.CodeDocument);
        AssertCSharpDocumentMatchesBaseline(generated.CodeDocument);

        var diagnostic = Assert.Single(generated.Diagnostics);
        Assert.Same(ComponentDiagnosticFactory.DuplicateComponentParameterDirective.Id, diagnostic.Id);
    }

    [IntegrationTestFact, WorkItem("https://github.com/dotnet/blazor/issues/597")]
    public void Regression_597()
    {
        // Arrange
        AdditionalSyntaxTrees.Add(Parse(@"
using Microsoft.AspNetCore.Components;

namespace Test
{
    public class Counter : ComponentBase
    {
        public int Count { get; set; }
    }
}
"));

        // Act
        var generated = CompileToCSharp(@"
<Counter @bind-v=""y"" />
@code {
    string y = null;
}
");

        // Assert
        AssertDocumentNodeMatchesBaseline(generated.CodeDocument);
        AssertCSharpDocumentMatchesBaseline(generated.CodeDocument);
        CompileToAssembly(generated);
    }

    [IntegrationTestFact]
    public void Regression_609()
    {
        // Arrange
        AdditionalSyntaxTrees.Add(Parse(@"
using System;
using Microsoft.AspNetCore.Components;

namespace Test
{
    public class User : ComponentBase
    {
        public string Name { get; set; }
        public Action<string> NameChanged { get; set; }
        public bool IsActive { get; set; }
        public Action<bool> IsActiveChanged { get; set; }
    }
}
"));

        // Act
        var generated = CompileToCSharp(@"
<User @bind-Name=""@UserName"" @bind-IsActive=""@UserIsActive"" />

@code {
    public string UserName { get; set; }
    public bool UserIsActive { get; set; }
}
");

        // Assert
        AssertDocumentNodeMatchesBaseline(generated.CodeDocument);
        AssertCSharpDocumentMatchesBaseline(generated.CodeDocument);
        CompileToAssembly(generated);
    }

    [IntegrationTestFact, WorkItem("https://github.com/dotnet/blazor/issues/772")]
    public void Regression_772()
    {
        // Arrange
        AdditionalSyntaxTrees.Add(Parse(@"
using Microsoft.AspNetCore.Components;

namespace Test
{
    public class SurveyPrompt : ComponentBase
    {
        [Parameter] public string Title { get; set; }
    }
}
"));

        // Act
        var generated = CompileToCSharp(@"
@page ""/""

<h1>Hello, world!</h1>

Welcome to your new app.

<SurveyPrompt Title=""
");

        // Assert
        AssertDocumentNodeMatchesBaseline(generated.CodeDocument);
        AssertCSharpDocumentMatchesBaseline(generated.CodeDocument);

        // This has some errors
        Assert.Collection(
            generated.Diagnostics.OrderBy(d => d.Id),
            d => Assert.Equal("RZ1034", d.Id),
            d => Assert.Equal("RZ1035", d.Id));
    }

    [IntegrationTestFact, WorkItem("https://github.com/dotnet/blazor/issues/773")]
    public void Regression_773()
    {
        // Arrange
        AdditionalSyntaxTrees.Add(Parse(@"
using Microsoft.AspNetCore.Components;

namespace Test
{
    public class SurveyPrompt : ComponentBase
    {
        [Parameter] public string Title { get; set; }
    }
}
"));

        // Act
        var generated = CompileToCSharp(@"
@page ""/""

<h1>Hello, world!</h1>

Welcome to your new app.

<SurveyPrompt Title=""<div>Test!</div>"" />
");

        // Assert
        AssertDocumentNodeMatchesBaseline(generated.CodeDocument);
        AssertCSharpDocumentMatchesBaseline(generated.CodeDocument);
        CompileToAssembly(generated);
    }

    [IntegrationTestFact]
    public void Regression_784()
    {
        // Arrange

        // Act
        var generated = CompileToCSharp(@"
@using Microsoft.AspNetCore.Components.Web
<p @onmouseover=""OnComponentHover"" style=""background: @ParentBgColor;"" />
@code {
    public string ParentBgColor { get; set; } = ""#FFFFFF"";

    public void OnComponentHover(MouseEventArgs e)
    {
    }
}
");

        // Assert
        AssertDocumentNodeMatchesBaseline(generated.CodeDocument);
        AssertCSharpDocumentMatchesBaseline(generated.CodeDocument);
        CompileToAssembly(generated);
    }

    [IntegrationTestFact]
    public void EventHandlerTagHelper_EscapeQuotes()
    {
        // Act
        var generated = CompileToCSharp(@"
<input onfocus='alert(""Test"");' />
<input onfocus=""alert(""Test"");"" />
<input onfocus=""alert('Test');"" />
<p data-options='{direction: ""fromtop"", animation_duration: 25, direction: ""reverse""}'></p>
");

        // Assert
        AssertDocumentNodeMatchesBaseline(generated.CodeDocument);
        AssertCSharpDocumentMatchesBaseline(generated.CodeDocument);
        CompileToAssembly(generated);
    }

    [IntegrationTestFact]
    public void Component_ComplexContentInAttribute()
    {
        // Arrange
        AdditionalSyntaxTrees.Add(Parse(@"
using Microsoft.AspNetCore.Components;

namespace Test
{
    public class MyComponent : ComponentBase
    {
        [Parameter] public string StringProperty { get; set; }
    }
}
"));

        // Act
        var generated = CompileToCSharp("""
            <MyComponent StringProperty="@MyEnum." />

            @code {
                public enum MyEnum
                {
                    One,
                    Two
                }
            }
            """);

        // Assert
        AssertDocumentNodeMatchesBaseline(generated.CodeDocument);
        AssertCSharpDocumentMatchesBaseline(generated.CodeDocument);
        var result = CompileToAssembly(generated, throwOnFailure: false);
        result.Diagnostics.Verify(
            // x:\dir\subdir\Test\TestComponent.cshtml(1,31): error CS0119: 'TestComponent.MyEnum' is a type, which is not valid in the given context
            //                               MyEnum
            Diagnostic(ErrorCode.ERR_BadSKunknown, "MyEnum").WithArguments("Test.TestComponent.MyEnum", "type").WithLocation(1, 31));
        Assert.NotEmpty(generated.Diagnostics);
    }

    [IntegrationTestFact, WorkItem("https://github.com/dotnet/razor/issues/9346")]
    public void Component_ComplexContentInAttribute_02()
    {
        // Arrange
        AdditionalSyntaxTrees.Add(Parse("""
            using Microsoft.AspNetCore.Components;

            namespace Test
            {
                public class MyComponent : ComponentBase
                {
                    [Parameter] public string StringProperty { get; set; }
                }
            }
            """));

        // Act
        var generated = CompileToCSharp("""
            <MyComponent StringProperty="@MyEnum+" />

            @code {
                public enum MyEnum
                {
                    One,
                    Two
                }
            }
            """);

        // Assert
        AssertDocumentNodeMatchesBaseline(generated.CodeDocument);
        AssertCSharpDocumentMatchesBaseline(generated.CodeDocument);
        var result = CompileToAssembly(generated, throwOnFailure: false);
        result.Diagnostics.Verify(
            // x:\dir\subdir\Test\TestComponent.cshtml(1,31): error CS0119: 'TestComponent.MyEnum' is a type, which is not valid in the given context
            //                               MyEnum
            Diagnostic(ErrorCode.ERR_BadSKunknown, "MyEnum").WithArguments("Test.TestComponent.MyEnum", "type").WithLocation(1, 31));
        Assert.NotEmpty(generated.Diagnostics);
    }

    [IntegrationTestFact, WorkItem("https://github.com/dotnet/razor/issues/9346")]
    public void Component_ComplexContentInAttribute_03()
    {
        // Arrange
        AdditionalSyntaxTrees.Add(Parse("""
            using Microsoft.AspNetCore.Components;

            namespace Test
            {
                public class MyComponent : ComponentBase
                {
                    [Parameter] public string StringProperty { get; set; }
                }
            }
            """));

        // Act
        var generated = CompileToCSharp("""
            <MyComponent StringProperty="@x html @("string")" />

            @code {
                int x = 1;
            }
            """);

        // Assert
        AssertDocumentNodeMatchesBaseline(generated.CodeDocument);
        AssertCSharpDocumentMatchesBaseline(generated.CodeDocument);
        var result = CompileToAssembly(generated, throwOnFailure: false);
        result.Diagnostics.Verify(
            // x:\dir\subdir\Test\TestComponent.cshtml(1,32): error CS1003: Syntax error, ',' expected
            //                               x
            Diagnostic(ErrorCode.ERR_SyntaxError, "").WithArguments(",").WithLocation(1, 32),
            DesignTime
            // (27,91): error CS1501: No overload for method 'TypeCheck' takes 2 arguments
            //             __o = global::Microsoft.AspNetCore.Components.CompilerServices.RuntimeHelpers.TypeCheck<global::System.String>(
            ? Diagnostic(ErrorCode.ERR_BadArgCount, "TypeCheck<global::System.String>").WithArguments("TypeCheck", "2").WithLocation(27, 91)
            // (21,138): error CS1501: No overload for method 'TypeCheck' takes 2 arguments
            //             __builder.AddComponentParameter(1, "StringProperty", global::Microsoft.AspNetCore.Components.CompilerServices.RuntimeHelpers.TypeCheck<global::System.String>(
            : Diagnostic(ErrorCode.ERR_BadArgCount, "TypeCheck<global::System.String>").WithArguments("TypeCheck", "2").WithLocation(21, 138));
        Assert.NotEmpty(generated.Diagnostics);
    }

    [IntegrationTestFact]
    public void Component_TextTagsAreNotRendered()
    {
        // Arrange
        AdditionalSyntaxTrees.Add(Parse(@"
using Microsoft.AspNetCore.Components;

namespace Test
{
    public class Counter : ComponentBase
    {
        public int Count { get; set; }
    }
}
"));

        // Act
        var generated = CompileToCSharp(@"
<Counter />
@if (true)
{
    <text>This text is rendered</text>
}
");

        // Assert
        AssertDocumentNodeMatchesBaseline(generated.CodeDocument);
        AssertCSharpDocumentMatchesBaseline(generated.CodeDocument);
        CompileToAssembly(generated);
    }

    [IntegrationTestFact]
    public void Component_MatchingIsCaseSensitive()
    {
        // Arrange
        AdditionalSyntaxTrees.Add(Parse(@"
using Microsoft.AspNetCore.Components;

namespace Test
{
    public class MyComponent : ComponentBase
    {
        [Parameter] public int IntProperty { get; set; }
        [Parameter] public bool BoolProperty { get; set; }
    }
}
"));

        // Act
        var generated = CompileToCSharp(@"
<MyComponent />
<mycomponent />
<MyComponent intproperty='1' BoolProperty='true' />");

        // Assert
        AssertDocumentNodeMatchesBaseline(generated.CodeDocument);
        AssertCSharpDocumentMatchesBaseline(generated.CodeDocument);
        CompileToAssembly(generated);
    }

    [IntegrationTestFact]
    public void Component_MultipleComponentsDifferByCase()
    {
        // Arrange
        AdditionalSyntaxTrees.Add(Parse(@"
using Microsoft.AspNetCore.Components;

namespace Test
{
    public class MyComponent : ComponentBase
    {
        [Parameter] public int IntProperty { get; set; }
    }

    public class Mycomponent : ComponentBase
    {
        [Parameter] public int IntProperty { get; set; }
    }
}
"));

        // Act
        var generated = CompileToCSharp(@"
<MyComponent IntProperty='1' />
<Mycomponent IntProperty='2' />");

        // Assert
        AssertDocumentNodeMatchesBaseline(generated.CodeDocument);
        AssertCSharpDocumentMatchesBaseline(generated.CodeDocument);
        CompileToAssembly(generated);
    }

    [IntegrationTestFact]
    public void ElementWithUppercaseTagName_CanHideWarningWithBang()
    {
        // Arrange & Act
        var generated = CompileToCSharp(@"
<!NotAComponent />
<!DefinitelyNotAComponent></!DefinitelyNotAComponent>");

        // Assert
        AssertDocumentNodeMatchesBaseline(generated.CodeDocument);
        AssertCSharpDocumentMatchesBaseline(generated.CodeDocument);
        CompileToAssembly(generated);
    }

    [IntegrationTestTheory, CombinatorialData, WorkItem("https://github.com/dotnet/razor/issues/9584")]
    public void ScriptTag_Razor8([CombinatorialValues("8.0", "latest")] string langVersion)
    {
        var generated = CompileToCSharp("""
            <script>alert("Hello");</script>
            """,
            configuration: Configuration with { LanguageVersion = RazorLanguageVersion.Parse(langVersion) });
        AssertDocumentNodeMatchesBaseline(generated.CodeDocument);
        AssertCSharpDocumentMatchesBaseline(generated.CodeDocument);
        CompileToAssembly(generated);
    }

    [IntegrationTestFact, WorkItem("https://github.com/dotnet/razor/issues/9584")]
    public void ScriptTag_Razor7()
    {
        var generated = CompileToCSharp("""
            <script>alert("Hello");</script>
            """,
            configuration: Configuration with { LanguageVersion = RazorLanguageVersion.Version_7_0 });
        AssertDocumentNodeMatchesBaseline(generated.CodeDocument);
        AssertCSharpDocumentMatchesBaseline(generated.CodeDocument);
        CompileToAssembly(generated);
    }

    #endregion

    #region LinePragmas

    [IntegrationTestFact]
    public void ProducesEnhancedLinePragmaWhenNecessary()
    {
        var generated = CompileToCSharp(@"
<h1>Single line statement</h1>

Time: @DateTime.Now

<h1>Multiline block statement</h1>

@JsonToHtml(@""{
  'key1': 'value1'
  'key2': 'value2'
}"")

@code {
    public string JsonToHtml(string foo)
    {
        return foo;
    }
}
");

        // Assert
        AssertDocumentNodeMatchesBaseline(generated.CodeDocument);
        AssertCSharpDocumentMatchesBaseline(generated.CodeDocument);
        CompileToAssembly(generated);
    }

    [IntegrationTestFact]
    public void ProducesStandardLinePragmaForCSharpCode()
    {
        var generated = CompileToCSharp(@"
<h1>Conditional statement</h1>
@for (var i = 0; i < 10; i++)
{
    <p>@i</p>
}

<h1>Statements inside code block</h1>
@{System.Console.WriteLine(1);System.Console.WriteLine(2);}

<h1>Full-on code block</h1>
@code {
    [Parameter]
    public int IncrementAmount { get; set; }
}
", throwOnFailure: false);

        // Assert
        AssertDocumentNodeMatchesBaseline(generated.CodeDocument);
        AssertCSharpDocumentMatchesBaseline(generated.CodeDocument);
        CompileToAssembly(generated, throwOnFailure: false);
    }

    [IntegrationTestFact]
    public void CanProduceLinePragmasForComponentWithRenderFragment()
    {
        var generated = CompileToCSharp(@"
<div class=""row"">
  <a href=""#"" @onclick=Toggle class=""col-12"">@ActionText</a>
  @if (!Collapsed)
  {
    <div class=""col-12 card card-body"">
      @ChildContent
    </div>
  }
</div>
@code
{
  [Parameter]
  public RenderFragment ChildContent { get; set; } = (context) => <p>@context</p>
  [Parameter]
  public bool Collapsed { get; set; }
  string ActionText { get => Collapsed ? ""Expand"" : ""Collapse""; }
  void Toggle()
  {
    Collapsed = !Collapsed;
  }
}", throwOnFailure: false);

        // Assert
        AssertDocumentNodeMatchesBaseline(generated.CodeDocument);
        AssertCSharpDocumentMatchesBaseline(generated.CodeDocument);
        CompileToAssembly(generated, throwOnFailure: false);
    }

    [IntegrationTestFact, WorkItem("https://github.com/dotnet/razor/issues/9359")]
    public void LinePragma_Multiline()
    {
        // Act
        var generated = CompileToCSharp("""
            @("text"
            )
            """);

        // Assert
        AssertDocumentNodeMatchesBaseline(generated.CodeDocument);
        AssertCSharpDocumentMatchesBaseline(generated.CodeDocument);
        CompileToAssembly(generated);
    }

    #endregion

    #region RenderMode

    [IntegrationTestFact]
    public void RenderMode_Directive_FullyQualified()
    {
        var generated = CompileToCSharp("""
                @rendermode Microsoft.AspNetCore.Components.Web.RenderMode.Server
                """, throwOnFailure: true);

        // Assert
        AssertDocumentNodeMatchesBaseline(generated.CodeDocument);
        AssertCSharpDocumentMatchesBaseline(generated.CodeDocument);
        CompileToAssembly(generated, throwOnFailure: true);
    }

    [IntegrationTestFact]
    public void RenderMode_Directive_SimpleExpression()
    {
        var generated = CompileToCSharp("""
                @rendermode @(Microsoft.AspNetCore.Components.Web.RenderMode.Server)
                """, throwOnFailure: true);

        // Assert
        AssertDocumentNodeMatchesBaseline(generated.CodeDocument);
        AssertCSharpDocumentMatchesBaseline(generated.CodeDocument);
        CompileToAssembly(generated, throwOnFailure: true);
    }

    [IntegrationTestFact]
    public void RenderMode_Directive_SimpleExpression_With_Code()
    {
        var generated = CompileToCSharp("""
                @rendermode @(Microsoft.AspNetCore.Components.Web.RenderMode.Server)

                @code
                {
                    [Parameter]
                    public int Count { get; set; }
                }
                """, throwOnFailure: true);

        // Assert
        AssertDocumentNodeMatchesBaseline(generated.CodeDocument);
        AssertCSharpDocumentMatchesBaseline(generated.CodeDocument);
        CompileToAssembly(generated, throwOnFailure: true);
    }

    [IntegrationTestFact]
    public void RenderMode_Directive_SimpleExpression_NotFirst()
    {
        var generated = CompileToCSharp("""
                @code
                {
                    [Parameter]
                    public int Count { get; set; }
                }
                @rendermode @(Microsoft.AspNetCore.Components.Web.RenderMode.Server)
                """, throwOnFailure: true);

        // Assert
        AssertDocumentNodeMatchesBaseline(generated.CodeDocument);
        AssertCSharpDocumentMatchesBaseline(generated.CodeDocument);
        CompileToAssembly(generated, throwOnFailure: true);
    }

    [IntegrationTestFact]
    public void RenderMode_Directive_NewExpression()
    {
        var generated = CompileToCSharp("""
                    @rendermode @(new TestComponent.MyRenderMode("This is some text"))

                    @code
                    {
                    #pragma warning disable CS9113
                        public class MyRenderMode(string Text) : Microsoft.AspNetCore.Components.IComponentRenderMode { }
                    }
                    """, throwOnFailure: true);

        // Assert
        AssertDocumentNodeMatchesBaseline(generated.CodeDocument);
        AssertCSharpDocumentMatchesBaseline(generated.CodeDocument);
        CompileToAssembly(generated, throwOnFailure: true);
    }

    [IntegrationTestFact]
    public void RenderMode_Directive_WithNamespaces()
    {
        var generated = CompileToCSharp("""
                @namespace Custom.Namespace

                @rendermode Microsoft.AspNetCore.Components.Web.RenderMode.Server
                """, throwOnFailure: true);

        // Assert
        AssertDocumentNodeMatchesBaseline(generated.CodeDocument);
        AssertCSharpDocumentMatchesBaseline(generated.CodeDocument);
        CompileToAssembly(generated, throwOnFailure: true);
    }

    [IntegrationTestFact]
    public void RenderMode_Attribute_With_SimpleIdentifier()
    {
        var generated = CompileToCSharp($"""
                <{ComponentName} @rendermode="Microsoft.AspNetCore.Components.Web.RenderMode.Server" /> 
                """, throwOnFailure: true);

        // Assert
        AssertDocumentNodeMatchesBaseline(generated.CodeDocument);
        AssertCSharpDocumentMatchesBaseline(generated.CodeDocument);
        CompileToAssembly(generated, throwOnFailure: true);
    }

    [IntegrationTestFact]
    public void RenderMode_Attribute_With_Expression()
    {
        var generated = CompileToCSharp($$"""
                <{{ComponentName}} @rendermode="@(new MyRenderMode() { Extra = "Hello" })" />
                @code
                {
                    class MyRenderMode : Microsoft.AspNetCore.Components.IComponentRenderMode
                    {
                        public string Extra {get;set;}
                    }
                } 
                """, throwOnFailure: true);

        // Assert
        AssertDocumentNodeMatchesBaseline(generated.CodeDocument);
        AssertCSharpDocumentMatchesBaseline(generated.CodeDocument);
        CompileToAssembly(generated, throwOnFailure: true);
    }

    [IntegrationTestFact]
    public void RenderMode_Attribute_With_Existing_Attributes()
    {
        var generated = CompileToCSharp($$"""
                <{{ComponentName}} P2="abc" @rendermode="Microsoft.AspNetCore.Components.Web.RenderMode.Server" P1="def" />

                @code
                {
                    [Parameter]public string P1 {get; set;}

                    [Parameter]public string P2 {get; set;}
                } 
                """, throwOnFailure: true);

        // Assert
        AssertDocumentNodeMatchesBaseline(generated.CodeDocument);
        AssertCSharpDocumentMatchesBaseline(generated.CodeDocument);
        CompileToAssembly(generated, throwOnFailure: true);
    }

    [IntegrationTestFact]
    public void Duplicate_RenderMode()
    {
        var generated = CompileToCSharp($$"""
                <{{ComponentName}} @rendermode="Microsoft.AspNetCore.Components.Web.RenderMode.Server"
                                   @rendermode="Value2" />
                """, throwOnFailure: true);

        // Assert
        AssertDocumentNodeMatchesBaseline(generated.CodeDocument);
        AssertCSharpDocumentMatchesBaseline(generated.CodeDocument);
        CompileToAssembly(generated, throwOnFailure: true);
    }

    [IntegrationTestFact]
    public void RenderMode_Multiple_Components()
    {
        var generated = CompileToCSharp($$"""
                <{{ComponentName}} @rendermode="Microsoft.AspNetCore.Components.Web.RenderMode.Server" />
                <{{ComponentName}} @rendermode="Microsoft.AspNetCore.Components.Web.RenderMode.Server" />
                """, throwOnFailure: true);

        // Assert
        AssertDocumentNodeMatchesBaseline(generated.CodeDocument);
        AssertCSharpDocumentMatchesBaseline(generated.CodeDocument);
        CompileToAssembly(generated, throwOnFailure: true);
    }

    [IntegrationTestFact]
    public void RenderMode_Child_Components()
    {
        var generated = CompileToCSharp($$"""
                <{{ComponentName}} @rendermode="Microsoft.AspNetCore.Components.Web.RenderMode.Server">
                    <{{ComponentName}} @rendermode="Microsoft.AspNetCore.Components.Web.RenderMode.Server">
                        <{{ComponentName}} @rendermode="Microsoft.AspNetCore.Components.Web.RenderMode.Server" />
                    </{{ComponentName}}>
                 <{{ComponentName}} @rendermode="Microsoft.AspNetCore.Components.Web.RenderMode.Server">
                        <{{ComponentName}} @rendermode="Microsoft.AspNetCore.Components.Web.RenderMode.Server" />
                        <{{ComponentName}} @rendermode="Microsoft.AspNetCore.Components.Web.RenderMode.Server" />
                    </{{ComponentName}}>
                </{{ComponentName}}>

                @code
                {
                    [Parameter]
                    public RenderFragment ChildContent { get; set; }
                }
                """, throwOnFailure: true);

        // Assert
        AssertDocumentNodeMatchesBaseline(generated.CodeDocument);
        AssertCSharpDocumentMatchesBaseline(generated.CodeDocument);
        CompileToAssembly(generated, throwOnFailure: true);
    }

    [IntegrationTestFact]
    public void RenderMode_With_TypeInference()
    {
        var generated = CompileToCSharp($$"""
                @typeparam TRenderMode where TRenderMode : Microsoft.AspNetCore.Components.IComponentRenderMode

                <{{ComponentName}} @rendermode="RenderModeParam" RenderModeParam="Microsoft.AspNetCore.Components.Web.RenderMode.Server" />

                @code
                {
                    [Parameter] public TRenderMode RenderModeParam { get; set;}
                }
                """, throwOnFailure: true);

        // Assert
        AssertDocumentNodeMatchesBaseline(generated.CodeDocument);
        AssertCSharpDocumentMatchesBaseline(generated.CodeDocument);
        CompileToAssembly(generated, throwOnFailure: true);
    }

    [IntegrationTestFact]
    public void RenderMode_With_Ternary()
    {
        var generated = CompileToCSharp($$"""
                <{{ComponentName}} @rendermode="@(true ? Microsoft.AspNetCore.Components.Web.RenderMode.Server : null)" />
                """, throwOnFailure: true);

        // Assert
        AssertDocumentNodeMatchesBaseline(generated.CodeDocument);
        AssertCSharpDocumentMatchesBaseline(generated.CodeDocument);
        CompileToAssembly(generated, throwOnFailure: true);
    }

    [IntegrationTestFact, WorkItem("https://github.com/dotnet/razor/issues/9343")]
    public void RenderMode_With_Null_Nullable_Disabled()
    {
        var generated = CompileToCSharp($$"""
                <{{ComponentName}} @rendermode="null" />
                """, throwOnFailure: true, nullableEnable: false);

        // Assert
        AssertDocumentNodeMatchesBaseline(generated.CodeDocument);
        AssertCSharpDocumentMatchesBaseline(generated.CodeDocument);
        CompileToAssembly(generated, throwOnFailure: true);
    }

    [IntegrationTestFact, WorkItem("https://github.com/dotnet/razor/issues/9343")]
    public void RenderMode_With_Null_Nullable_Enabled()
    {
        var generated = CompileToCSharp($$"""
                <{{ComponentName}} @rendermode="null" />
                """, throwOnFailure: true, nullableEnable: true);

        // Assert
        AssertDocumentNodeMatchesBaseline(generated.CodeDocument);
        AssertCSharpDocumentMatchesBaseline(generated.CodeDocument);
        CompileToAssembly(generated, throwOnFailure: true);
    }

    [IntegrationTestFact, WorkItem("https://github.com/dotnet/razor/issues/9343")]
    public void RenderMode_With_Nullable_Receiver()
    {
        var generated = CompileToCSharp($$"""
                @code
                {
                    public class RenderModeContainer
                    {
                        public Microsoft.AspNetCore.Components.IComponentRenderMode RenderMode => Microsoft.AspNetCore.Components.Web.RenderMode.Server;
                    }

                    RenderModeContainer? Container => null;
                }
                <{{ComponentName}} @rendermode="@(Container.RenderMode)" />
                """, throwOnFailure: true, nullableEnable: true);

        // Assert
        AssertDocumentNodeMatchesBaseline(generated.CodeDocument);
        AssertCSharpDocumentMatchesBaseline(generated.CodeDocument);
        var result = CompileToAssembly(generated, throwOnFailure: false);

        result.Diagnostics.Verify(
            DesignTime
            // x:\dir\subdir\Test\TestComponent.cshtml(10,29): warning CS8602: Dereference of a possibly null reference.
            //                             Container.RenderMode
            ? Diagnostic(ErrorCode.WRN_NullReferenceReceiver, "Container").WithLocation(10, 29)
            // x:\dir\subdir\Test\TestComponent.cshtml(10,31): warning CS8602: Dereference of a possibly null reference.
            //                             Container.RenderMode
            : Diagnostic(ErrorCode.WRN_NullReferenceReceiver, "Container").WithLocation(10, 31)
            );
    }

    #endregion

    #region FormName

    [IntegrationTestFact, WorkItem("https://github.com/dotnet/razor/issues/9077")]
    public void FormName_HtmlValue()
    {
        // Act
        var generated = CompileToCSharp("""
            @using Microsoft.AspNetCore.Components.Web
            <form method="post" @onsubmit="() => { }" @formname="named-form-handler"></form>
            """);

        // Assert
        AssertDocumentNodeMatchesBaseline(generated.CodeDocument);
        AssertCSharpDocumentMatchesBaseline(generated.CodeDocument);
        CompileToAssembly(generated);
    }

    [IntegrationTestFact, WorkItem("https://github.com/dotnet/razor/issues/9077")]
    public void FormName_CSharpValue()
    {
        // Act
        var generated = CompileToCSharp("""
            @using Microsoft.AspNetCore.Components.Web
            <form method="post" @onsubmit="() => { }" @formname="@("named-form-handler")"></form>
            """);

        // Assert
        AssertDocumentNodeMatchesBaseline(generated.CodeDocument);
        AssertCSharpDocumentMatchesBaseline(generated.CodeDocument);
        CompileToAssembly(generated);
    }

    [IntegrationTestFact, WorkItem("https://github.com/dotnet/razor/issues/9077")]
    public void FormName_CSharpValue_Integer()
    {
        // Act
        var generated = CompileToCSharp("""
            @using Microsoft.AspNetCore.Components.Web
            <form method="post" @onsubmit="() => { }" @formname="@x"></form>
            @code {
                int x = 1;
            }
            """);

        // Assert
        AssertDocumentNodeMatchesBaseline(generated.CodeDocument);
        AssertCSharpDocumentMatchesBaseline(generated.CodeDocument);
        var result = CompileToAssembly(generated, throwOnFailure: false);
        result.Diagnostics.Verify(
            // x:\dir\subdir\Test\TestComponent.cshtml(2,55): error CS1503: Argument 1: cannot convert from 'int' to 'string'
            //                                                       x
            Diagnostic(ErrorCode.ERR_BadArgType, "x").WithArguments("1", "int", "string").WithLocation(2, 55));
    }

    [IntegrationTestFact, WorkItem("https://github.com/dotnet/razor/issues/9077")]
    public void FormName_MixedValue()
    {
        // Act
        var generated = CompileToCSharp("""
            @using Microsoft.AspNetCore.Components.Web
            <form method="post" @onsubmit="() => { }" @formname="start @("literal") @x end"></form>
            @code {
                int x = 1;
            }
            """);

        // Assert
        AssertDocumentNodeMatchesBaseline(generated.CodeDocument);
        AssertCSharpDocumentMatchesBaseline(generated.CodeDocument);
        var result = CompileToAssembly(generated, throwOnFailure: false);
        if (DesignTime)
        {
            result.Diagnostics.Verify(
                // x:\dir\subdir\Test\TestComponent.cshtml(2,74): error CS1503: Argument 1: cannot convert from 'int' to 'string'
                //                                                                          x
                Diagnostic(ErrorCode.ERR_BadArgType, "x").WithArguments("1", "int", "string").WithLocation(2, 74));
        }
        else
        {
            result.Diagnostics.Verify();
        }
        Assert.NotEmpty(generated.Diagnostics);
    }

    [IntegrationTestFact, WorkItem("https://github.com/dotnet/razor/issues/9077")]
    public void FormName_Nullability()
    {
        // This could report a nullability warning, but that's not currently supported in other places, either.
        // Tracked by https://github.com/dotnet/razor/issues/7398.

        // Act
        var generated = CompileToCSharp("""
            @using Microsoft.AspNetCore.Components.Web
            <form method="post" @onsubmit="() => { }" @formname="@null"></form>
            """,
            nullableEnable: true);

        // Assert
        AssertDocumentNodeMatchesBaseline(generated.CodeDocument);
        AssertCSharpDocumentMatchesBaseline(generated.CodeDocument);
        CompileToAssembly(generated);
    }

    [IntegrationTestFact, WorkItem("https://github.com/dotnet/razor/issues/9077")]
    public void FormName_CSharpError()
    {
        // Act
        var generated = CompileToCSharp("""
            @using Microsoft.AspNetCore.Components.Web
            <form method="post" @onsubmit="() => { }" @formname="@x"></form>
            """);

        // Assert
        AssertDocumentNodeMatchesBaseline(generated.CodeDocument);
        AssertCSharpDocumentMatchesBaseline(generated.CodeDocument);
        var result = CompileToAssembly(generated, throwOnFailure: false);
        result.Diagnostics.Verify(
            // x:\dir\subdir\Test\TestComponent.cshtml(2,55): error CS0103: The name 'x' does not exist in the current context
            //                                                       x
            Diagnostic(ErrorCode.ERR_NameNotInContext, "x").WithArguments("x").WithLocation(2, 55));
    }

    [IntegrationTestFact, WorkItem("https://github.com/dotnet/razor/issues/9077")]
    public void FormName_RazorError()
    {
        // Act
        var generated = CompileToCSharp("""
            @using Microsoft.AspNetCore.Components.Web
            <form method="post" @onsubmit="() => { }" @formname="@{ }"></form>
            """);

        // Assert
        AssertDocumentNodeMatchesBaseline(generated.CodeDocument);
        AssertCSharpDocumentMatchesBaseline(generated.CodeDocument);
        var result = CompileToAssembly(generated, throwOnFailure: false);
        result.Diagnostics.Verify(DesignTime
            // (41,85): error CS7036: There is no argument given that corresponds to the required parameter 'value' of 'RuntimeHelpers.TypeCheck<T>(T)'
            //             global::Microsoft.AspNetCore.Components.CompilerServices.RuntimeHelpers.TypeCheck<string>();
<<<<<<< HEAD
            ? Diagnostic(ErrorCode.ERR_NoCorrespondingArgument, "TypeCheck<string>").WithArguments("value", "Microsoft.AspNetCore.Components.CompilerServices.RuntimeHelpers.TypeCheck<T>(T)").WithLocation(39, 85)
            // (35,105): error CS7036: There is no argument given that corresponds to the required parameter 'value' of 'RuntimeHelpers.TypeCheck<T>(T)'
            //             string __formName = global::Microsoft.AspNetCore.Components.CompilerServices.RuntimeHelpers.TypeCheck<string>();
            : Diagnostic(ErrorCode.ERR_NoCorrespondingArgument, "TypeCheck<string>").WithArguments("value", "Microsoft.AspNetCore.Components.CompilerServices.RuntimeHelpers.TypeCheck<T>(T)").WithLocation(35, 105));
=======
            ? Diagnostic(ErrorCode.ERR_NoCorrespondingArgument, "TypeCheck<string>").WithArguments("value", "Microsoft.AspNetCore.Components.CompilerServices.RuntimeHelpers.TypeCheck<T>(T)").WithLocation(41, 85)
            // (36,105): error CS7036: There is no argument given that corresponds to the required parameter 'value' of 'RuntimeHelpers.TypeCheck<T>(T)'
            //             string __formName = global::Microsoft.AspNetCore.Components.CompilerServices.RuntimeHelpers.TypeCheck<string>();
            : Diagnostic(ErrorCode.ERR_NoCorrespondingArgument, "TypeCheck<string>").WithArguments("value", "Microsoft.AspNetCore.Components.CompilerServices.RuntimeHelpers.TypeCheck<T>(T)").WithLocation(36, 105));
>>>>>>> 79950437
    }

    [IntegrationTestFact, WorkItem("https://github.com/dotnet/razor/issues/9077")]
    public void FormName_NotAForm()
    {
        // Act
        var generated = CompileToCSharp("""
            @using Microsoft.AspNetCore.Components.Web
            <div method="post" @onsubmit="() => { }" @formname="named-form-handler"></div>
            <div method="post" @onsubmit="() => { }" @formname="@("named-form-handler")"></div>
            """);

        // Assert
        AssertDocumentNodeMatchesBaseline(generated.CodeDocument);
        AssertCSharpDocumentMatchesBaseline(generated.CodeDocument);
    }

    [IntegrationTestFact, WorkItem("https://github.com/dotnet/razor/issues/9077")]
    public void FormName_MissingUsing()
    {
        // Act
        var generated = CompileToCSharp("""
            <form method="post" @onsubmit="() => { }" @formname="named-form-handler"></form>
            <form method="post" @onsubmit="() => { }" @formname="@("named-form-handler")"></form>
            """);

        // Assert
        AssertDocumentNodeMatchesBaseline(generated.CodeDocument);
        AssertCSharpDocumentMatchesBaseline(generated.CodeDocument);
    }

    [IntegrationTestFact, WorkItem("https://github.com/dotnet/razor/issues/9077")]
    public void FormName_NotAForm_RazorLangVersion7()
    {
        // Act
        var generated = CompileToCSharp("""
            @using Microsoft.AspNetCore.Components.Web
            <div method="post" @onsubmit="() => { }" @formname="named-form-handler"></div>
            <div method="post" @onsubmit="() => { }" @formname="@("named-form-handler")"></div>
            """,
            configuration: Configuration with { LanguageVersion = RazorLanguageVersion.Version_7_0 });

        // Assert
        AssertDocumentNodeMatchesBaseline(generated.CodeDocument);
        AssertCSharpDocumentMatchesBaseline(generated.CodeDocument);
        CompileToAssembly(generated);
    }

    [IntegrationTestFact, WorkItem("https://github.com/dotnet/razor/issues/9077")]
    public void FormName_MissingSubmit()
    {
        // Act
        var generated = CompileToCSharp("""
            @using Microsoft.AspNetCore.Components.Web
            <form method="post" @formname="named-form-handler"></form>
            <form method="post" @formname="@("named-form-handler")"></form>
            """);

        // Assert
        AssertDocumentNodeMatchesBaseline(generated.CodeDocument);
        AssertCSharpDocumentMatchesBaseline(generated.CodeDocument);
    }

    [IntegrationTestFact, WorkItem("https://github.com/dotnet/razor/issues/9077")]
    public void FormName_FakeSubmit()
    {
        // Act
        var generated = CompileToCSharp("""
            @using Microsoft.AspNetCore.Components.Web
            <form method="post" onsubmit="" @formname="named-form-handler"></form>
            <form method="post" onsubmit="" @formname="@("named-form-handler")"></form>
            """);

        // Assert
        AssertDocumentNodeMatchesBaseline(generated.CodeDocument);
        AssertCSharpDocumentMatchesBaseline(generated.CodeDocument);
    }

    [IntegrationTestFact, WorkItem("https://github.com/dotnet/razor/issues/9077")]
    public void FormName_Component()
    {
        // Act
        var generated = CompileToCSharp("""
            @using Microsoft.AspNetCore.Components.Web
            <TestComponent method="post" @onsubmit="() => { }" @formname="named-form-handler" />
            <TestComponent method="post" @onsubmit="() => { }" @formname="@("named-form-handler")" />
            """);

        // Assert
        AssertDocumentNodeMatchesBaseline(generated.CodeDocument);
        AssertCSharpDocumentMatchesBaseline(generated.CodeDocument);
    }

    [IntegrationTestFact, WorkItem("https://github.com/dotnet/razor/issues/9077")]
    public void FormName_Component_RazorLangVersion7()
    {
        // Act
        var generated = CompileToCSharp("""
            @using Microsoft.AspNetCore.Components.Web
            <TestComponent method="post" @onsubmit="() => { }" @formname="named-form-handler" />
            <TestComponent method="post" @onsubmit="() => { }" @formname="@("named-form-handler")" />
            """,
            configuration: Configuration with { LanguageVersion = RazorLanguageVersion.Version_7_0 });

        // Assert
        AssertDocumentNodeMatchesBaseline(generated.CodeDocument);
        AssertCSharpDocumentMatchesBaseline(generated.CodeDocument);
        CompileToAssembly(generated);
    }

    [IntegrationTestFact, WorkItem("https://github.com/dotnet/razor/issues/9077")]
    public void FormName_Component_Generic()
    {
        // Act
        var generated = CompileToCSharp("""
            @using Microsoft.AspNetCore.Components.Web
            @typeparam T
            <TestComponent method="post" @onsubmit="() => { }" @formname="named-form-handler" Parameter="1" />
            <TestComponent method="post" @onsubmit="() => { }" @formname="@("named-form-handler")" Parameter="2" />
            @code {
                [Parameter] public T Parameter { get; set; }
            }
            """);

        // Assert
        AssertDocumentNodeMatchesBaseline(generated.CodeDocument);
        AssertCSharpDocumentMatchesBaseline(generated.CodeDocument);
    }

    [IntegrationTestFact, WorkItem("https://github.com/dotnet/razor/issues/9077")]
    public void FormName_Component_Generic_RazorLangVersion7()
    {
        // Act
        var generated = CompileToCSharp("""
            @using Microsoft.AspNetCore.Components.Web
            @typeparam T
            <TestComponent method="post" @onsubmit="() => { }" @formname="named-form-handler" Parameter="1" />
            <TestComponent method="post" @onsubmit="() => { }" @formname="@("named-form-handler")" Parameter="2" />
            @code {
                [Parameter] public T Parameter { get; set; }
            }
            """,
            configuration: Configuration with { LanguageVersion = RazorLanguageVersion.Version_7_0 });

        // Assert
        AssertDocumentNodeMatchesBaseline(generated.CodeDocument);
        AssertCSharpDocumentMatchesBaseline(generated.CodeDocument);
        CompileToAssembly(generated);
    }

    [IntegrationTestFact, WorkItem("https://github.com/dotnet/razor/issues/9077")]
    public void FormName_Duplicate_HtmlValue()
    {
        // Act
        var generated = CompileToCSharp("""
            @using Microsoft.AspNetCore.Components.Web
            <form method="post" @onsubmit="() => { }" @formname="x" @formname="y"></form>
            """);

        // Assert
        AssertDocumentNodeMatchesBaseline(generated.CodeDocument);
        AssertCSharpDocumentMatchesBaseline(generated.CodeDocument);
        CompileToAssembly(generated);
    }

    [IntegrationTestFact, WorkItem("https://github.com/dotnet/razor/issues/9077")]
    public void FormName_Duplicate_CSharpValue()
    {
        // This emits invalid code and no warnings, but that's a pre-existing bug,
        // happens with the following Razor code, too.
        // <input @ref="@a" @ref="@b" />
        // @code {
        //     ElementReference a;
        //     ElementReference b;
        // }

        // Act
        var generated = CompileToCSharp("""
            @using Microsoft.AspNetCore.Components.Web
            <form method="post" @onsubmit="() => { }" @formname="@x" @formname="@y"></form>
            @code {
                string x = "a";
                string y = "b";
            }
            """);

        // Assert
        AssertDocumentNodeMatchesBaseline(generated.CodeDocument);
        AssertCSharpDocumentMatchesBaseline(generated.CodeDocument);
        CompileToAssembly(generated);
    }

    [IntegrationTestFact, WorkItem("https://github.com/dotnet/razor/issues/9077")]
    public void FormName_MoreElements_HtmlValue()
    {
        // Act
        var generated = CompileToCSharp("""
            @using Microsoft.AspNetCore.Components.Web
            <form method="post" @onsubmit="() => { }" @formname="x"></form>
            <form method="post" @onsubmit="() => { }" @formname="y"></form>
            """);

        // Assert
        AssertDocumentNodeMatchesBaseline(generated.CodeDocument);
        AssertCSharpDocumentMatchesBaseline(generated.CodeDocument);
        CompileToAssembly(generated);
    }

    [IntegrationTestFact, WorkItem("https://github.com/dotnet/razor/issues/9077")]
    public void FormName_MoreElements_CSharpValue()
    {
        // Act
        var generated = CompileToCSharp("""
            @using Microsoft.AspNetCore.Components.Web
            <form method="post" @onsubmit="() => { }" @formname="@x"></form>
            <form method="post" @onsubmit="() => { }" @formname="@y"></form>
            @code {
                string x = "a";
                string y = "b";
            }
            """);

        // Assert
        AssertDocumentNodeMatchesBaseline(generated.CodeDocument);
        AssertCSharpDocumentMatchesBaseline(generated.CodeDocument);
        CompileToAssembly(generated);
    }

    [IntegrationTestFact, WorkItem("https://github.com/dotnet/razor/issues/9077")]
    public void FormName_Nested()
    {
        // Act
        var generated = CompileToCSharp("""
            @using Microsoft.AspNetCore.Components.Web
            <form method="post" @onsubmit="() => { }" @formname="1"></form>
            <TestComponent>
                <form method="post" @onsubmit="() => { }" @formname="2"></form>
                <TestComponent>
                    <form method="post" @onsubmit="() => { }" @formname="3"></form>
                </TestComponent>
                <form method="post" @onsubmit="() => { }" @formname="4"></form>
            </TestComponent>
            @code {
                [Parameter] public RenderFragment ChildContent { get; set; }
            }
            """);

        // Assert
        AssertDocumentNodeMatchesBaseline(generated.CodeDocument);
        AssertCSharpDocumentMatchesBaseline(generated.CodeDocument);
        CompileToAssembly(generated);
    }

    [IntegrationTestFact, WorkItem("https://github.com/dotnet/razor/issues/9323")]
    public void FormName_ChildContent()
    {
        // Act
        var generated = CompileToCSharp("""
            @using Microsoft.AspNetCore.Components.Web
            <form @formname="myform" class="nice">
                <p>@DateTime.Now</p>
            </form>
            """);

        // Assert
        AssertDocumentNodeMatchesBaseline(generated.CodeDocument);
        AssertCSharpDocumentMatchesBaseline(generated.CodeDocument);
        CompileToAssembly(generated);
    }

    [IntegrationTestFact, WorkItem("https://github.com/dotnet/razor/issues/9077")]
    public void FormName_NoAddNamedEventMethod()
    {
        // Arrange
        var componentShim = BaseCompilation.References.Single(r => r.Display.EndsWith("Microsoft.AspNetCore.Razor.Test.ComponentShim.dll", StringComparison.Ordinal));
        var minimalShim = """
            namespace Microsoft.AspNetCore.Components
            {
                public abstract class ComponentBase
                {
                    protected abstract void BuildRenderTree(Rendering.RenderTreeBuilder __builder);
                }
                namespace Rendering
                {
                    public sealed class RenderTreeBuilder
                    {
                        public void AddMarkupContent(int sequence, string markupContent) { }
                        public void OpenElement(int sequence, string elementName) { }
                        public void AddAttribute(int sequence, string name, string value) { }
                        public void AddAttribute<TArgument>(int sequence, string name, EventCallback<TArgument> value) { }
                        public void CloseElement() { }
                    }
                }
                namespace CompilerServices
                {
                    public static class RuntimeHelpers
                    {
                        public static T TypeCheck<T>(T value) => throw null;
                    }
                }
                namespace Web
                {
                    [EventHandler("onsubmit", typeof(System.EventArgs), true, true)]
                    public static class EventHandlers
                    {
                    }
                }
                [System.AttributeUsage(System.AttributeTargets.Class, AllowMultiple = true, Inherited = true)]
                public sealed class EventHandlerAttribute : System.Attribute
                {
                    public EventHandlerAttribute(string attributeName, System.Type eventArgsType, bool enableStopPropagation, bool enablePreventDefault) { }
                }
                public readonly struct EventCallback
                {
                    public static readonly EventCallbackFactory Factory;
                }
                public readonly struct EventCallback<TValue> { }
                public sealed class EventCallbackFactory
                {
                    public EventCallback<TValue> Create<TValue>(object receiver, System.Action callback) => throw null;
                }
            }
            """;
        var minimalShimRef = CSharpCompilation.Create(
                assemblyName: "Microsoft.AspNetCore.Components",
                options: new CSharpCompilationOptions(OutputKind.DynamicallyLinkedLibrary))
            .AddSyntaxTrees(Parse(minimalShim))
            .AddReferences(MetadataReference.CreateFromFile(typeof(object).Assembly.Location))
            .EmitToImageReference();
        var baseCompilation = BaseCompilation.ReplaceReference(componentShim, minimalShimRef);

        // Act
        var generated = CompileToCSharp("""
            @using Microsoft.AspNetCore.Components.Web
            <form method="post" @onsubmit="() => { }" @formname="named-form-handler"></form>
            """,
            baseCompilation: baseCompilation);

        // Assert
        AssertDocumentNodeMatchesBaseline(generated.CodeDocument);
        AssertCSharpDocumentMatchesBaseline(generated.CodeDocument);
        CompileToAssembly(generated);
    }

    [IntegrationTestFact, WorkItem("https://github.com/dotnet/razor/issues/9077")]
    public void FormName_RazorLangVersion7()
    {
        // Act
        var generated = CompileToCSharp("""
            @using Microsoft.AspNetCore.Components.Web
            <form method="post" @onsubmit="() => { }" @formname="named-form-handler"></form>
            """,
            configuration: Configuration with { LanguageVersion = RazorLanguageVersion.Version_7_0 });

        // Assert
        AssertDocumentNodeMatchesBaseline(generated.CodeDocument);
        AssertCSharpDocumentMatchesBaseline(generated.CodeDocument);
        CompileToAssembly(generated);
    }

    [IntegrationTestFact]
    public void InjectDirective()
    {
        // Act
        var generated = CompileToCSharp("""
            @using System.Text
            @inject string Value1
            @inject       StringBuilder          Value2
            @inject int Value3;
            @inject double Value4

            <div>
                Content
            </div>

            @inject float Value5

            """);

        // Assert
        AssertDocumentNodeMatchesBaseline(generated.CodeDocument);
        AssertCSharpDocumentMatchesBaseline(generated.CodeDocument);
        CompileToAssembly(generated);
    }

    #endregion
}<|MERGE_RESOLUTION|>--- conflicted
+++ resolved
@@ -11019,17 +11019,10 @@
         result.Diagnostics.Verify(DesignTime
             // (41,85): error CS7036: There is no argument given that corresponds to the required parameter 'value' of 'RuntimeHelpers.TypeCheck<T>(T)'
             //             global::Microsoft.AspNetCore.Components.CompilerServices.RuntimeHelpers.TypeCheck<string>();
-<<<<<<< HEAD
-            ? Diagnostic(ErrorCode.ERR_NoCorrespondingArgument, "TypeCheck<string>").WithArguments("value", "Microsoft.AspNetCore.Components.CompilerServices.RuntimeHelpers.TypeCheck<T>(T)").WithLocation(39, 85)
-            // (35,105): error CS7036: There is no argument given that corresponds to the required parameter 'value' of 'RuntimeHelpers.TypeCheck<T>(T)'
+            ? Diagnostic(ErrorCode.ERR_NoCorrespondingArgument, "TypeCheck<string>").WithArguments("value", "Microsoft.AspNetCore.Components.CompilerServices.RuntimeHelpers.TypeCheck<T>(T)").WithLocation(41, 85)
+            // (37,105): error CS7036: There is no argument given that corresponds to the required parameter 'value' of 'RuntimeHelpers.TypeCheck<T>(T)'
             //             string __formName = global::Microsoft.AspNetCore.Components.CompilerServices.RuntimeHelpers.TypeCheck<string>();
-            : Diagnostic(ErrorCode.ERR_NoCorrespondingArgument, "TypeCheck<string>").WithArguments("value", "Microsoft.AspNetCore.Components.CompilerServices.RuntimeHelpers.TypeCheck<T>(T)").WithLocation(35, 105));
-=======
-            ? Diagnostic(ErrorCode.ERR_NoCorrespondingArgument, "TypeCheck<string>").WithArguments("value", "Microsoft.AspNetCore.Components.CompilerServices.RuntimeHelpers.TypeCheck<T>(T)").WithLocation(41, 85)
-            // (36,105): error CS7036: There is no argument given that corresponds to the required parameter 'value' of 'RuntimeHelpers.TypeCheck<T>(T)'
-            //             string __formName = global::Microsoft.AspNetCore.Components.CompilerServices.RuntimeHelpers.TypeCheck<string>();
-            : Diagnostic(ErrorCode.ERR_NoCorrespondingArgument, "TypeCheck<string>").WithArguments("value", "Microsoft.AspNetCore.Components.CompilerServices.RuntimeHelpers.TypeCheck<T>(T)").WithLocation(36, 105));
->>>>>>> 79950437
+            : Diagnostic(ErrorCode.ERR_NoCorrespondingArgument, "TypeCheck<string>").WithArguments("value", "Microsoft.AspNetCore.Components.CompilerServices.RuntimeHelpers.TypeCheck<T>(T)").WithLocation(37, 105));
     }
 
     [IntegrationTestFact, WorkItem("https://github.com/dotnet/razor/issues/9077")]
