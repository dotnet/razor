﻿// Licensed to the .NET Foundation under one or more agreements.
// The .NET Foundation licenses this file to you under the MIT license.

using System;
using System.Collections.Generic;
using System.Collections.Immutable;
using System.Globalization;
using System.Linq;
using Xunit;

namespace Microsoft.AspNetCore.Razor.Language;

public class MetadataCollectionTests
{
    [Theory]
    [InlineData(0)]
    [InlineData(1)]
    [InlineData(2)]
    [InlineData(3)]
    [InlineData(4)]
    [InlineData(8)]
    [InlineData(16)]
    [InlineData(32)]
    [InlineData(64)]
    public void CreateAndCompareCollections(int size)
    {
        var pairs = new List<KeyValuePair<string, string?>>();

        for (var i = 0; i < size; i++)
        {
            var key = i.ToString(CultureInfo.InvariantCulture);
            var value = (int.MaxValue - i).ToString(CultureInfo.InvariantCulture);

            pairs.Add(new(key, value));
        }

        var collection1 = MetadataCollection.Create(pairs.ToArray());
<<<<<<< HEAD

=======
>>>>>>> 51c7d563
        var reversed = Enumerable.Reverse(pairs.ToArray());
        var collection2 = MetadataCollection.Create(reversed.ToArray());

        Assert.Equal(collection1, collection2);

        foreach (var (key, value) in pairs)
        {
            Assert.True(collection1.TryGetValue(key, out var value1));
            Assert.Equal(value, value1);

            Assert.True(collection2.TryGetValue(key, out var value2));
            Assert.Equal(value, value2);
        }
    }

    [Theory]
    [InlineData(0)]
    [InlineData(1)]
    [InlineData(2)]
    [InlineData(3)]
    [InlineData(4)]
    [InlineData(8)]
    [InlineData(16)]
    [InlineData(32)]
    [InlineData(64)]
    public void EnumeratorReturnsAllItemsInCollection(int size)
    {
        var pairs = new List<KeyValuePair<string, string?>>();
        var map = new Dictionary<string, bool>();

        for (var i = 0; i < size; i++)
        {
            var key = i.ToString(CultureInfo.InvariantCulture);
            var value = (int.MaxValue - i).ToString(CultureInfo.InvariantCulture);

            pairs.Add(new(key, value));
            map.Add(key, false);
        }

        Assert.True(map.All(kvp => kvp.Value == false));

        var collection = MetadataCollection.Create(pairs);

        foreach (var (key, _) in collection)
        {
            map[key] = true;
        }

        Assert.True(map.All(kvp => kvp.Value == true));

        var enumerator = collection.GetEnumerator();

        while (enumerator.MoveNext())
        {
            var (key, _) = enumerator.Current;
            map[key] = false;
        }

        Assert.True(map.All(kvp => kvp.Value == false));

        // Verify that reset works.
        enumerator.Reset();

        while (enumerator.MoveNext())
        {
            var (key, _) = enumerator.Current;
            map[key] = true;
        }

        Assert.True(map.All(kvp => kvp.Value == true));
    }

    [Fact]
    public void CreateThrowsOnDuplicateKeys()
    {
        var one = new KeyValuePair<string, string?>("Key1", "Value1");
        var two = new KeyValuePair<string, string?>("Key2", "Value2");
        var three = new KeyValuePair<string, string?>("Key3", "Value3");
        var four = new KeyValuePair<string, string?>("Key4", "Value4");

        Assert.Throws<ArgumentException>(() => MetadataCollection.Create(one, one));
        Assert.Throws<ArgumentException>(() => MetadataCollection.Create(new[] { one, one }));

        Assert.Throws<ArgumentException>(() => MetadataCollection.Create(one, one, three));
        Assert.Throws<ArgumentException>(() => MetadataCollection.Create(new[] { one, one, three }));
        Assert.Throws<ArgumentException>(() => MetadataCollection.Create(one, three, three));
        Assert.Throws<ArgumentException>(() => MetadataCollection.Create(new[] { one, three, three }));
        Assert.Throws<ArgumentException>(() => MetadataCollection.Create(one, two, one));
        Assert.Throws<ArgumentException>(() => MetadataCollection.Create(new[] { one, two, one }));

        Assert.Throws<ArgumentException>(() => MetadataCollection.Create(one, one, three, four));
        Assert.Throws<ArgumentException>(() => MetadataCollection.Create(new[] { one, one, three, four }));
        Assert.Throws<ArgumentException>(() => MetadataCollection.Create(one, two, one, four));
        Assert.Throws<ArgumentException>(() => MetadataCollection.Create(new[] { one, two, one, four }));
        Assert.Throws<ArgumentException>(() => MetadataCollection.Create(one, two, three, one));
        Assert.Throws<ArgumentException>(() => MetadataCollection.Create(new[] { one, two, three, one }));
        Assert.Throws<ArgumentException>(() => MetadataCollection.Create(one, two, two, four));
        Assert.Throws<ArgumentException>(() => MetadataCollection.Create(new[] { one, two, two, four }));
        Assert.Throws<ArgumentException>(() => MetadataCollection.Create(one, two, three, two));
        Assert.Throws<ArgumentException>(() => MetadataCollection.Create(new[] { one, one, three, two }));
        Assert.Throws<ArgumentException>(() => MetadataCollection.Create(one, two, three, three));
        Assert.Throws<ArgumentException>(() => MetadataCollection.Create(new[] { one, one, three, three }));
    }

    private static TheoryData<ImmutableArray<KeyValuePair<string, string?>>, ImmutableArray<KeyValuePair<string, string?>>> GetPairPermutations(int count)
    {
        var pairs = new KeyValuePair<string, string?>[count];

        for (var i = 0; i < count; i++)
        {
            pairs[i] = new($"Key{i}", $"Value{i}");
        }

        var list = new List<ImmutableArray<KeyValuePair<string, string?>>>();
        CollectPermutations(pairs, 0, count - 1, list);

        var data = new TheoryData<ImmutableArray<KeyValuePair<string, string?>>, ImmutableArray<KeyValuePair<string, string?>>>();

        for (var i = 0; i < list.Count; i++)
        {
            for (var j = 0; j < list.Count; j++)
            {
                data.Add(list[i], list[j]);
            }
        }

        return data;

        static void CollectPermutations(KeyValuePair<string, string?>[] pairs, int start, int end, List<ImmutableArray<KeyValuePair<string, string?>>> list)
        {
            if (start == end)
            {
                list.Add(pairs.ToImmutableArray());
            }
            else
            {
                for (var i = start; i <= end; i++)
                {
                    Swap(ref pairs[start], ref pairs[i]);
                    CollectPermutations(pairs, start + 1, end, list);
                    Swap(ref pairs[start], ref pairs[i]);
                }
            }

            static void Swap(ref KeyValuePair<string, string?> pair1, ref KeyValuePair<string, string?> pair2)
            {
                var temp = pair1;
                pair1 = pair2;
                pair2 = temp;
            }
        }
    }

    public static readonly TheoryData TwoPairs = GetPairPermutations(2);
    public static readonly TheoryData ThreePairs = GetPairPermutations(3);
    public static readonly TheoryData FourPairs = GetPairPermutations(4);

    [Theory]
    [MemberData(nameof(TwoPairs))]
    public void TestEquality_TwoItems(ImmutableArray<KeyValuePair<string, string?>> pairs1, ImmutableArray<KeyValuePair<string, string?>> pairs2)
    {
        var collection1 = MetadataCollection.Create(pairs1);
        var collection2 = MetadataCollection.Create(pairs2);

        Assert.Equal(collection1, collection2);
        Assert.Equal(collection1.GetHashCode(), collection2.GetHashCode());
    }

    [Theory]
    [MemberData(nameof(ThreePairs))]
    public void TestEquality_ThreeItems(ImmutableArray<KeyValuePair<string, string?>> pairs1, ImmutableArray<KeyValuePair<string, string?>> pairs2)
    {
        var collection1 = MetadataCollection.Create(pairs1);
        var collection2 = MetadataCollection.Create(pairs2);

        Assert.Equal(collection1, collection2);
        Assert.Equal(collection1.GetHashCode(), collection2.GetHashCode());
    }

    [Theory]
    [MemberData(nameof(FourPairs))]
    public void TestEquality_FourItems(ImmutableArray<KeyValuePair<string, string?>> pairs1, ImmutableArray<KeyValuePair<string, string?>> pairs2)
    {
        var collection1 = MetadataCollection.Create(pairs1);
        var collection2 = MetadataCollection.Create(pairs2);

        Assert.Equal(collection1, collection2);
        Assert.Equal(collection1.GetHashCode(), collection2.GetHashCode());
    }

    [Fact]
    public void HashCodesAreSameRegardlessOfOrdering()
    {
        var one = new KeyValuePair<string, string?>("Key1", "Value1");
        var two = new KeyValuePair<string, string?>("Key2", "Value2");
        var three = new KeyValuePair<string, string?>("Key3", "Value3");
        var four = new KeyValuePair<string, string?>("Key4", "Value4");

        Assert.Equal(
            MetadataCollection.Create(one, two).GetHashCode(),
            MetadataCollection.Create(two, one).GetHashCode());

        Assert.Equal(
            MetadataCollection.Create(one, two, three).GetHashCode(),
            MetadataCollection.Create(two, one, three).GetHashCode());

        Assert.Equal(
            MetadataCollection.Create(one, two, three).GetHashCode(),
            MetadataCollection.Create(three, two, one).GetHashCode());

        Assert.Equal(
            MetadataCollection.Create(one, two, three).GetHashCode(),
            MetadataCollection.Create(one, three, two).GetHashCode());

        Assert.Equal(
            MetadataCollection.Create(one, two, three).GetHashCode(),
            MetadataCollection.Create(two, three, one).GetHashCode());

        Assert.Equal(
            MetadataCollection.Create(one, two, three).GetHashCode(),
            MetadataCollection.Create(three, one, two).GetHashCode());

        Assert.Equal(
            MetadataCollection.Create(one, two, three, four).GetHashCode(),
            MetadataCollection.Create(four, three, two, one).GetHashCode());
    }
}<|MERGE_RESOLUTION|>--- conflicted
+++ resolved
@@ -35,10 +35,6 @@
         }
 
         var collection1 = MetadataCollection.Create(pairs.ToArray());
-<<<<<<< HEAD
-
-=======
->>>>>>> 51c7d563
         var reversed = Enumerable.Reverse(pairs.ToArray());
         var collection2 = MetadataCollection.Create(reversed.ToArray());
 
