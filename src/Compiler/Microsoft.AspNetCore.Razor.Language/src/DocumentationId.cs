﻿// Licensed to the .NET Foundation under one or more agreements.
// The .NET Foundation licenses this file to you under the MIT license.

namespace Microsoft.AspNetCore.Razor.Language;

internal enum DocumentationId
{
    // New values must always be placed at the end of the enum
    // and Last must be updated to point to the final value.
    // Do NOT insert items or change the order below.
    BindTagHelper_Fallback,
    BindTagHelper_Fallback_Event,
    BindTagHelper_Fallback_Format,
    BindTagHelper_Element,
    BindTagHelper_Element_After,
    BindTagHelper_Element_Culture,
    BindTagHelper_Element_Event,
    BindTagHelper_Element_Format,
    BindTagHelper_Element_Get,
    BindTagHelper_Element_Set,
    BindTagHelper_Component,
    ChildContentParameterName,
    ChildContentParameterName_TopLevel,
    ComponentTypeParameter,
    EventHandlerTagHelper,
    EventHandlerTagHelper_PreventDefault,
    EventHandlerTagHelper_StopPropagation,
    KeyTagHelper,
    RefTagHelper,
    SplatTagHelper,
<<<<<<< HEAD
    RenderModeTagHelper,

    Last = RenderModeTagHelper
=======
    FormNameTagHelper,

    Last = FormNameTagHelper
>>>>>>> 2791c758
}<|MERGE_RESOLUTION|>--- conflicted
+++ resolved
@@ -28,13 +28,8 @@
     KeyTagHelper,
     RefTagHelper,
     SplatTagHelper,
-<<<<<<< HEAD
     RenderModeTagHelper,
-
-    Last = RenderModeTagHelper
-=======
     FormNameTagHelper,
 
     Last = FormNameTagHelper
->>>>>>> 2791c758
 }