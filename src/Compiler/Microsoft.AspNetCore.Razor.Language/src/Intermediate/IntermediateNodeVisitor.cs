﻿// Licensed to the .NET Foundation under one or more agreements.
// The .NET Foundation licenses this file to you under the MIT license.

#nullable disable

namespace Microsoft.AspNetCore.Razor.Language.Intermediate;

public abstract class IntermediateNodeVisitor
{
    public virtual void Visit(IntermediateNode node)
    {
        node.Accept(this);
    }

    public virtual void VisitDefault(IntermediateNode node)
    {
    }

    public virtual void VisitToken(IntermediateToken node)
    {
        VisitDefault(node);
    }

    public virtual void VisitDirectiveToken(DirectiveTokenIntermediateNode node)
    {
        VisitDefault(node);
    }

    public virtual void VisitDirective(DirectiveIntermediateNode node)
    {
        VisitDefault(node);
    }

    public virtual void VisitMalformedDirective(MalformedDirectiveIntermediateNode node)
    {
        VisitDefault(node);
    }

    public virtual void VisitExtension(ExtensionIntermediateNode node)
    {
        VisitDefault(node);
    }

    public virtual void VisitCSharpCode(CSharpCodeIntermediateNode node)
    {
        VisitDefault(node);
    }

    public virtual void VisitCSharpExpression(CSharpExpressionIntermediateNode node)
    {
        VisitDefault(node);
    }

    public virtual void VisitHtmlAttributeValue(HtmlAttributeValueIntermediateNode node)
    {
        VisitDefault(node);
    }

    public virtual void VisitCSharpExpressionAttributeValue(CSharpExpressionAttributeValueIntermediateNode node)
    {
        VisitDefault(node);
    }

    public virtual void VisitCSharpCodeAttributeValue(CSharpCodeAttributeValueIntermediateNode node)
    {
        VisitDefault(node);
    }

    public virtual void VisitHtmlAttribute(HtmlAttributeIntermediateNode node)
    {
        VisitDefault(node);
    }

    public virtual void VisitClassDeclaration(ClassDeclarationIntermediateNode node)
    {
        VisitDefault(node);
    }

    public virtual void VisitMethodDeclaration(MethodDeclarationIntermediateNode node)
    {
        VisitDefault(node);
    }

    public virtual void VisitFieldDeclaration(FieldDeclarationIntermediateNode node)
    {
        VisitDefault(node);
    }

    public virtual void VisitPropertyDeclaration(PropertyDeclarationIntermediateNode node)
    {
        VisitDefault(node);
    }

    public virtual void VisitDocument(DocumentIntermediateNode node)
    {
        VisitDefault(node);
    }

    public virtual void VisitHtml(HtmlContentIntermediateNode node)
    {
        VisitDefault(node);
    }

    public virtual void VisitNamespaceDeclaration(NamespaceDeclarationIntermediateNode node)
    {
        VisitDefault(node);
    }

    public virtual void VisitUsingDirective(UsingDirectiveIntermediateNode node)
    {
        VisitDefault(node);
    }

    public virtual void VisitTagHelper(TagHelperIntermediateNode node)
    {
        VisitDefault(node);
    }

    public virtual void VisitTagHelperBody(TagHelperBodyIntermediateNode node)
    {
        VisitDefault(node);
    }

    public virtual void VisitTagHelperProperty(TagHelperPropertyIntermediateNode node)
    {
        VisitDefault(node);
    }

    public virtual void VisitTagHelperDirectiveAttribute(TagHelperDirectiveAttributeIntermediateNode node)
    {
        VisitDefault(node);
    }

    public virtual void VisitTagHelperHtmlAttribute(TagHelperHtmlAttributeIntermediateNode node)
    {
        VisitDefault(node);
    }

    public virtual void VisitTagHelperDirectiveAttributeParameter(TagHelperDirectiveAttributeParameterIntermediateNode node)
    {
        VisitDefault(node);
    }

    public virtual void VisitComponent(ComponentIntermediateNode node)
    {
        VisitDefault(node);
    }

    public virtual void VisitComponentAttribute(ComponentAttributeIntermediateNode node)
    {
        VisitDefault(node);
    }

    public virtual void VisitComponentChildContent(ComponentChildContentIntermediateNode node)
    {
        VisitDefault(node);
    }

    public virtual void VisitComponentTypeArgument(ComponentTypeArgumentIntermediateNode node)
    {
        VisitDefault(node);
    }

    public virtual void VisitComponentTypeInferenceMethod(ComponentTypeInferenceMethodIntermediateNode node)
    {
        VisitDefault(node);
    }

    public virtual void VisitMarkupElement(MarkupElementIntermediateNode node)
    {
        VisitDefault(node);
    }

    public virtual void VisitMarkupBlock(MarkupBlockIntermediateNode node)
    {
        VisitDefault(node);
    }

    public virtual void VisitReferenceCapture(ReferenceCaptureIntermediateNode node)
    {
        VisitDefault(node);
    }

    public virtual void VisitSetKey(SetKeyIntermediateNode node)
    {
        VisitDefault(node);
    }

    public virtual void VisitSplat(SplatIntermediateNode node)
    {
        VisitDefault(node);
    }

<<<<<<< HEAD
    public virtual void VisitRenderMode(RenderModeIntermediateNode node)
=======
    public virtual void VisitFormName(FormNameIntermediateNode node)
>>>>>>> 2791c758
    {
        VisitDefault(node);
    }
}<|MERGE_RESOLUTION|>--- conflicted
+++ resolved
@@ -191,11 +191,12 @@
         VisitDefault(node);
     }
 
-<<<<<<< HEAD
     public virtual void VisitRenderMode(RenderModeIntermediateNode node)
-=======
+    {
+        VisitDefault(node);
+    }
+
     public virtual void VisitFormName(FormNameIntermediateNode node)
->>>>>>> 2791c758
     {
         VisitDefault(node);
     }
