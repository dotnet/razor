﻿// Licensed to the .NET Foundation under one or more agreements.
// The .NET Foundation licenses this file to you under the MIT license.

using System;

namespace Microsoft.AspNetCore.Razor.Language;

internal abstract partial class DocumentationDescriptor : IEquatable<DocumentationDescriptor>
{
    public static readonly DocumentationDescriptor BindTagHelper_Fallback = new SimpleDescriptor(DocumentationId.BindTagHelper_Fallback);
    public static readonly DocumentationDescriptor BindTagHelper_Fallback_Event = new SimpleDescriptor(DocumentationId.BindTagHelper_Fallback_Event);
    public static readonly DocumentationDescriptor BindTagHelper_Fallback_Format = new SimpleDescriptor(DocumentationId.BindTagHelper_Fallback_Format);
    public static readonly DocumentationDescriptor BindTagHelper_Element = new SimpleDescriptor(DocumentationId.BindTagHelper_Element);
    public static readonly DocumentationDescriptor BindTagHelper_Element_After = new SimpleDescriptor(DocumentationId.BindTagHelper_Element_After);
    public static readonly DocumentationDescriptor BindTagHelper_Element_Culture = new SimpleDescriptor(DocumentationId.BindTagHelper_Element_Culture);
    public static readonly DocumentationDescriptor BindTagHelper_Element_Event = new SimpleDescriptor(DocumentationId.BindTagHelper_Element_Event);
    public static readonly DocumentationDescriptor BindTagHelper_Element_Format = new SimpleDescriptor(DocumentationId.BindTagHelper_Element_Format);
    public static readonly DocumentationDescriptor BindTagHelper_Element_Get = new SimpleDescriptor(DocumentationId.BindTagHelper_Element_Get);
    public static readonly DocumentationDescriptor BindTagHelper_Element_Set = new SimpleDescriptor(DocumentationId.BindTagHelper_Element_Set);
    public static readonly DocumentationDescriptor BindTagHelper_Component = new SimpleDescriptor(DocumentationId.BindTagHelper_Component);
    public static readonly DocumentationDescriptor ChildContentParameterName = new SimpleDescriptor(DocumentationId.ChildContentParameterName);
    public static readonly DocumentationDescriptor ChildContentParameterName_TopLevel = new SimpleDescriptor(DocumentationId.ChildContentParameterName_TopLevel);
    public static readonly DocumentationDescriptor ComponentTypeParameter = new SimpleDescriptor(DocumentationId.ComponentTypeParameter);
    public static readonly DocumentationDescriptor EventHandlerTagHelper = new SimpleDescriptor(DocumentationId.EventHandlerTagHelper);
    public static readonly DocumentationDescriptor EventHandlerTagHelper_PreventDefault = new SimpleDescriptor(DocumentationId.EventHandlerTagHelper_PreventDefault);
    public static readonly DocumentationDescriptor EventHandlerTagHelper_StopPropagation = new SimpleDescriptor(DocumentationId.EventHandlerTagHelper_StopPropagation);
    public static readonly DocumentationDescriptor KeyTagHelper = new SimpleDescriptor(DocumentationId.KeyTagHelper);
    public static readonly DocumentationDescriptor RefTagHelper = new SimpleDescriptor(DocumentationId.RefTagHelper);
    public static readonly DocumentationDescriptor SplatTagHelper = new SimpleDescriptor(DocumentationId.SplatTagHelper);
<<<<<<< HEAD
    public static readonly DocumentationDescriptor RenderModeTagHelper = new SimpleDescriptor(DocumentationId.RenderModeTagHelper);
=======
    public static readonly DocumentationDescriptor FormNameTagHelper = new SimpleDescriptor(DocumentationId.FormNameTagHelper);
>>>>>>> 2791c758

    public static DocumentationDescriptor From(DocumentationId id, params object?[]? args)
    {
        if (id < 0 || id > DocumentationId.Last)
        {
            throw new ArgumentOutOfRangeException(
                nameof(id), id, Resources.FormatUnknown_documentation_id_0(id));
        }

        if (args is null or { Length: 0 })
        {
            return id switch
            {
                DocumentationId.BindTagHelper_Fallback => BindTagHelper_Fallback,
                DocumentationId.BindTagHelper_Fallback_Event => BindTagHelper_Fallback_Event,
                DocumentationId.BindTagHelper_Fallback_Format => BindTagHelper_Fallback_Format,
                DocumentationId.BindTagHelper_Element => BindTagHelper_Element,
                DocumentationId.BindTagHelper_Element_After => BindTagHelper_Element_After,
                DocumentationId.BindTagHelper_Element_Culture => BindTagHelper_Element_Culture,
                DocumentationId.BindTagHelper_Element_Event => BindTagHelper_Element_Event,
                DocumentationId.BindTagHelper_Element_Format => BindTagHelper_Element_Format,
                DocumentationId.BindTagHelper_Element_Get => BindTagHelper_Element_Get,
                DocumentationId.BindTagHelper_Element_Set => BindTagHelper_Element_Set,
                DocumentationId.BindTagHelper_Component => BindTagHelper_Component,
                DocumentationId.ChildContentParameterName => ChildContentParameterName,
                DocumentationId.ChildContentParameterName_TopLevel => ChildContentParameterName_TopLevel,
                DocumentationId.ComponentTypeParameter => ComponentTypeParameter,
                DocumentationId.EventHandlerTagHelper => EventHandlerTagHelper,
                DocumentationId.EventHandlerTagHelper_PreventDefault => EventHandlerTagHelper_PreventDefault,
                DocumentationId.EventHandlerTagHelper_StopPropagation => EventHandlerTagHelper_StopPropagation,
                DocumentationId.KeyTagHelper => KeyTagHelper,
                DocumentationId.RefTagHelper => RefTagHelper,
                DocumentationId.SplatTagHelper => SplatTagHelper,
<<<<<<< HEAD
                DocumentationId.RenderModeTagHelper => RenderModeTagHelper,
=======
                DocumentationId.FormNameTagHelper => FormNameTagHelper,
>>>>>>> 2791c758

                // If this exception is thrown, there are two potential problems:
                //
                // 1. Arguments are being passed for a DocumentationId that doesn't require formatting.
                // 2. A new DocumentationId was added that needs an entry added in the switch expression above
                //    to return a DocumentationDescriptor.

                _ => throw new NotSupportedException(Resources.FormatUnknown_documentation_id_0(id))
            };
        }

        return new FormattedDescriptor(id, args);
    }

    public DocumentationId Id { get; }
    public abstract object?[] Args { get; }

    private int? _hashCode;

    private protected DocumentationDescriptor(DocumentationId id)
    {
        Id = id;
    }

    public sealed override bool Equals(object obj)
        => obj is DocumentationDescriptor other && Equals(other);

    public abstract bool Equals(DocumentationDescriptor other);

    public sealed override int GetHashCode()
        => _hashCode ??= ComputeHashCode();

    protected abstract int ComputeHashCode();

    public abstract string GetText();

    private string GetDocumentationText()
    {
        return Id switch
        {
            DocumentationId.BindTagHelper_Fallback => ComponentResources.BindTagHelper_Fallback_Documentation,
            DocumentationId.BindTagHelper_Fallback_Event => ComponentResources.BindTagHelper_Fallback_Event_Documentation,
            DocumentationId.BindTagHelper_Fallback_Format => ComponentResources.BindTagHelper_Fallback_Format_Documentation,
            DocumentationId.BindTagHelper_Element => ComponentResources.BindTagHelper_Element_Documentation,
            DocumentationId.BindTagHelper_Element_After => ComponentResources.BindTagHelper_Element_After_Documentation,
            DocumentationId.BindTagHelper_Element_Culture => ComponentResources.BindTagHelper_Element_Culture_Documentation,
            DocumentationId.BindTagHelper_Element_Event => ComponentResources.BindTagHelper_Element_Event_Documentation,
            DocumentationId.BindTagHelper_Element_Format => ComponentResources.BindTagHelper_Element_Format_Documentation,
            DocumentationId.BindTagHelper_Element_Get => ComponentResources.BindTagHelper_Element_Get_Documentation,
            DocumentationId.BindTagHelper_Element_Set => ComponentResources.BindTagHelper_Element_Set_Documentation,
            DocumentationId.BindTagHelper_Component => ComponentResources.BindTagHelper_Component_Documentation,
            DocumentationId.ChildContentParameterName => ComponentResources.ChildContentParameterName_Documentation,
            DocumentationId.ChildContentParameterName_TopLevel => ComponentResources.ChildContentParameterName_TopLevelDocumentation,
            DocumentationId.ComponentTypeParameter => ComponentResources.ComponentTypeParameter_Documentation,
            DocumentationId.EventHandlerTagHelper => ComponentResources.EventHandlerTagHelper_Documentation,
            DocumentationId.EventHandlerTagHelper_PreventDefault => ComponentResources.EventHandlerTagHelper_PreventDefault_Documentation,
            DocumentationId.EventHandlerTagHelper_StopPropagation => ComponentResources.EventHandlerTagHelper_StopPropagation_Documentation,
            DocumentationId.KeyTagHelper => ComponentResources.KeyTagHelper_Documentation,
            DocumentationId.RefTagHelper => ComponentResources.RefTagHelper_Documentation,
            DocumentationId.SplatTagHelper => ComponentResources.SplatTagHelper_Documentation,
<<<<<<< HEAD
            DocumentationId.RenderModeTagHelper => ComponentResources.RenderModeTagHelper_Documentation,
=======
            DocumentationId.FormNameTagHelper => ComponentResources.FormNameTagHelper_Documentation,
>>>>>>> 2791c758

            // If this exception is thrown, a new DocumentationId was added that needs an entry added in
            // the switch expression above to return a resource string.

            var id => throw new NotSupportedException(Resources.FormatUnknown_documentation_id_0(id))
        };
    }
}<|MERGE_RESOLUTION|>--- conflicted
+++ resolved
@@ -27,11 +27,8 @@
     public static readonly DocumentationDescriptor KeyTagHelper = new SimpleDescriptor(DocumentationId.KeyTagHelper);
     public static readonly DocumentationDescriptor RefTagHelper = new SimpleDescriptor(DocumentationId.RefTagHelper);
     public static readonly DocumentationDescriptor SplatTagHelper = new SimpleDescriptor(DocumentationId.SplatTagHelper);
-<<<<<<< HEAD
     public static readonly DocumentationDescriptor RenderModeTagHelper = new SimpleDescriptor(DocumentationId.RenderModeTagHelper);
-=======
     public static readonly DocumentationDescriptor FormNameTagHelper = new SimpleDescriptor(DocumentationId.FormNameTagHelper);
->>>>>>> 2791c758
 
     public static DocumentationDescriptor From(DocumentationId id, params object?[]? args)
     {
@@ -65,11 +62,8 @@
                 DocumentationId.KeyTagHelper => KeyTagHelper,
                 DocumentationId.RefTagHelper => RefTagHelper,
                 DocumentationId.SplatTagHelper => SplatTagHelper,
-<<<<<<< HEAD
                 DocumentationId.RenderModeTagHelper => RenderModeTagHelper,
-=======
                 DocumentationId.FormNameTagHelper => FormNameTagHelper,
->>>>>>> 2791c758
 
                 // If this exception is thrown, there are two potential problems:
                 //
@@ -130,11 +124,8 @@
             DocumentationId.KeyTagHelper => ComponentResources.KeyTagHelper_Documentation,
             DocumentationId.RefTagHelper => ComponentResources.RefTagHelper_Documentation,
             DocumentationId.SplatTagHelper => ComponentResources.SplatTagHelper_Documentation,
-<<<<<<< HEAD
             DocumentationId.RenderModeTagHelper => ComponentResources.RenderModeTagHelper_Documentation,
-=======
             DocumentationId.FormNameTagHelper => ComponentResources.FormNameTagHelper_Documentation,
->>>>>>> 2791c758
 
             // If this exception is thrown, a new DocumentationId was added that needs an entry added in
             // the switch expression above to return a resource string.
