﻿// Licensed to the .NET Foundation under one or more agreements.
// The .NET Foundation licenses this file to you under the MIT license.

#nullable disable

using System.Collections.Generic;
using System.Linq;
using System.Text;
using Microsoft.AspNetCore.Razor.Language;
using Microsoft.AspNetCore.Razor.Language.Intermediate;
using Microsoft.CodeAnalysis.CSharp;
using Microsoft.NET.Sdk.Razor.SourceGenerators;
using Xunit;

namespace Microsoft.AspNetCore.Mvc.Razor.Extensions.Version1_X;

public class ModelExpressionPassTest
{
    [Fact]
    public void ModelExpressionPass_NonModelExpressionProperty_Ignored()
    {
        // Arrange
        var codeDocument = CreateDocument(@"
@addTagHelper TestTagHelper, TestAssembly
<p foo=""17"">");

        var tagHelpers = new[]
        {
                TagHelperDescriptorBuilder.Create("TestTagHelper", "TestAssembly")
                    .BoundAttributeDescriptor(attribute =>
                        attribute
                            .Name("Foo")
                            .TypeName("System.Int32"))
                    .TagMatchingRuleDescriptor(rule =>
                        rule.RequireTagName("p"))
                    .Build()
            };

        var engine = CreateEngine(tagHelpers);
        var pass = new ModelExpressionPass()
        {
            Engine = engine,
        };

        var irDocument = CreateIRDocument(engine, codeDocument);

        // Act
        pass.Execute(codeDocument, irDocument);

        // Assert
        var tagHelper = FindTagHelperNode(irDocument);
        var setProperty = tagHelper.Children.OfType<TagHelperPropertyIntermediateNode>().Single();

        var token = Assert.IsAssignableFrom<IntermediateToken>(Assert.Single(setProperty.Children));
        Assert.True(token.IsCSharp);
        Assert.Equal("17", token.Content);
    }

    [Fact]
    public void ModelExpressionPass_ModelExpressionProperty_SimpleExpression()
    {
        // Arrange

        // Using \r\n here because we verify line mappings
        var codeDocument = CreateDocument(
            "@addTagHelper TestTagHelper, TestAssembly\r\n<p foo=\"Bar\">");

        var tagHelpers = new[]
        {
                TagHelperDescriptorBuilder.Create("TestTagHelper", "TestAssembly")
                    .BoundAttributeDescriptor(attribute =>
                        attribute
                            .Name("Foo")
                            .TypeName("Microsoft.AspNetCore.Mvc.ViewFeatures.ModelExpression"))
                    .TagMatchingRuleDescriptor(rule =>
                        rule.RequireTagName("p"))
                    .Build()
            };

        var engine = CreateEngine(tagHelpers);
        var pass = new ModelExpressionPass()
        {
            Engine = engine,
        };

        var irDocument = CreateIRDocument(engine, codeDocument);

        // Act
        pass.Execute(codeDocument, irDocument);

        // Assert
        var tagHelper = FindTagHelperNode(irDocument);
        var setProperty = tagHelper.Children.OfType<TagHelperPropertyIntermediateNode>().Single();

        var expression = Assert.IsType<CSharpExpressionIntermediateNode>(Assert.Single(setProperty.Children));
        Assert.Equal("ModelExpressionProvider.CreateModelExpression(ViewData, __model => __model.Bar)", GetCSharpContent(expression));

        var originalNode = Assert.IsAssignableFrom<IntermediateToken>(expression.Children[2]);
        Assert.Equal(TokenKind.CSharp, originalNode.Kind);
        Assert.Equal("Bar", originalNode.Content);
        Assert.Equal(new SourceSpan("test.cshtml", 51, 1, 8, 3), originalNode.Source.Value);
    }

    [Fact]
    public void ModelExpressionPass_ModelExpressionProperty_ComplexExpression()
    {
        // Arrange

        // Using \r\n here because we verify line mappings
        var codeDocument = CreateDocument(
            "@addTagHelper TestTagHelper, TestAssembly\r\n<p foo=\"@Bar\">");

        var tagHelpers = new[]
        {
                TagHelperDescriptorBuilder.Create("TestTagHelper", "TestAssembly")
                    .BoundAttributeDescriptor(attribute =>
                        attribute
                            .Name("Foo")
                            .TypeName("Microsoft.AspNetCore.Mvc.ViewFeatures.ModelExpression"))
                    .TagMatchingRuleDescriptor(rule =>
                        rule.RequireTagName("p"))
                    .Build()
            };

        var engine = CreateEngine(tagHelpers);
        var pass = new ModelExpressionPass()
        {
            Engine = engine,
        };

        var irDocument = CreateIRDocument(engine, codeDocument);

        // Act
        pass.Execute(codeDocument, irDocument);

        // Assert
        var tagHelper = FindTagHelperNode(irDocument);
        var setProperty = tagHelper.Children.OfType<TagHelperPropertyIntermediateNode>().Single();

        var expression = Assert.IsType<CSharpExpressionIntermediateNode>(Assert.Single(setProperty.Children));
        Assert.Equal("ModelExpressionProvider.CreateModelExpression(ViewData, __model => Bar)", GetCSharpContent(expression));

        var originalNode = Assert.IsAssignableFrom<IntermediateToken>(expression.Children[1]);
        Assert.Equal(TokenKind.CSharp, originalNode.Kind);
        Assert.Equal("Bar", originalNode.Content);
        Assert.Equal(new SourceSpan("test.cshtml", 52, 1, 9, 3), originalNode.Source.Value);
    }

    private RazorCodeDocument CreateDocument(string content)
    {
        var source = RazorSourceDocument.Create(content, "test.cshtml");
        return RazorCodeDocument.Create(source);
    }

    private RazorEngine CreateEngine(params TagHelperDescriptor[] tagHelpers)
    {
        return RazorProjectEngine.Create(b =>
        {
            b.Features.Add(new TestTagHelperFeature(tagHelpers));
<<<<<<< HEAD
            b.Features.Add(new ConfigureRazorParserOptions(useRoslynTokenizer: true, CSharpParseOptions.Default));
=======
            b.Features.Add(new RazorPageDocumentClassifierPass());
            b.Features.Add(new MvcViewDocumentClassifierPass());
>>>>>>> 45acf5af
        }).Engine;
    }

    private DocumentIntermediateNode CreateIRDocument(RazorEngine engine, RazorCodeDocument codeDocument)
    {
        foreach (var phase in engine.Phases)
        {
            phase.Execute(codeDocument);

            if (phase is IRazorDirectiveClassifierPhase)
            {
                break;
            }
        }

        return codeDocument.GetDocumentIntermediateNode();
    }

    private TagHelperIntermediateNode FindTagHelperNode(IntermediateNode node)
    {
        var visitor = new TagHelperNodeVisitor();
        visitor.Visit(node);
        return visitor.Node;
    }

    private string GetCSharpContent(IntermediateNode node)
    {
        var builder = new StringBuilder();
        for (var i = 0; i < node.Children.Count; i++)
        {
            var child = node.Children[i] as IntermediateToken;
            if (child.Kind == TokenKind.CSharp)
            {
                builder.Append(child.Content);
            }
        }

        return builder.ToString();
    }

    private class TagHelperNodeVisitor : IntermediateNodeWalker
    {
        public TagHelperIntermediateNode Node { get; set; }

        public override void VisitTagHelper(TagHelperIntermediateNode node)
        {
            Node = node;
        }
    }
}<|MERGE_RESOLUTION|>--- conflicted
+++ resolved
@@ -157,12 +157,9 @@
         return RazorProjectEngine.Create(b =>
         {
             b.Features.Add(new TestTagHelperFeature(tagHelpers));
-<<<<<<< HEAD
             b.Features.Add(new ConfigureRazorParserOptions(useRoslynTokenizer: true, CSharpParseOptions.Default));
-=======
             b.Features.Add(new RazorPageDocumentClassifierPass());
             b.Features.Add(new MvcViewDocumentClassifierPass());
->>>>>>> 45acf5af
         }).Engine;
     }
 
