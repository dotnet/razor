﻿// Licensed to the .NET Foundation under one or more agreements.
// The .NET Foundation licenses this file to you under the MIT license.

#nullable disable

using System.Linq;
using System.Text;
using Microsoft.AspNetCore.Razor.Language;
using Microsoft.AspNetCore.Razor.Language.Intermediate;
using Microsoft.CodeAnalysis.CSharp;
using Microsoft.NET.Sdk.Razor.SourceGenerators;
using Xunit;

namespace Microsoft.AspNetCore.Mvc.Razor.Extensions;

public class ModelExpressionPassTest
{
    [Fact]
    public void ModelExpressionPass_NonModelExpressionProperty_Ignored()
    {
        // Arrange
        var codeDocument = CreateDocument(@"
@addTagHelper TestTagHelper, TestAssembly
<p foo=""17"">");

        var tagHelpers = new[]
        {
                TagHelperDescriptorBuilder.Create("TestTagHelper", "TestAssembly")
                    .BoundAttributeDescriptor(attribute =>
                        attribute
                            .Name("Foo")
                            .TypeName("System.Int32"))
                    .TagMatchingRuleDescriptor(rule =>
                        rule.RequireTagName("p"))
                    .Build()
            };

        var engine = CreateEngine(tagHelpers);
        var pass = new ModelExpressionPass()
        {
            Engine = engine,
        };

        var irDocument = CreateIRDocument(engine, codeDocument);

        // Act
        pass.Execute(codeDocument, irDocument);

        // Assert
        var tagHelper = FindTagHelperNode(irDocument);
        var setProperty = tagHelper.Children.OfType<TagHelperPropertyIntermediateNode>().Single();

        var token = Assert.IsAssignableFrom<IntermediateToken>(Assert.Single(setProperty.Children));
        Assert.True(token.IsCSharp);
        Assert.Equal("17", token.Content);
    }

    [Fact]
    public void ModelExpressionPass_ModelExpressionProperty_SimpleExpression()
    {
        // Arrange

        // Using \r\n here because we verify line mappings
        var codeDocument = CreateDocument(
            "@addTagHelper TestTagHelper, TestAssembly\r\n<p foo=\"Bar\">");

        var tagHelpers = new[]
        {
                TagHelperDescriptorBuilder.Create("TestTagHelper", "TestAssembly")
                    .BoundAttributeDescriptor(attribute =>
                        attribute
                            .Name("Foo")
                            .TypeName("Microsoft.AspNetCore.Mvc.ViewFeatures.ModelExpression"))
                    .TagMatchingRuleDescriptor(rule =>
                        rule.RequireTagName("p"))
                    .Build()
            };

        var engine = CreateEngine(tagHelpers);
        var pass = new ModelExpressionPass()
        {
            Engine = engine,
        };

        var irDocument = CreateIRDocument(engine, codeDocument);

        // Act
        pass.Execute(codeDocument, irDocument);

        // Assert
        var tagHelper = FindTagHelperNode(irDocument);
        var setProperty = tagHelper.Children.OfType<TagHelperPropertyIntermediateNode>().Single();

        var expression = Assert.IsType<CSharpExpressionIntermediateNode>(Assert.Single(setProperty.Children));
        Assert.Equal("ModelExpressionProvider.CreateModelExpression(ViewData, __model => __model.Bar)", GetCSharpContent(expression));

        var originalNode = Assert.IsAssignableFrom<IntermediateToken>(expression.Children[2]);
        Assert.Equal(TokenKind.CSharp, originalNode.Kind);
        Assert.Equal("Bar", originalNode.Content);
        Assert.Equal(new SourceSpan("test.cshtml", 51, 1, 8, 3), originalNode.Source.Value);
    }

    [Fact]
    public void ModelExpressionPass_ModelExpressionProperty_ComplexExpression()
    {
        // Arrange

        // Using \r\n here because we verify line mappings
        var codeDocument = CreateDocument(
            "@addTagHelper TestTagHelper, TestAssembly\r\n<p foo=\"@Bar\">");

        var tagHelpers = new[]
        {
                TagHelperDescriptorBuilder.Create("TestTagHelper", "TestAssembly")
                    .BoundAttributeDescriptor(attribute =>
                        attribute
                            .Name("Foo")
                            .TypeName("Microsoft.AspNetCore.Mvc.ViewFeatures.ModelExpression"))
                    .TagMatchingRuleDescriptor(rule =>
                        rule.RequireTagName("p"))
                    .Build()
            };

        var engine = CreateEngine(tagHelpers);
        var pass = new ModelExpressionPass()
        {
            Engine = engine,
        };

        var irDocument = CreateIRDocument(engine, codeDocument);

        // Act
        pass.Execute(codeDocument, irDocument);

        // Assert
        var tagHelper = FindTagHelperNode(irDocument);
        var setProperty = tagHelper.Children.OfType<TagHelperPropertyIntermediateNode>().Single();

        var expression = Assert.IsType<CSharpExpressionIntermediateNode>(Assert.Single(setProperty.Children));
        Assert.Equal("ModelExpressionProvider.CreateModelExpression(ViewData, __model => Bar)", GetCSharpContent(expression));

        var originalNode = Assert.IsAssignableFrom<IntermediateToken>(expression.Children[1]);
        Assert.Equal(TokenKind.CSharp, originalNode.Kind);
        Assert.Equal("Bar", originalNode.Content);
        Assert.Equal(new SourceSpan("test.cshtml", 52, 1, 9, 3), originalNode.Source.Value);
    }

    private RazorCodeDocument CreateDocument(string content)
    {
        var source = RazorSourceDocument.Create(content, "test.cshtml");
        return RazorCodeDocument.Create(source);
    }

    private RazorEngine CreateEngine(params TagHelperDescriptor[] tagHelpers)
    {
        return RazorProjectEngine.Create(b =>
        {
            b.Features.Add(new TestTagHelperFeature(tagHelpers));
<<<<<<< HEAD
            b.Features.Add(new ConfigureRazorParserOptions(useRoslynTokenizer: true, CSharpParseOptions.Default));
=======
            b.Features.Add(new RazorPageDocumentClassifierPass());
            b.Features.Add(new MvcViewDocumentClassifierPass());
>>>>>>> 45acf5af
        }).Engine;
    }

    private DocumentIntermediateNode CreateIRDocument(RazorEngine engine, RazorCodeDocument codeDocument)
    {
        foreach (var phase in engine.Phases)
        {
            phase.Execute(codeDocument);

            if (phase is IRazorDirectiveClassifierPhase)
            {
                break;
            }
        }

        return codeDocument.GetDocumentIntermediateNode(); 
    }

    private TagHelperIntermediateNode FindTagHelperNode(IntermediateNode node)
    {
        var visitor = new TagHelperNodeVisitor();
        visitor.Visit(node);
        return visitor.Node;
    }

    private string GetCSharpContent(IntermediateNode node)
    {
        var builder = new StringBuilder();
        for (var i = 0; i < node.Children.Count; i++)
        {
            var child = node.Children[i] as IntermediateToken;
            if (child.Kind == TokenKind.CSharp)
            {
                builder.Append(child.Content);
            }
        }

        return builder.ToString();
    }

    private class TagHelperNodeVisitor : IntermediateNodeWalker
    {
        public TagHelperIntermediateNode Node { get; set; }

        public override void VisitTagHelper(TagHelperIntermediateNode node)
        {
            Node = node;
        }
    }
}<|MERGE_RESOLUTION|>--- conflicted
+++ resolved
@@ -156,12 +156,9 @@
         return RazorProjectEngine.Create(b =>
         {
             b.Features.Add(new TestTagHelperFeature(tagHelpers));
-<<<<<<< HEAD
             b.Features.Add(new ConfigureRazorParserOptions(useRoslynTokenizer: true, CSharpParseOptions.Default));
-=======
             b.Features.Add(new RazorPageDocumentClassifierPass());
             b.Features.Add(new MvcViewDocumentClassifierPass());
->>>>>>> 45acf5af
         }).Engine;
     }
 
@@ -177,7 +174,7 @@
             }
         }
 
-        return codeDocument.GetDocumentIntermediateNode(); 
+        return codeDocument.GetDocumentIntermediateNode();
     }
 
     private TagHelperIntermediateNode FindTagHelperNode(IntermediateNode node)
