﻿Source Location: (12:0,12 [11] TestFiles/IntegrationTests/CodeGenerationIntegrationTest/BasicComponent.cshtml)
|IDisposable|
<<<<<<< HEAD
Generated Location: (703:19,0 [11] )
=======
Generated Location: (729:17,0 [11] )
>>>>>>> 73195a9c
|IDisposable|

Source Location: (38:1,13 [15] TestFiles/IntegrationTests/CodeGenerationIntegrationTest/BasicComponent.cshtml)
|this.ToString()|
<<<<<<< HEAD
Generated Location: (1303:37,13 [15] )
=======
Generated Location: (1329:35,13 [15] )
>>>>>>> 73195a9c
|this.ToString()|

Source Location: (79:3,5 [29] TestFiles/IntegrationTests/CodeGenerationIntegrationTest/BasicComponent.cshtml)
|string.Format("{0}", "Hello")|
<<<<<<< HEAD
Generated Location: (1500:45,6 [29] )
=======
Generated Location: (1526:43,6 [29] )
>>>>>>> 73195a9c
|string.Format("{0}", "Hello")|

Source Location: (132:6,12 [37] TestFiles/IntegrationTests/CodeGenerationIntegrationTest/BasicComponent.cshtml)
|
    void IDisposable.Dispose(){ }
|
<<<<<<< HEAD
Generated Location: (1752:54,12 [37] )
=======
Generated Location: (1778:52,12 [37] )
>>>>>>> 73195a9c
|
    void IDisposable.Dispose(){ }
|
<|MERGE_RESOLUTION|>--- conflicted
+++ resolved
@@ -1,39 +1,23 @@
 ﻿Source Location: (12:0,12 [11] TestFiles/IntegrationTests/CodeGenerationIntegrationTest/BasicComponent.cshtml)
 |IDisposable|
-<<<<<<< HEAD
-Generated Location: (703:19,0 [11] )
-=======
-Generated Location: (729:17,0 [11] )
->>>>>>> 73195a9c
+Generated Location: (775:19,0 [11] )
 |IDisposable|
 
 Source Location: (38:1,13 [15] TestFiles/IntegrationTests/CodeGenerationIntegrationTest/BasicComponent.cshtml)
 |this.ToString()|
-<<<<<<< HEAD
-Generated Location: (1303:37,13 [15] )
-=======
-Generated Location: (1329:35,13 [15] )
->>>>>>> 73195a9c
+Generated Location: (1375:37,13 [15] )
 |this.ToString()|
 
 Source Location: (79:3,5 [29] TestFiles/IntegrationTests/CodeGenerationIntegrationTest/BasicComponent.cshtml)
 |string.Format("{0}", "Hello")|
-<<<<<<< HEAD
-Generated Location: (1500:45,6 [29] )
-=======
-Generated Location: (1526:43,6 [29] )
->>>>>>> 73195a9c
+Generated Location: (1572:45,6 [29] )
 |string.Format("{0}", "Hello")|
 
 Source Location: (132:6,12 [37] TestFiles/IntegrationTests/CodeGenerationIntegrationTest/BasicComponent.cshtml)
 |
     void IDisposable.Dispose(){ }
 |
-<<<<<<< HEAD
-Generated Location: (1752:54,12 [37] )
-=======
-Generated Location: (1778:52,12 [37] )
->>>>>>> 73195a9c
+Generated Location: (1824:54,12 [37] )
 |
     void IDisposable.Dispose(){ }
 |
