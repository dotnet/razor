--- conflicted
+++ resolved
@@ -573,7 +573,6 @@
         Assert.StartsWith("#pragma", trimmed);
         return trimmed.Substring(trimmed.IndexOf('\n') + 1);
     }
-<<<<<<< HEAD
 
     public static void AssertSingleItem(this RazorEventListener.RazorEvent e, string expectedEventName, string expectedFileName)
     {
@@ -589,6 +588,4 @@
         Assert.Equal(payload1, e.Payload[0]);
         Assert.Equal(payload2, e.Payload[1]);
     }
-=======
->>>>>>> 6dff364b
 }