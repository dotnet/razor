--- conflicted
+++ resolved
@@ -5,10 +5,7 @@
 using System.Linq;
 using System.Threading.Tasks;
 using Microsoft.CodeAnalysis;
-<<<<<<< HEAD
-=======
 using Microsoft.CodeAnalysis.Text;
->>>>>>> 15c3cb61
 using Roslyn.Test.Utilities;
 using Xunit;
 
@@ -255,18 +252,12 @@
         Assert.DoesNotContain("AddComponentParameter", source.SourceText.ToString());
     }
 
-<<<<<<< HEAD
     [Fact, WorkItem("https://github.com/dotnet/razor/issues/8660")]
     public async Task TypeArgumentsCannotBeInferred()
-=======
-    [Fact, WorkItem("https://github.com/dotnet/razor/issues/8545")]
-    public async Task Doctype_Newline()
->>>>>>> 15c3cb61
-    {
-        // Arrange
-        var project = CreateTestProject(new()
-        {
-<<<<<<< HEAD
+    {
+        // Arrange
+        var project = CreateTestProject(new()
+        {
             ["Shared/Component1.razor"] = """
                 @typeparam T
 
@@ -279,7 +270,31 @@
                         M1();
                     }
                 }
-=======
+                """,
+        });
+        var compilation = await project.GetCompilationAsync();
+        var driver = await GetDriverAsync(project);
+
+        // Act
+        var result = RunGenerator(compilation!, ref driver,
+            // Shared/Component1.razor(9,9): error CS0411: The type arguments for method 'Component1<T>.M1<T1>()' cannot be inferred from the usage. Try specifying the type arguments explicitly.
+            //         M1();
+            Diagnostic(ErrorCode.ERR_CantInferMethTypeArgs, "M1").WithArguments("MyApp.Shared.Component1<T>.M1<T1>()").WithLocation(9, 9));
+
+        // Assert
+        result.Diagnostics.Verify(
+            // Shared/Component1.razor(3,1): error RZ10001: The type of component 'Component1' cannot be inferred based on the values provided. Consider specifying the type arguments directly using the following attributes: 'T'.
+            // <Component1 />
+            Diagnostic("RZ10001").WithLocation(3, 1));
+        Assert.Single(result.GeneratedSources);
+    }
+
+    [Fact, WorkItem("https://github.com/dotnet/razor/issues/8545")]
+    public async Task Doctype_Newline()
+    {
+        // Arrange
+        var project = CreateTestProject(new()
+        {
             ["Views/Home/Index.cshtml"] = """
                 @(await Html.RenderComponentAsync<MyApp.Shared.Component1>(RenderMode.Static))
                 """,
@@ -376,26 +391,12 @@
                 This is a test
                 </body>
                 </html>
->>>>>>> 15c3cb61
-                """,
-        });
-        var compilation = await project.GetCompilationAsync();
-        var driver = await GetDriverAsync(project);
-
-        // Act
-<<<<<<< HEAD
-        var result = RunGenerator(compilation!, ref driver,
-            // Shared/Component1.razor(9,9): error CS0411: The type arguments for method 'Component1<T>.M1<T1>()' cannot be inferred from the usage. Try specifying the type arguments explicitly.
-            //         M1();
-            Diagnostic(ErrorCode.ERR_CantInferMethTypeArgs, "M1").WithArguments("MyApp.Shared.Component1<T>.M1<T1>()").WithLocation(9, 9));
-
-        // Assert
-        result.Diagnostics.Verify(
-            // Shared/Component1.razor(3,1): error RZ10001: The type of component 'Component1' cannot be inferred based on the values provided. Consider specifying the type arguments directly using the following attributes: 'T'.
-            // <Component1 />
-            Diagnostic("RZ10001").WithLocation(3, 1));
-        Assert.Single(result.GeneratedSources);
-=======
+                """,
+        });
+        var compilation = await project.GetCompilationAsync();
+        var driver = await GetDriverAsync(project);
+
+        // Act
         var result = RunGenerator(compilation!, ref driver, out compilation);
 
         // Assert
@@ -701,6 +702,5 @@
             var mappedSpan = originalText.Lines.GetTextSpan(mapped.Span);
             Assert.Equal(new TextSpan(originalIndex, snippet.Length), mappedSpan);
         }
->>>>>>> 15c3cb61
     }
 }