--- conflicted
+++ resolved
@@ -142,24 +142,6 @@
         await VerifyRazorPageMatchesBaselineAsync(compilation, "Views_Home_Index");
     }
 
-<<<<<<< HEAD
-    [Fact, WorkItem("https://github.com/dotnet/razor/issues/8660")]
-    public async Task TypeArgumentsCannotBeInferred()
-    {
-        // Arrange
-        var project = CreateTestProject(new()
-        {
-            ["Shared/Component1.razor"] = """
-                @typeparam T
-
-                <Component1 />
-
-                @code {
-                    private void M1<T1>() { }
-                    private void M2()
-                    {
-                        M1();
-=======
     [Theory(Skip = "https://github.com/dotnet/razor/issues/8940"), CombinatorialData]
     public async Task AddComponentParameter(
         [CombinatorialValues("7.0", "8.0", "Latest")] string langVersion)
@@ -243,13 +225,53 @@
                     public static class RuntimeHelpers
                     {
                         public static T TypeCheck<T>(T value) => throw null!;
->>>>>>> 7d4e3e48
-                    }
-                }
-                """,
-        });
-        var compilation = await project.GetCompilationAsync();
-<<<<<<< HEAD
+                    }
+                }
+                """,
+        });
+        var compilation = await project.GetCompilationAsync();
+
+        // Remove the AspNetCore DLL v7 to avoid clashes.
+        var aspnetDll = compilation.References.Single(r => r.Display.EndsWith("Microsoft.AspNetCore.Components.dll", StringComparison.Ordinal));
+        compilation = compilation.RemoveReferences(aspnetDll);
+
+        var driver = await GetDriverAsync(project, options =>
+        {
+            options.TestGlobalOptions["build_property.RazorLangVersion"] = langVersion;
+        });
+
+        // Act.
+        var result = RunGenerator(compilation!, ref driver);
+
+        // Assert. Behaves as if `AddComponentParameter` wasn't available because
+        // the source generator only searches for it in references, not the current compilation.
+        Assert.Empty(result.Diagnostics);
+        var source = Assert.Single(result.GeneratedSources);
+        Assert.Contains("AddAttribute", source.SourceText.ToString());
+        Assert.DoesNotContain("AddComponentParameter", source.SourceText.ToString());
+    }
+
+    [Fact, WorkItem("https://github.com/dotnet/razor/issues/8660")]
+    public async Task TypeArgumentsCannotBeInferred()
+    {
+        // Arrange
+        var project = CreateTestProject(new()
+        {
+            ["Shared/Component1.razor"] = """
+                @typeparam T
+
+                <Component1 />
+
+                @code {
+                    private void M1<T1>() { }
+                    private void M2()
+                    {
+                        M1();
+                    }
+                }
+                """,
+        });
+        var compilation = await project.GetCompilationAsync();
         var driver = await GetDriverAsync(project);
 
         // Act
@@ -264,26 +286,5 @@
             // <Component1 />
             Diagnostic("RZ10001").WithLocation(3, 1));
         Assert.Single(result.GeneratedSources);
-=======
-
-        // Remove the AspNetCore DLL v7 to avoid clashes.
-        var aspnetDll = compilation.References.Single(r => r.Display.EndsWith("Microsoft.AspNetCore.Components.dll", StringComparison.Ordinal));
-        compilation = compilation.RemoveReferences(aspnetDll);
-
-        var driver = await GetDriverAsync(project, options =>
-        {
-            options.TestGlobalOptions["build_property.RazorLangVersion"] = langVersion;
-        });
-
-        // Act.
-        var result = RunGenerator(compilation!, ref driver);
-
-        // Assert. Behaves as if `AddComponentParameter` wasn't available because
-        // the source generator only searches for it in references, not the current compilation.
-        Assert.Empty(result.Diagnostics);
-        var source = Assert.Single(result.GeneratedSources);
-        Assert.Contains("AddAttribute", source.SourceText.ToString());
-        Assert.DoesNotContain("AddComponentParameter", source.SourceText.ToString());
->>>>>>> 7d4e3e48
     }
 }