--- conflicted
+++ resolved
@@ -218,10 +218,7 @@
         }
 
         baseCompilation ??= BaseCompilation;
-<<<<<<< HEAD
-=======
         configuration ??= Configuration;
->>>>>>> 2791c758
 
         if (nullableEnable)
         {
