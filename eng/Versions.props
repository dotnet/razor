<Project ToolsVersion="4.0" xmlns="http://schemas.microsoft.com/developer/msbuild/2003">
  <!-- Opt-in arcade features -->
  <PropertyGroup>
    <UsingToolVSSDK>true</UsingToolVSSDK>
    <MicrosoftVSSDKBuildToolsVersion>16.8.3036</MicrosoftVSSDKBuildToolsVersion>
    <!-- Use .NET Framework reference assemblies from a nuget package so machine-global targeting packs do not need to be installed. -->
    <UsingToolNetFrameworkReferenceAssemblies>true</UsingToolNetFrameworkReferenceAssemblies>
    <UsingToolSymbolUploader>true</UsingToolSymbolUploader>
  </PropertyGroup>
  <!-- Opt out Arcade features -->
  <PropertyGroup>
    <UsingToolXliff>false</UsingToolXliff>
  </PropertyGroup>
  <!-- Versioning for assemblies/packages -->
  <PropertyGroup>
    <MajorVersion>6</MajorVersion>
    <MinorVersion>0</MinorVersion>
    <PatchVersion>0</PatchVersion>
    <PreReleaseVersionLabel>alpha</PreReleaseVersionLabel>
    <PreReleaseVersionIteration>1</PreReleaseVersionIteration>
    <!--
        When StabilizePackageVersion is set to 'true', this branch will produce stable outputs for 'Shipping' packages
    -->
    <StabilizePackageVersion Condition="'$(StabilizePackageVersion)' == ''">false</StabilizePackageVersion>
    <DotNetFinalVersionKind Condition="'$(StabilizePackageVersion)' == 'true'">release</DotNetFinalVersionKind>
    <DefaultNetCoreTargetFramework>net5.0</DefaultNetCoreTargetFramework>
  </PropertyGroup>
  <!--
    Versioning for tooling releases.

    Note: Using $(OfficialBuildId) because the other version-related properties are defined yet when this is
    imported. This OK because we want to just have an obvious salt for a local build.
  -->
  <PropertyGroup>
    <VsixVersionPrefix>16.1.0</VsixVersionPrefix>
    <AddinVersion>8.0</AddinVersion>
    <AddinVersion Condition="'$(OfficialBuildId)' != ''">$(AddinVersion).$(OfficialBuildId)</AddinVersion>
    <AddinVersion Condition="'$(OfficialBuildId)' == ''">$(AddinVersion).42424242.42</AddinVersion>
  </PropertyGroup>
  <!--

    These versions should ONLY be updated by automation.

    DO NOT UPDATE THESE MANUALLY. Use the `darc` command line tool to update this file so it stays in sync with
    Version.Details.xml.

    See https://github.com/dotnet/arcade/blob/master/Documentation/Darc.md for instructions on using darc.

  -->
  <PropertyGroup Label="Automated">
    <MicrosoftCodeAnalysisRazorPackageVersion>6.0.0-preview.2.21109.6</MicrosoftCodeAnalysisRazorPackageVersion>
    <MicrosoftAspNetCoreRazorInternalTransportPackageVersion>6.0.0-preview.2.21109.6</MicrosoftAspNetCoreRazorInternalTransportPackageVersion>
    <MicrosoftAspNetCoreRazorLanguagePackageVersion>6.0.0-preview.2.21109.6</MicrosoftAspNetCoreRazorLanguagePackageVersion>
    <MicrosoftAspNetCoreTestingPackageVersion>6.0.0-preview.2.21109.6</MicrosoftAspNetCoreTestingPackageVersion>
    <MicrosoftAspNetCoreMvcRazorExtensionsPackageVersion>6.0.0-preview.2.21109.6</MicrosoftAspNetCoreMvcRazorExtensionsPackageVersion>
    <MicrosoftAspNetCoreMvcRazorExtensionsVersion1_XPackageVersion>6.0.0-preview.2.21109.6</MicrosoftAspNetCoreMvcRazorExtensionsVersion1_XPackageVersion>
    <MicrosoftAspNetCoreMvcRazorExtensionsVersion2_XPackageVersion>6.0.0-preview.2.21109.6</MicrosoftAspNetCoreMvcRazorExtensionsVersion2_XPackageVersion>
    <MicrosoftExtensionsConfigurationJsonPackageVersion>6.0.0-preview.2.21109.3</MicrosoftExtensionsConfigurationJsonPackageVersion>
    <MicrosoftExtensionsDependencyModelPackageVersion>6.0.0-preview.2.21109.3</MicrosoftExtensionsDependencyModelPackageVersion>
    <MicrosoftExtensionsLoggingPackageVersion>6.0.0-preview.2.21109.3</MicrosoftExtensionsLoggingPackageVersion>
    <MicrosoftNETCoreBrowserDebugHostTransportPackageVersion>6.0.0-preview.2.21109.3</MicrosoftNETCoreBrowserDebugHostTransportPackageVersion>
    <MicrosoftNETCoreAppRefPackageVersion>6.0.0-preview.2.21109.3</MicrosoftNETCoreAppRefPackageVersion>
    <MicrosoftNETCoreAppRuntimewinx64PackageVersion>6.0.0-preview.2.21109.3</MicrosoftNETCoreAppRuntimewinx64PackageVersion>
    <MicrosoftNETCorePlatformsPackageVersion>6.0.0-preview.2.21109.3</MicrosoftNETCorePlatformsPackageVersion>
    <MicrosoftNETSdkRazorPackageVersion>6.0.0-alpha.1.21072.5</MicrosoftNETSdkRazorPackageVersion>
    <SystemDiagnosticsDiagnosticSourcePackageVersion>6.0.0-preview.2.21109.3</SystemDiagnosticsDiagnosticSourcePackageVersion>
    <SystemResourcesExtensionsPackageVersion>6.0.0-preview.2.21109.3</SystemResourcesExtensionsPackageVersion>
    <SystemTextEncodingsWebPackageVersion>6.0.0-preview.2.21109.3</SystemTextEncodingsWebPackageVersion>
  </PropertyGroup>
  <PropertyGroup Label="Dependency version settings">
    <!--
      Win-x64 is used here because we have picked an arbitrary runtime identifier to flow the version of the latest NETCore.App runtime.
      All Runtime.$rid packages should have the same version.
    -->
    <MicrosoftNETCoreAppRuntimeVersion>$(MicrosoftNETCoreAppRuntimewinx64PackageVersion)</MicrosoftNETCoreAppRuntimeVersion>
  </PropertyGroup>
  <!--

    ^^^^^^^^^^
    SEE NOTE ABOVE.

    Versions above this comment are updated automatically. Don't change them manually.

    Versions below this comment are not managed by automation and can be changed as needed.
  -->
  <PropertyGroup Label="Manual">
    <MicrosoftExtensionsNonCapturingTimerSourcesPackageVersion>5.0.0-preview.4.20205.1</MicrosoftExtensionsNonCapturingTimerSourcesPackageVersion>
    <BenchmarkDotNetPackageVersion>0.12.1</BenchmarkDotNetPackageVersion>
    <MicrosoftBuildFrameworkPackageVersion>15.8.166</MicrosoftBuildFrameworkPackageVersion>
    <MicrosoftBuildLocatorPackageVersion>1.2.6</MicrosoftBuildLocatorPackageVersion>
    <MicrosoftBuildPackageVersion>15.8.166</MicrosoftBuildPackageVersion>
    <MicrosoftInternalVisualStudioShellInterop140DesignTimeVersion>14.3.25407-alpha</MicrosoftInternalVisualStudioShellInterop140DesignTimeVersion>
    <MicrosoftInternalVisualStudioShellEmbeddablePackageVersion>16.4.29305.180</MicrosoftInternalVisualStudioShellEmbeddablePackageVersion>
    <MicrosoftNETCoreApp50PackageVersion>$(MicrosoftNETCoreAppRuntimewinx64PackageVersion)</MicrosoftNETCoreApp50PackageVersion>
    <!-- Packages from dotnet/roslyn -->
    <MicrosoftCodeAnalysisAnalyzerTestingPackageVersion>1.0.1-beta1.21103.2</MicrosoftCodeAnalysisAnalyzerTestingPackageVersion>
    <MicrosoftNetCompilersToolsetPackageVersion>3.9.0-2.20573.10</MicrosoftNetCompilersToolsetPackageVersion>
    <MicrosoftNetRoslynDiagnosticsPackageVersion>2.6.3</MicrosoftNetRoslynDiagnosticsPackageVersion>
    <MicrosoftServiceHubFrameworkPackageVersion>2.7.313-preview</MicrosoftServiceHubFrameworkPackageVersion>
    <MicrosoftVisualStudioCoreUtilityPackageVersion>16.8.272</MicrosoftVisualStudioCoreUtilityPackageVersion>
    <MicrosoftVisualStudioComponentModelHostPackageVersion>16.0.467</MicrosoftVisualStudioComponentModelHostPackageVersion>
    <MicrosoftVisualStudioImageCatalogPackageVersion>16.8.30406.65-pre</MicrosoftVisualStudioImageCatalogPackageVersion>
    <MicrosoftVisualStudioEditorPackageVersion>16.8.272</MicrosoftVisualStudioEditorPackageVersion>
    <MicrosoftVisualStudioLanguagePackageVersion>16.8.272</MicrosoftVisualStudioLanguagePackageVersion>
    <MicrosoftVisualStudioLanguageIntellisensePackageVersion>16.8.272</MicrosoftVisualStudioLanguageIntellisensePackageVersion>
    <MicrosoftVisualStudioLanguageServerClientImplementationPackageVersion>16.9.150</MicrosoftVisualStudioLanguageServerClientImplementationPackageVersion>
    <MicrosoftVisualStudioPackageLanguageService150PackageVersion>16.7.30204.53-pre</MicrosoftVisualStudioPackageLanguageService150PackageVersion>
    <MicrosoftVisualStudioLiveSharePackageVersion>0.3.1074</MicrosoftVisualStudioLiveSharePackageVersion>
    <MicrosoftVisualStudioLogHubPackageVersion>16.9.1043</MicrosoftVisualStudioLogHubPackageVersion>
    <MicrosoftVisualStudioOLEInteropPackageVersion>7.10.6071</MicrosoftVisualStudioOLEInteropPackageVersion>
    <MicrosoftVisualStudioProjectSystemManagedVSPackageVersion>3.0.0-beta1-63607-01</MicrosoftVisualStudioProjectSystemManagedVSPackageVersion>
    <MicrosoftVisualStudioProjectSystemSDKPackageVersion>16.0.201-pre-g7d366164d0</MicrosoftVisualStudioProjectSystemSDKPackageVersion>
    <MicrosoftVisualStudioSDKAnalyzersVersion>16.3.14</MicrosoftVisualStudioSDKAnalyzersVersion>
    <MicrosoftVisualStudioShellInterop163DesignTimePackageVersion>16.3.29316.127</MicrosoftVisualStudioShellInterop163DesignTimePackageVersion>
    <MicrosoftVisualStudioShell150PackageVersion>16.7.30204.53-pre</MicrosoftVisualStudioShell150PackageVersion>
    <MicrosoftVisualStudioShellInteropPackageVersion>7.10.6073</MicrosoftVisualStudioShellInteropPackageVersion>
    <MicrosoftVisualStudioTextDataPackageVersion>16.8.272</MicrosoftVisualStudioTextDataPackageVersion>
    <MicrosoftVisualStudioTextUIPackageVersion>16.8.272</MicrosoftVisualStudioTextUIPackageVersion>
    <MicrosoftVisualStudioThreadingPackageVersion>16.8.55</MicrosoftVisualStudioThreadingPackageVersion>
    <MonoAddinsPackageVersion>1.3.8</MonoAddinsPackageVersion>
    <MonoDevelopSdkPackageVersion>1.0.15</MonoDevelopSdkPackageVersion>
<<<<<<< HEAD
    <MoqPackageVersion>4.10.0</MoqPackageVersion>
    <!-- STOP!!! We need to reference the version of JSON that our HOSTS support. -->
=======
    <MoqPackageVersion>4.16.0</MoqPackageVersion>
    <!-- STOP!!! We need to reference the version of JSON that our HOSTS supprt. -->
>>>>>>> 19c05376
    <NewtonsoftJsonPackageVersion>12.0.2</NewtonsoftJsonPackageVersion>
    <StreamJsonRpcPackageVersion>2.7.62-alpha</StreamJsonRpcPackageVersion>
    <OmniSharpExtensionsLanguageServerPackageVersion>0.18.1</OmniSharpExtensionsLanguageServerPackageVersion>
    <OmniSharpMSBuildPackageVersion>1.33.0</OmniSharpMSBuildPackageVersion>
    <SystemPrivateUriPackageVersion>4.3.2</SystemPrivateUriPackageVersion>
    <SystemCompositionPackageVersion>1.0.31.0</SystemCompositionPackageVersion>
    <SystemCollectionsImmutablePackageVersion>5.0.0</SystemCollectionsImmutablePackageVersion>
    <VS_NewtonsoftJsonPackageVersion>12.0.2</VS_NewtonsoftJsonPackageVersion>
    <VSMAC_NewtonsoftJsonPackageVersion>12.0.2</VSMAC_NewtonsoftJsonPackageVersion>
    <Tooling_MicrosoftCodeAnalysisAnalyzersPackageVersion>3.3.2</Tooling_MicrosoftCodeAnalysisAnalyzersPackageVersion>
    <Tooling_MicrosoftCodeAnalysisNetAnalyzersPackageVersion>5.0.3</Tooling_MicrosoftCodeAnalysisNetAnalyzersPackageVersion>
    <Tooling_MicrosoftCodeAnalysisExternalAccessRazorPackageVersion>3.9.0-3.20604.2</Tooling_MicrosoftCodeAnalysisExternalAccessRazorPackageVersion>
    <Tooling_MicrosoftCodeAnalysisPackageVersion>3.9.0-3.20604.2</Tooling_MicrosoftCodeAnalysisPackageVersion>
    <Tooling_MicrosoftCodeAnalysisCommonPackageVersion>3.9.0-3.20604.2</Tooling_MicrosoftCodeAnalysisCommonPackageVersion>
    <Tooling_MicrosoftCodeAnalysisCSharpFeaturesPackageVersion>3.9.0-3.20604.2</Tooling_MicrosoftCodeAnalysisCSharpFeaturesPackageVersion>
    <Tooling_MicrosoftCodeAnalysisCSharpPackageVersion>3.9.0-3.20604.2</Tooling_MicrosoftCodeAnalysisCSharpPackageVersion>
    <Tooling_MicrosoftCodeAnalysisCSharpWorkspacesPackageVersion>3.9.0-3.20604.2</Tooling_MicrosoftCodeAnalysisCSharpWorkspacesPackageVersion>
    <Tooling_MicrosoftCodeAnalysisEditorFeaturesTextPackageVersion>3.9.0-3.20604.2</Tooling_MicrosoftCodeAnalysisEditorFeaturesTextPackageVersion>
    <Tooling_MicrosoftCodeAnalysisFeaturesPackageVersion>3.9.0-3.20604.2</Tooling_MicrosoftCodeAnalysisFeaturesPackageVersion>
    <Tooling_MicrosoftCodeAnalysisRemoteServiceHubPackageVersion>3.9.0-3.20604.2</Tooling_MicrosoftCodeAnalysisRemoteServiceHubPackageVersion>
    <Tooling_MicrosoftCodeAnalysisVisualBasicWorkspacesPackageVersion>3.9.0-3.20604.2</Tooling_MicrosoftCodeAnalysisVisualBasicWorkspacesPackageVersion>
    <Tooling_MicrosoftCodeAnalysisWorkspacesCommonPackageVersion>3.9.0-3.20604.2</Tooling_MicrosoftCodeAnalysisWorkspacesCommonPackageVersion>
    <Tooling_MicrosoftCodeAnalysisBannedApiAnalyzersPackageVersion>$(Tooling_MicrosoftCodeAnalysisAnalyzersPackageVersion)</Tooling_MicrosoftCodeAnalysisBannedApiAnalyzersPackageVersion>
    <Tooling_MicrosoftVisualStudioLanguageServicesPackageVersion>3.9.0-3.20604.2</Tooling_MicrosoftVisualStudioLanguageServicesPackageVersion>
    <XunitAnalyzersPackageVersion>0.10.0</XunitAnalyzersPackageVersion>
    <XunitCombinatorialPackageVersion>1.4.1</XunitCombinatorialPackageVersion>
    <XunitVersion>2.4.1</XunitVersion>
  </PropertyGroup>
</Project><|MERGE_RESOLUTION|>--- conflicted
+++ resolved
@@ -119,13 +119,8 @@
     <MicrosoftVisualStudioThreadingPackageVersion>16.8.55</MicrosoftVisualStudioThreadingPackageVersion>
     <MonoAddinsPackageVersion>1.3.8</MonoAddinsPackageVersion>
     <MonoDevelopSdkPackageVersion>1.0.15</MonoDevelopSdkPackageVersion>
-<<<<<<< HEAD
-    <MoqPackageVersion>4.10.0</MoqPackageVersion>
+    <MoqPackageVersion>4.16.0</MoqPackageVersion>
     <!-- STOP!!! We need to reference the version of JSON that our HOSTS support. -->
-=======
-    <MoqPackageVersion>4.16.0</MoqPackageVersion>
-    <!-- STOP!!! We need to reference the version of JSON that our HOSTS supprt. -->
->>>>>>> 19c05376
     <NewtonsoftJsonPackageVersion>12.0.2</NewtonsoftJsonPackageVersion>
     <StreamJsonRpcPackageVersion>2.7.62-alpha</StreamJsonRpcPackageVersion>
     <OmniSharpExtensionsLanguageServerPackageVersion>0.18.1</OmniSharpExtensionsLanguageServerPackageVersion>
