--- conflicted
+++ resolved
@@ -123,7 +123,6 @@
         - task: PowerShell@2
           displayName: Validate
           inputs:
-<<<<<<< HEAD
             filePath: $(Build.SourcesDirectory)/eng/common/post-build/nuget-validation.ps1
             arguments: -PackagesPath $(Build.ArtifactStagingDirectory)/PackageArtifacts/ 
               -ToolDestinationPath $(Agent.BuildDirectory)/Extract/ 
@@ -153,59 +152,6 @@
               pipeline: $(AzDOPipelineId)
               buildId: $(AzDOBuildId)
               artifactName: BuildManifests
-=======
-            filePath: $(Build.SourcesDirectory)/eng/common/post-build/check-channel-consistency.ps1
-            arguments: -PromoteToChannels "$(TargetChannels)"
-              -AvailableChannelIds ${{parameters.NetEngLatestChannelId}},${{parameters.NetEngValidationChannelId}},${{parameters.NetDev5ChannelId}},${{parameters.NetDev6ChannelId}},${{parameters.GeneralTestingChannelId}},${{parameters.NETCoreToolingDevChannelId}},${{parameters.NETCoreToolingReleaseChannelId}},${{parameters.NETInternalToolingChannelId}},${{parameters.NETCoreExperimentalChannelId}},${{parameters.NetEngServicesIntChannelId}},${{parameters.NetEngServicesProdChannelId}},${{parameters.Net5Preview8ChannelId}},${{parameters.Net5RC1ChannelId}},${{parameters.Net5RC2ChannelId}},${{parameters.NetCoreSDK313xxChannelId}},${{parameters.NetCoreSDK313xxInternalChannelId}},${{parameters.NetCoreSDK314xxChannelId}},${{parameters.NetCoreSDK314xxInternalChannelId}},${{parameters.VS166ChannelId}},${{parameters.VS167ChannelId}},${{parameters.VS168ChannelId}},${{parameters.VSMasterChannelId}}
-
-  - job:
-    displayName: NuGet Validation
-    dependsOn: setupMaestroVars
-    condition: eq( ${{ parameters.enableNugetValidation }}, 'true')
-    pool:
-      vmImage: 'windows-2019'
-    variables:
-      - name: AzDOProjectName
-        value: $[ dependencies.setupMaestroVars.outputs['setReleaseVars.AzDOProjectName'] ]
-      - name: AzDOPipelineId
-        value: $[ dependencies.setupMaestroVars.outputs['setReleaseVars.AzDOPipelineId'] ]
-      - name: AzDOBuildId
-        value: $[ dependencies.setupMaestroVars.outputs['setReleaseVars.AzDOBuildId'] ]
-    steps:
-      - task: DownloadBuildArtifacts@0
-        displayName: Download Package Artifacts
-        inputs:
-          buildType: specific
-          buildVersionToDownload: specific
-          project: $(AzDOProjectName)
-          pipeline: $(AzDOPipelineId)
-          buildId: $(AzDOBuildId)
-          artifactName: PackageArtifacts
-
-      - task: PowerShell@2
-        displayName: Validate
-        inputs:
-          filePath: $(Build.SourcesDirectory)/eng/common/post-build/nuget-validation.ps1
-          arguments: -PackagesPath $(Build.ArtifactStagingDirectory)/PackageArtifacts/
-            -ToolDestinationPath $(Agent.BuildDirectory)/Extract/
-
-  - job:
-    displayName: Signing Validation
-    dependsOn: setupMaestroVars
-    condition: eq( ${{ parameters.enableSigningValidation }}, 'true')
-    variables:
-      - template: common-variables.yml
-      - name: AzDOProjectName
-        value: $[ dependencies.setupMaestroVars.outputs['setReleaseVars.AzDOProjectName'] ]
-      - name: AzDOPipelineId
-        value: $[ dependencies.setupMaestroVars.outputs['setReleaseVars.AzDOPipelineId'] ]
-      - name: AzDOBuildId
-        value: $[ dependencies.setupMaestroVars.outputs['setReleaseVars.AzDOBuildId'] ]
-    pool:
-      vmImage: 'windows-2019'
-    steps:
-      - ${{ if eq(parameters.useBuildManifest, true) }}:
->>>>>>> daadf1ca
         - task: DownloadBuildArtifacts@0
           displayName: Download Package Artifacts
           inputs:
@@ -214,7 +160,6 @@
             project: $(AzDOProjectName)
             pipeline: $(AzDOPipelineId)
             buildId: $(AzDOBuildId)
-<<<<<<< HEAD
             artifactName: PackageArtifacts
 
         # This is necessary whenever we want to publish/restore to an AzDO private feed
@@ -247,86 +192,6 @@
 
     - job:
       displayName: SourceLink Validation
-=======
-            artifactName: BuildManifests
-      - task: DownloadBuildArtifacts@0
-        displayName: Download Package Artifacts
-        inputs:
-          buildType: specific
-          buildVersionToDownload: specific
-          project: $(AzDOProjectName)
-          pipeline: $(AzDOPipelineId)
-          buildId: $(AzDOBuildId)
-          artifactName: PackageArtifacts
-
-      # This is necessary whenever we want to publish/restore to an AzDO private feed
-      # Since sdk-task.ps1 tries to restore packages we need to do this authentication here
-      # otherwise it'll complain about accessing a private feed.
-      - task: NuGetAuthenticate@0
-        displayName: 'Authenticate to AzDO Feeds'
-
-      - task: PowerShell@2
-        displayName: Enable cross-org publishing
-        inputs:
-          filePath: eng\common\enable-cross-org-publishing.ps1
-          arguments: -token $(dn-bot-dnceng-artifact-feeds-rw)
-
-      # Signing validation will optionally work with the buildmanifest file which is downloaded from
-      # Azure DevOps above.
-      - task: PowerShell@2
-        displayName: Validate
-        inputs:
-          filePath: eng\common\sdk-task.ps1
-          arguments: -task SigningValidation -restore -msbuildEngine vs
-            /p:PackageBasePath='$(Build.ArtifactStagingDirectory)/PackageArtifacts'
-            /p:SignCheckExclusionsFile='$(Build.SourcesDirectory)/eng/SignCheckExclusionsFile.txt'
-            ${{ parameters.signingValidationAdditionalParameters }}
-
-      - template: ../steps/publish-logs.yml
-        parameters:
-          StageLabel: 'Validation'
-          JobLabel: 'Signing'
-
-  - job:
-    displayName: SourceLink Validation
-    dependsOn: setupMaestroVars
-    condition: eq( ${{ parameters.enableSourceLinkValidation }}, 'true')
-    variables:
-      - template: common-variables.yml
-      - name: AzDOProjectName
-        value: $[ dependencies.setupMaestroVars.outputs['setReleaseVars.AzDOProjectName'] ]
-      - name: AzDOPipelineId
-        value: $[ dependencies.setupMaestroVars.outputs['setReleaseVars.AzDOPipelineId'] ]
-      - name: AzDOBuildId
-        value: $[ dependencies.setupMaestroVars.outputs['setReleaseVars.AzDOBuildId'] ]
-    pool:
-      vmImage: 'windows-2019'
-    steps:
-      - task: DownloadBuildArtifacts@0
-        displayName: Download Blob Artifacts
-        inputs:
-          buildType: specific
-          buildVersionToDownload: specific
-          project: $(AzDOProjectName)
-          pipeline: $(AzDOPipelineId)
-          buildId: $(AzDOBuildId)
-          artifactName: BlobArtifacts
-
-      - task: PowerShell@2
-        displayName: Validate
-        inputs:
-          filePath: $(Build.SourcesDirectory)/eng/common/post-build/sourcelink-validation.ps1
-          arguments: -InputPath $(Build.ArtifactStagingDirectory)/BlobArtifacts/
-            -ExtractPath $(Agent.BuildDirectory)/Extract/
-            -GHRepoName $(Build.Repository.Name)
-            -GHCommit $(Build.SourceVersion)
-            -SourcelinkCliVersion $(SourceLinkCLIVersion)
-        continueOnError: true
-
-  - template: /eng/common/templates/job/execute-sdl.yml
-    parameters:
-      enable: ${{ parameters.SDLValidationParameters.enable }}
->>>>>>> daadf1ca
       dependsOn: setupMaestroVars
       condition: eq( ${{ parameters.enableSourceLinkValidation }}, 'true')
       variables:
