--- conflicted
+++ resolved
@@ -9,13 +9,6 @@
       <Uri>https://github.com/dotnet/razor-compiler</Uri>
       <Sha>427991ec87d4df83fdb7a24425c3cce550cf2423</Sha>
     </Dependency>
-<<<<<<< HEAD
-=======
-    <Dependency Name="Microsoft.AspNetCore.Testing" Version="6.0.3-servicing.22110.12">
-      <Uri>https://github.com/dotnet/aspnetcore</Uri>
-      <Sha>00d34c3bd7e6eaedb3e90bb553486900f8ef94d4</Sha>
-    </Dependency>
->>>>>>> f8f9b6d0
     <Dependency Name="Microsoft.AspNetCore.Mvc.Razor.Extensions.Tooling.Internal" Version="7.0.0-preview.2.22081.4">
       <Uri>https://github.com/dotnet/razor-compiler</Uri>
       <Sha>427991ec87d4df83fdb7a24425c3cce550cf2423</Sha>
@@ -32,35 +25,11 @@
       <Uri>https://github.com/dotnet/aspnetcore</Uri>
       <Sha>20b6779cf3af2fed6a8fe64a0865cfab50b776bb</Sha>
     </Dependency>
-<<<<<<< HEAD
-    <Dependency Name="Microsoft.NETCore.App.Ref" Version="6.0.1" CoherentParentDependency="Microsoft.AspNetCore.Testing">
-=======
-    <Dependency Name="System.Diagnostics.DiagnosticSource" Version="6.0.0" CoherentParentDependency="Microsoft.AspNetCore.Testing">
-      <Uri>https://github.com/dotnet/runtime</Uri>
-      <Sha>4822e3c3aa77eb82b2fb33c9321f923cf11ddde6</Sha>
-    </Dependency>
-    <Dependency Name="System.Resources.Extensions" Version="6.0.0" CoherentParentDependency="Microsoft.AspNetCore.Testing">
-      <Uri>https://github.com/dotnet/runtime</Uri>
-      <Sha>4822e3c3aa77eb82b2fb33c9321f923cf11ddde6</Sha>
-    </Dependency>
-    <Dependency Name="System.Text.Encodings.Web" Version="6.0.0" CoherentParentDependency="Microsoft.AspNetCore.Testing">
-      <Uri>https://github.com/dotnet/runtime</Uri>
-      <Sha>4822e3c3aa77eb82b2fb33c9321f923cf11ddde6</Sha>
-    </Dependency>
-    <Dependency Name="Microsoft.Extensions.DependencyModel" Version="6.0.0" CoherentParentDependency="Microsoft.AspNetCore.Testing">
-      <Uri>https://github.com/dotnet/runtime</Uri>
-      <Sha>4822e3c3aa77eb82b2fb33c9321f923cf11ddde6</Sha>
-    </Dependency>
     <Dependency Name="Microsoft.NETCore.App.Ref" Version="6.0.2" CoherentParentDependency="Microsoft.AspNetCore.Testing">
->>>>>>> f8f9b6d0
       <Uri>https://dev.azure.com/dnceng/internal/_git/dotnet-runtime</Uri>
       <Sha>839cdfb0ecca5e0be3dbccd926e7651ef50fdf10</Sha>
     </Dependency>
-<<<<<<< HEAD
-    <Dependency Name="Microsoft.NETCore.BrowserDebugHost.Transport" Version="6.0.1-servicing.21567.5">
-=======
-    <Dependency Name="Microsoft.NETCore.BrowserDebugHost.Transport" Version="6.0.2-servicing.22064.6" CoherentParentDependency="Microsoft.AspNetCore.Testing">
->>>>>>> f8f9b6d0
+    <Dependency Name="Microsoft.NETCore.BrowserDebugHost.Transport" Version="6.0.2-servicing.22064.6">
       <Uri>https://dev.azure.com/dnceng/internal/_git/dotnet-runtime</Uri>
       <Sha>839cdfb0ecca5e0be3dbccd926e7651ef50fdf10</Sha>
     </Dependency>
