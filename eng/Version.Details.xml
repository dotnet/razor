<?xml version="1.0" encoding="utf-8"?>
<Dependencies>
  <Source Uri="https://github.com/dotnet/dotnet" Mapping="razor" Sha="5a69737e6f6447fe397d552503a3909ea49f6f34" BarId="293565" />
  <ProductDependencies>
<<<<<<< HEAD
    <Dependency Name="Microsoft.Net.Compilers.Toolset" Version="5.3.0-2.25608.5">
=======
    <Dependency Name="Roslyn.Diagnostics.Analyzers" Version="5.3.0-2.25601.4">
      <Uri>https://github.com/dotnet/roslyn</Uri>
      <Sha>a618d6246ead857f8c7de055bfde0f3438aa136a</Sha>
    </Dependency>
    <Dependency Name="Microsoft.Net.Compilers.Toolset" Version="5.3.0-2.25601.4">
>>>>>>> 5fa79a0f
      <Uri>https://github.com/dotnet/roslyn</Uri>
      <Sha>d6ea39705b759381482acf7b4a8e241ef768463e</Sha>
    </Dependency>
    <Dependency Name="Microsoft.CommonLanguageServerProtocol.Framework" Version="5.3.0-2.25608.5">
      <Uri>https://github.com/dotnet/roslyn</Uri>
      <Sha>d6ea39705b759381482acf7b4a8e241ef768463e</Sha>
    </Dependency>
    <Dependency Name="Microsoft.CodeAnalysis.Common" Version="5.3.0-2.25608.5">
      <Uri>https://github.com/dotnet/roslyn</Uri>
      <Sha>d6ea39705b759381482acf7b4a8e241ef768463e</Sha>
    </Dependency>
    <Dependency Name="Microsoft.CodeAnalysis.CSharp" Version="5.3.0-2.25608.5">
      <Uri>https://github.com/dotnet/roslyn</Uri>
      <Sha>d6ea39705b759381482acf7b4a8e241ef768463e</Sha>
    </Dependency>
    <Dependency Name="Microsoft.CodeAnalysis.CSharp.EditorFeatures" Version="5.3.0-2.25608.5">
      <Uri>https://github.com/dotnet/roslyn</Uri>
      <Sha>d6ea39705b759381482acf7b4a8e241ef768463e</Sha>
    </Dependency>
    <Dependency Name="Microsoft.CodeAnalysis.CSharp.Features" Version="5.3.0-2.25608.5">
      <Uri>https://github.com/dotnet/roslyn</Uri>
      <Sha>d6ea39705b759381482acf7b4a8e241ef768463e</Sha>
    </Dependency>
    <Dependency Name="Microsoft.CodeAnalysis.CSharp.Workspaces" Version="5.3.0-2.25608.5">
      <Uri>https://github.com/dotnet/roslyn</Uri>
      <Sha>d6ea39705b759381482acf7b4a8e241ef768463e</Sha>
    </Dependency>
    <Dependency Name="Microsoft.CodeAnalysis.EditorFeatures" Version="5.3.0-2.25608.5">
      <Uri>https://github.com/dotnet/roslyn</Uri>
      <Sha>d6ea39705b759381482acf7b4a8e241ef768463e</Sha>
    </Dependency>
    <Dependency Name="Microsoft.CodeAnalysis.EditorFeatures.Common" Version="5.3.0-2.25608.5">
      <Uri>https://github.com/dotnet/roslyn</Uri>
      <Sha>d6ea39705b759381482acf7b4a8e241ef768463e</Sha>
    </Dependency>
    <Dependency Name="Microsoft.CodeAnalysis.EditorFeatures.Text" Version="5.3.0-2.25608.5">
      <Uri>https://github.com/dotnet/roslyn</Uri>
      <Sha>d6ea39705b759381482acf7b4a8e241ef768463e</Sha>
    </Dependency>
    <Dependency Name="Microsoft.CodeAnalysis.Remote.ServiceHub" Version="5.3.0-2.25608.5">
      <Uri>https://github.com/dotnet/roslyn</Uri>
      <Sha>d6ea39705b759381482acf7b4a8e241ef768463e</Sha>
    </Dependency>
    <Dependency Name="Microsoft.CodeAnalysis.VisualBasic.Workspaces" Version="5.3.0-2.25608.5">
      <Uri>https://github.com/dotnet/roslyn</Uri>
      <Sha>d6ea39705b759381482acf7b4a8e241ef768463e</Sha>
    </Dependency>
    <Dependency Name="Microsoft.CodeAnalysis.Workspaces.Common" Version="5.3.0-2.25608.5">
      <Uri>https://github.com/dotnet/roslyn</Uri>
      <Sha>d6ea39705b759381482acf7b4a8e241ef768463e</Sha>
    </Dependency>
    <Dependency Name="Microsoft.CodeAnalysis.Workspaces.MSBuild" Version="5.3.0-2.25608.5">
      <Uri>https://github.com/dotnet/roslyn</Uri>
      <Sha>d6ea39705b759381482acf7b4a8e241ef768463e</Sha>
    </Dependency>
    <Dependency Name="Microsoft.VisualStudio.LanguageServices" Version="5.3.0-2.25608.5">
      <Uri>https://github.com/dotnet/roslyn</Uri>
      <Sha>d6ea39705b759381482acf7b4a8e241ef768463e</Sha>
    </Dependency>
    <Dependency Name="Microsoft.CodeAnalysis.Test.Utilities" Version="5.3.0-2.25608.5">
      <Uri>https://github.com/dotnet/roslyn</Uri>
      <Sha>d6ea39705b759381482acf7b4a8e241ef768463e</Sha>
    </Dependency>
    <Dependency Name="Microsoft.CodeAnalysis.ExternalAccess.Razor.Features" Version="5.3.0-2.25608.5">
      <Uri>https://github.com/dotnet/roslyn</Uri>
      <Sha>d6ea39705b759381482acf7b4a8e241ef768463e</Sha>
    </Dependency>
    <Dependency Name="Microsoft.CodeAnalysis.ExternalAccess.Razor.EditorFeatures" Version="5.3.0-2.25608.5">
      <Uri>https://github.com/dotnet/roslyn</Uri>
      <Sha>d6ea39705b759381482acf7b4a8e241ef768463e</Sha>
    </Dependency>
    <Dependency Name="Microsoft.CodeAnalysis.LanguageServer.Protocol" Version="5.3.0-2.25608.5">
      <Uri>https://github.com/dotnet/roslyn</Uri>
      <Sha>d6ea39705b759381482acf7b4a8e241ef768463e</Sha>
    </Dependency>
    <Dependency Name="Microsoft.CodeAnalysis.ExternalAccess.FSharp" Version="5.3.0-2.25608.5">
      <Uri>https://github.com/dotnet/roslyn</Uri>
      <Sha>d6ea39705b759381482acf7b4a8e241ef768463e</Sha>
    </Dependency>
    <Dependency Name="Microsoft.CodeAnalysis.Analyzers" Version="5.3.0-2.25608.5">
      <Uri>https://github.com/dotnet/roslyn</Uri>
      <Sha>d6ea39705b759381482acf7b4a8e241ef768463e</Sha>
    </Dependency>
  </ProductDependencies>
  <ToolsetDependencies>
    <Dependency Name="Microsoft.DotNet.Arcade.Sdk" Version="10.0.0-beta.25605.3">
      <Uri>https://github.com/dotnet/arcade</Uri>
      <Sha>774a2ef8d2777c50d047d6776ced33260822cad6</Sha>
    </Dependency>
    <!-- Necessary for source-build. This allows Microsoft.Extensions.ObjectPool and System.Collections.Immutable packages
         to be retrieved from live source-build and their content consumed by packages produced by razor.
         Without these entries, due to PVP flow work, SBRP packages would be consumed causing runtime issue. -->
    <Dependency Name="Microsoft.Extensions.ObjectPool" Version="8.0.0">
      <Uri>https://github.com/dotnet/aspnetcore</Uri>
      <Sha>3f1acb59718cadf111a0a796681e3d3509bb3381</Sha>
    </Dependency>
    <Dependency Name="System.Collections.Immutable" Version="9.0.0">
      <Uri>https://github.com/dotnet/runtime</Uri>
      <Sha>9d5a6a9aa463d6d10b0b0ba6d5982cc82f363dc3</Sha>
    </Dependency>
    <Dependency Name="System.Reflection.Metadata" Version="9.0.0">
      <Uri>https://github.com/dotnet/runtime</Uri>
      <Sha>9d5a6a9aa463d6d10b0b0ba6d5982cc82f363dc3</Sha>
    </Dependency>
  </ToolsetDependencies>
</Dependencies><|MERGE_RESOLUTION|>--- conflicted
+++ resolved
@@ -2,15 +2,11 @@
 <Dependencies>
   <Source Uri="https://github.com/dotnet/dotnet" Mapping="razor" Sha="5a69737e6f6447fe397d552503a3909ea49f6f34" BarId="293565" />
   <ProductDependencies>
-<<<<<<< HEAD
+    <Dependency Name="Roslyn.Diagnostics.Analyzers" Version="5.3.0-2.25608.5">
+      <Uri>https://github.com/dotnet/roslyn</Uri>
+      <Sha>d6ea39705b759381482acf7b4a8e241ef768463e</Sha>
+    </Dependency>
     <Dependency Name="Microsoft.Net.Compilers.Toolset" Version="5.3.0-2.25608.5">
-=======
-    <Dependency Name="Roslyn.Diagnostics.Analyzers" Version="5.3.0-2.25601.4">
-      <Uri>https://github.com/dotnet/roslyn</Uri>
-      <Sha>a618d6246ead857f8c7de055bfde0f3438aa136a</Sha>
-    </Dependency>
-    <Dependency Name="Microsoft.Net.Compilers.Toolset" Version="5.3.0-2.25601.4">
->>>>>>> 5fa79a0f
       <Uri>https://github.com/dotnet/roslyn</Uri>
       <Sha>d6ea39705b759381482acf7b4a8e241ef768463e</Sha>
     </Dependency>
