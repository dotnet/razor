<?xml version="1.0" encoding="utf-8"?>
<Dependencies>
  <ProductDependencies>
    <Dependency Name="Microsoft.NETCore.BrowserDebugHost.Transport" Version="6.0.2-servicing.22064.6">
      <Uri>https://dev.azure.com/dnceng/internal/_git/dotnet-runtime</Uri>
      <Sha>839cdfb0ecca5e0be3dbccd926e7651ef50fdf10</Sha>
    </Dependency>
    <!-- Intermediate is necessary for source build. -->
    <Dependency Name="Microsoft.SourceBuild.Intermediate.source-build-reference-packages" Version="9.0.0-alpha.1.24113.1">
      <Uri>https://github.com/dotnet/source-build-reference-packages</Uri>
      <Sha>c0b5d69a1a1513528c77fffff708c7502d57c35c</Sha>
      <SourceBuild RepoName="source-build-reference-packages" ManagedOnly="true" />
    </Dependency>
    <Dependency Name="Microsoft.Net.Compilers.Toolset" Version="4.10.0-3.24169.7">
      <Uri>https://github.com/dotnet/roslyn</Uri>
      <Sha>98cd097bf122677378692ebe952b71ab6e5bb013</Sha>
    </Dependency>
    <Dependency Name="Microsoft.CommonLanguageServerProtocol.Framework" Version="4.10.0-3.24169.7">
      <Uri>https://github.com/dotnet/roslyn</Uri>
      <Sha>98cd097bf122677378692ebe952b71ab6e5bb013</Sha>
    </Dependency>
    <Dependency Name="Microsoft.CodeAnalysis.ExternalAccess.Razor" Version="4.10.0-3.24169.7">
      <Uri>https://github.com/dotnet/roslyn</Uri>
      <Sha>98cd097bf122677378692ebe952b71ab6e5bb013</Sha>
    </Dependency>
    <Dependency Name="Microsoft.CodeAnalysis.Common" Version="4.10.0-3.24169.7">
      <Uri>https://github.com/dotnet/roslyn</Uri>
      <Sha>98cd097bf122677378692ebe952b71ab6e5bb013</Sha>
    </Dependency>
    <Dependency Name="Microsoft.CodeAnalysis.CSharp" Version="4.10.0-3.24169.7">
      <Uri>https://github.com/dotnet/roslyn</Uri>
      <Sha>98cd097bf122677378692ebe952b71ab6e5bb013</Sha>
    </Dependency>
    <Dependency Name="Microsoft.CodeAnalysis.CSharp.EditorFeatures" Version="4.10.0-3.24169.7">
      <Uri>https://github.com/dotnet/roslyn</Uri>
      <Sha>98cd097bf122677378692ebe952b71ab6e5bb013</Sha>
    </Dependency>
    <Dependency Name="Microsoft.CodeAnalysis.CSharp.Features" Version="4.10.0-3.24169.7">
      <Uri>https://github.com/dotnet/roslyn</Uri>
      <Sha>98cd097bf122677378692ebe952b71ab6e5bb013</Sha>
    </Dependency>
    <Dependency Name="Microsoft.CodeAnalysis.CSharp.Workspaces" Version="4.10.0-3.24169.7">
      <Uri>https://github.com/dotnet/roslyn</Uri>
      <Sha>98cd097bf122677378692ebe952b71ab6e5bb013</Sha>
    </Dependency>
    <Dependency Name="Microsoft.CodeAnalysis.EditorFeatures" Version="4.10.0-3.24169.7">
      <Uri>https://github.com/dotnet/roslyn</Uri>
      <Sha>98cd097bf122677378692ebe952b71ab6e5bb013</Sha>
    </Dependency>
    <Dependency Name="Microsoft.CodeAnalysis.EditorFeatures.Common" Version="4.10.0-3.24169.7">
      <Uri>https://github.com/dotnet/roslyn</Uri>
      <Sha>98cd097bf122677378692ebe952b71ab6e5bb013</Sha>
    </Dependency>
    <Dependency Name="Microsoft.CodeAnalysis.EditorFeatures.Text" Version="4.10.0-3.24169.7">
      <Uri>https://github.com/dotnet/roslyn</Uri>
      <Sha>98cd097bf122677378692ebe952b71ab6e5bb013</Sha>
    </Dependency>
    <Dependency Name="Microsoft.CodeAnalysis.EditorFeatures.Wpf" Version="4.10.0-3.24169.7">
      <Uri>https://github.com/dotnet/roslyn</Uri>
      <Sha>98cd097bf122677378692ebe952b71ab6e5bb013</Sha>
    </Dependency>
    <Dependency Name="Microsoft.CodeAnalysis.Remote.ServiceHub" Version="4.10.0-3.24169.7">
      <Uri>https://github.com/dotnet/roslyn</Uri>
      <Sha>98cd097bf122677378692ebe952b71ab6e5bb013</Sha>
    </Dependency>
    <Dependency Name="Microsoft.CodeAnalysis.VisualBasic.Workspaces" Version="4.10.0-3.24169.7">
      <Uri>https://github.com/dotnet/roslyn</Uri>
      <Sha>98cd097bf122677378692ebe952b71ab6e5bb013</Sha>
    </Dependency>
    <Dependency Name="Microsoft.CodeAnalysis.Workspaces.Common" Version="4.10.0-3.24169.7">
      <Uri>https://github.com/dotnet/roslyn</Uri>
      <Sha>98cd097bf122677378692ebe952b71ab6e5bb013</Sha>
    </Dependency>
    <Dependency Name="Microsoft.CodeAnalysis.Workspaces.MSBuild" Version="4.10.0-3.24169.7">
      <Uri>https://github.com/dotnet/roslyn</Uri>
      <Sha>98cd097bf122677378692ebe952b71ab6e5bb013</Sha>
    </Dependency>
    <Dependency Name="Microsoft.VisualStudio.LanguageServices" Version="4.10.0-3.24169.7">
      <Uri>https://github.com/dotnet/roslyn</Uri>
      <Sha>98cd097bf122677378692ebe952b71ab6e5bb013</Sha>
    </Dependency>
    <Dependency Name="Microsoft.CodeAnalysis.Test.Utilities" Version="4.10.0-3.24169.7">
      <Uri>https://github.com/dotnet/roslyn</Uri>
      <Sha>98cd097bf122677378692ebe952b71ab6e5bb013</Sha>
    </Dependency>
    <!-- Intermediate is necessary for source build. -->
    <Dependency Name="Microsoft.SourceBuild.Intermediate.roslyn" Version="4.10.0-3.24169.7">
      <Uri>https://github.com/dotnet/roslyn</Uri>
      <Sha>98cd097bf122677378692ebe952b71ab6e5bb013</Sha>
      <SourceBuild RepoName="roslyn" ManagedOnly="true" />
    </Dependency>
  </ProductDependencies>
  <ToolsetDependencies>
    <!-- Listed as a dependency to workaround https://github.com/dotnet/cli/issues/10528 -->
    <Dependency Name="Microsoft.NETCore.Platforms" Version="6.0.1">
      <Uri>https://dev.azure.com/dnceng/internal/_git/dotnet-runtime</Uri>
      <Sha>3a25a7f1cc446b60678ed25c9d829420d6321eba</Sha>
    </Dependency>
    <Dependency Name="Microsoft.DotNet.Arcade.Sdk" Version="8.0.0-beta.24475.3">
      <Uri>https://github.com/dotnet/arcade</Uri>
<<<<<<< HEAD
      <Sha>69abe6b2063083c0b35fc3a5b16cb2bdbaf5e8b0</Sha>
=======
      <Sha>ff79f814c1cd7bcc9902fb713fe016e6534418b4</Sha>
    </Dependency>
    <!-- Intermediate is necessary for source build. -->
    <Dependency Name="Microsoft.SourceBuild.Intermediate.arcade" Version="8.0.0-beta.24470.2">
      <Uri>https://github.com/dotnet/arcade</Uri>
      <Sha>ff79f814c1cd7bcc9902fb713fe016e6534418b4</Sha>
>>>>>>> 33f6c4d0
      <SourceBuild RepoName="arcade" ManagedOnly="true" />
    </Dependency>
    <Dependency Name="Microsoft.DotNet.XliffTasks" Version="1.0.0-beta.23475.1" CoherentParentDependency="Microsoft.DotNet.Arcade.Sdk">
      <Uri>https://github.com/dotnet/xliff-tasks</Uri>
      <Sha>73f0850939d96131c28cf6ea6ee5aacb4da0083a</Sha>
    </Dependency>
    <!-- Intermediate is necessary for source build. -->
    <Dependency Name="Microsoft.SourceBuild.Intermediate.xliff-tasks" Version="1.0.0-beta.23475.1" CoherentParentDependency="Microsoft.DotNet.Arcade.Sdk">
      <Uri>https://github.com/dotnet/xliff-tasks</Uri>
      <Sha>73f0850939d96131c28cf6ea6ee5aacb4da0083a</Sha>
      <SourceBuild RepoName="xliff-tasks" ManagedOnly="true" />
    </Dependency>
    <!-- Necessary for source-build. This allows Microsoft.Extensions.ObjectPool and System.Collections.Immutable packages
         to be retrieved from live source-build and their content consumed by packages produced by razor.
         Without these entries, due to PVP flow work, SBRP packages would be consumed causing runtime issue. -->
    <Dependency Name="Microsoft.Extensions.ObjectPool" Version="8.0.0">
      <Uri>https://github.com/dotnet/aspnetcore</Uri>
      <Sha>3f1acb59718cadf111a0a796681e3d3509bb3381</Sha>
    </Dependency>
    <Dependency Name="System.Collections.Immutable" Version="8.0.0">
      <Uri>https://github.com/dotnet/runtime</Uri>
      <Sha>5535e31a712343a63f5d7d796cd874e563e5ac14</Sha>
    </Dependency>
  </ToolsetDependencies>
</Dependencies><|MERGE_RESOLUTION|>--- conflicted
+++ resolved
@@ -98,16 +98,12 @@
     </Dependency>
     <Dependency Name="Microsoft.DotNet.Arcade.Sdk" Version="8.0.0-beta.24475.3">
       <Uri>https://github.com/dotnet/arcade</Uri>
-<<<<<<< HEAD
       <Sha>69abe6b2063083c0b35fc3a5b16cb2bdbaf5e8b0</Sha>
-=======
-      <Sha>ff79f814c1cd7bcc9902fb713fe016e6534418b4</Sha>
     </Dependency>
     <!-- Intermediate is necessary for source build. -->
     <Dependency Name="Microsoft.SourceBuild.Intermediate.arcade" Version="8.0.0-beta.24470.2">
       <Uri>https://github.com/dotnet/arcade</Uri>
       <Sha>ff79f814c1cd7bcc9902fb713fe016e6534418b4</Sha>
->>>>>>> 33f6c4d0
       <SourceBuild RepoName="arcade" ManagedOnly="true" />
     </Dependency>
     <Dependency Name="Microsoft.DotNet.XliffTasks" Version="1.0.0-beta.23475.1" CoherentParentDependency="Microsoft.DotNet.Arcade.Sdk">
