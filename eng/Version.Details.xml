--- conflicted
+++ resolved
@@ -1,23 +1,6 @@
 <?xml version="1.0" encoding="utf-8"?>
 <Dependencies>
   <ProductDependencies>
-<<<<<<< HEAD
-    <Dependency Name="Microsoft.Extensions.CommandLineUtils.Sources" Version="3.0.0-rc1.19422.7">
-      <Uri>https://github.com/aspnet/Extensions</Uri>
-      <Sha>a459d9eab2a21b657ac567841ceb5b1085ea59b6</Sha>
-    </Dependency>
-    <Dependency Name="Microsoft.Extensions.HashCodeCombiner.Sources" Version="3.0.0-rc1.19422.7">
-      <Uri>https://github.com/aspnet/Extensions</Uri>
-      <Sha>a459d9eab2a21b657ac567841ceb5b1085ea59b6</Sha>
-    </Dependency>
-    <Dependency Name="Microsoft.Extensions.NonCapturingTimer.Sources" Version="3.0.0-rc1.19422.7">
-      <Uri>https://github.com/aspnet/Extensions</Uri>
-      <Sha>a459d9eab2a21b657ac567841ceb5b1085ea59b6</Sha>
-    </Dependency>
-    <Dependency Name="Microsoft.Extensions.Logging" Version="3.0.0-rc1.19422.7">
-      <Uri>https://github.com/aspnet/Extensions</Uri>
-      <Sha>a459d9eab2a21b657ac567841ceb5b1085ea59b6</Sha>
-=======
     <Dependency Name="Microsoft.Extensions.CommandLineUtils.Sources" Version="5.0.0-alpha1.19421.5">
       <Uri>https://github.com/aspnet/Extensions</Uri>
       <Sha>e580a9e1e86b52d55c8c5a084ecb3bd6106156d3</Sha>
@@ -33,7 +16,6 @@
     <Dependency Name="Microsoft.Extensions.Logging" Version="5.0.0-alpha1.19421.5">
       <Uri>https://github.com/aspnet/Extensions</Uri>
       <Sha>e580a9e1e86b52d55c8c5a084ecb3bd6106156d3</Sha>
->>>>>>> 285782c6
     </Dependency>
     <Dependency Name="System.Diagnostics.DiagnosticSource" Version="5.0.0-alpha1.19409.9" CoherentParentDependency="Microsoft.NETCore.App.Runtime.win-x64">
       <Uri>https://github.com/dotnet/corefx</Uri>
@@ -70,15 +52,6 @@
       <Uri>https://github.com/dotnet/corefx</Uri>
       <Sha>ba8156d2f0d206655caf0713f6bed0265f48f098</Sha>
     </Dependency>
-<<<<<<< HEAD
-    <Dependency Name="Microsoft.AspNetCore.BenchmarkRunner.Sources" Version="3.0.0-rc1.19422.7">
-      <Uri>https://github.com/aspnet/Extensions</Uri>
-      <Sha>a459d9eab2a21b657ac567841ceb5b1085ea59b6</Sha>
-    </Dependency>
-    <Dependency Name="Microsoft.AspNetCore.Testing" Version="3.0.0-rc1.19422.7">
-      <Uri>https://github.com/aspnet/Extensions</Uri>
-      <Sha>a459d9eab2a21b657ac567841ceb5b1085ea59b6</Sha>
-=======
     <Dependency Name="Microsoft.AspNetCore.BenchmarkRunner.Sources" Version="5.0.0-alpha1.19421.5">
       <Uri>https://github.com/aspnet/Extensions</Uri>
       <Sha>e580a9e1e86b52d55c8c5a084ecb3bd6106156d3</Sha>
@@ -86,7 +59,6 @@
     <Dependency Name="Microsoft.AspNetCore.Testing" Version="5.0.0-alpha1.19421.5">
       <Uri>https://github.com/aspnet/Extensions</Uri>
       <Sha>e580a9e1e86b52d55c8c5a084ecb3bd6106156d3</Sha>
->>>>>>> 285782c6
     </Dependency>
     <Dependency Name="Microsoft.DotNet.Arcade.Sdk" Version="1.0.0-beta.19421.1">
       <Uri>https://github.com/dotnet/arcade</Uri>
