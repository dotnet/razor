--- conflicted
+++ resolved
@@ -48,19 +48,7 @@
       <Uri>https://github.com/dotnet/runtime</Uri>
       <Sha>cfac865f9d44a443843d7dfc660a497f7d5bdf5a</Sha>
     </Dependency>
-<<<<<<< HEAD
-    <Dependency Name="Microsoft.DotNet.Arcade.Sdk" Version="5.0.0-beta.20116.1">
-=======
-    <Dependency Name="Microsoft.AspNetCore.BenchmarkRunner.Sources" Version="5.0.0-preview.2.20121.3">
-      <Uri>https://github.com/dotnet/extensions</Uri>
-      <Sha>bc91b865ad4e746e7e3f281351e8d4a8d1dc80a0</Sha>
-    </Dependency>
-    <Dependency Name="Microsoft.AspNetCore.Testing" Version="5.0.0-preview.2.20121.3">
-      <Uri>https://github.com/dotnet/extensions</Uri>
-      <Sha>bc91b865ad4e746e7e3f281351e8d4a8d1dc80a0</Sha>
-    </Dependency>
     <Dependency Name="Microsoft.DotNet.Arcade.Sdk" Version="5.0.0-beta.20123.1">
->>>>>>> 30a5418c
       <Uri>https://github.com/dotnet/arcade</Uri>
       <Sha>85d76351b1f0245c9f331f72219d12e8e2d48e72</Sha>
     </Dependency>
