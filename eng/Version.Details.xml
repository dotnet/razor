--- conflicted
+++ resolved
@@ -13,15 +13,11 @@
       <Uri>https://github.com/dotnet/aspnetcore</Uri>
       <Sha>74632f3bb870dc5e793c6ef38f8dbb253177a5f5</Sha>
     </Dependency>
-<<<<<<< HEAD
-    <Dependency Name="Microsoft.AspNetCore.Testing" Version="6.0.0-alpha.1.20555.7">
+    <Dependency Name="Microsoft.AspNetCore.Testing" Version="6.0.0-alpha.1.20555.9">
       <Uri>https://github.com/dotnet/aspnetcore</Uri>
-      <Sha>7203e3c4a4c3e8ccefc0135554a31c4c52f1b419</Sha>
+      <Sha>74632f3bb870dc5e793c6ef38f8dbb253177a5f5</Sha>
     </Dependency>
-    <Dependency Name="Microsoft.AspNetCore.Mvc.Razor.Extensions" Version="6.0.0-alpha.1.20555.7">
-=======
     <Dependency Name="Microsoft.AspNetCore.Mvc.Razor.Extensions" Version="6.0.0-alpha.1.20555.9">
->>>>>>> c3e1ac49
       <Uri>https://github.com/dotnet/aspnetcore</Uri>
       <Sha>74632f3bb870dc5e793c6ef38f8dbb253177a5f5</Sha>
     </Dependency>
