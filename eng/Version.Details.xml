<?xml version="1.0" encoding="utf-8"?>
<Dependencies>
  <Source Uri="https://github.com/dotnet/dotnet" Mapping="razor" Sha="7f2a07b481a3d24677ebcf6a45e7e27c8ff95a4e" BarId="279809" />
  <ProductDependencies>
<<<<<<< HEAD
    <Dependency Name="Microsoft.Net.Compilers.Toolset" Version="5.0.0-2.25412.7">
      <Uri>https://github.com/dotnet/roslyn</Uri>
      <Sha>a902000a9416fb2f837ae90553b44828f5099305</Sha>
    </Dependency>
    <Dependency Name="Microsoft.CommonLanguageServerProtocol.Framework" Version="5.0.0-2.25412.7">
      <Uri>https://github.com/dotnet/roslyn</Uri>
      <Sha>a902000a9416fb2f837ae90553b44828f5099305</Sha>
    </Dependency>
    <Dependency Name="Microsoft.CodeAnalysis.Common" Version="5.0.0-2.25412.7">
      <Uri>https://github.com/dotnet/roslyn</Uri>
      <Sha>a902000a9416fb2f837ae90553b44828f5099305</Sha>
    </Dependency>
    <Dependency Name="Microsoft.CodeAnalysis.CSharp" Version="5.0.0-2.25412.7">
      <Uri>https://github.com/dotnet/roslyn</Uri>
      <Sha>a902000a9416fb2f837ae90553b44828f5099305</Sha>
    </Dependency>
    <Dependency Name="Microsoft.CodeAnalysis.CSharp.EditorFeatures" Version="5.0.0-2.25412.7">
      <Uri>https://github.com/dotnet/roslyn</Uri>
      <Sha>a902000a9416fb2f837ae90553b44828f5099305</Sha>
    </Dependency>
    <Dependency Name="Microsoft.CodeAnalysis.CSharp.Features" Version="5.0.0-2.25412.7">
      <Uri>https://github.com/dotnet/roslyn</Uri>
      <Sha>a902000a9416fb2f837ae90553b44828f5099305</Sha>
    </Dependency>
    <Dependency Name="Microsoft.CodeAnalysis.CSharp.Workspaces" Version="5.0.0-2.25412.7">
      <Uri>https://github.com/dotnet/roslyn</Uri>
      <Sha>a902000a9416fb2f837ae90553b44828f5099305</Sha>
    </Dependency>
    <Dependency Name="Microsoft.CodeAnalysis.EditorFeatures" Version="5.0.0-2.25412.7">
      <Uri>https://github.com/dotnet/roslyn</Uri>
      <Sha>a902000a9416fb2f837ae90553b44828f5099305</Sha>
    </Dependency>
    <Dependency Name="Microsoft.CodeAnalysis.EditorFeatures.Common" Version="5.0.0-2.25412.7">
      <Uri>https://github.com/dotnet/roslyn</Uri>
      <Sha>a902000a9416fb2f837ae90553b44828f5099305</Sha>
    </Dependency>
    <Dependency Name="Microsoft.CodeAnalysis.EditorFeatures.Text" Version="5.0.0-2.25412.7">
      <Uri>https://github.com/dotnet/roslyn</Uri>
      <Sha>a902000a9416fb2f837ae90553b44828f5099305</Sha>
    </Dependency>
    <Dependency Name="Microsoft.CodeAnalysis.Remote.ServiceHub" Version="5.0.0-2.25412.7">
      <Uri>https://github.com/dotnet/roslyn</Uri>
      <Sha>a902000a9416fb2f837ae90553b44828f5099305</Sha>
    </Dependency>
    <Dependency Name="Microsoft.CodeAnalysis.VisualBasic.Workspaces" Version="5.0.0-2.25412.7">
      <Uri>https://github.com/dotnet/roslyn</Uri>
      <Sha>a902000a9416fb2f837ae90553b44828f5099305</Sha>
    </Dependency>
    <Dependency Name="Microsoft.CodeAnalysis.Workspaces.Common" Version="5.0.0-2.25412.7">
      <Uri>https://github.com/dotnet/roslyn</Uri>
      <Sha>a902000a9416fb2f837ae90553b44828f5099305</Sha>
    </Dependency>
    <Dependency Name="Microsoft.CodeAnalysis.Workspaces.MSBuild" Version="5.0.0-2.25412.7">
      <Uri>https://github.com/dotnet/roslyn</Uri>
      <Sha>a902000a9416fb2f837ae90553b44828f5099305</Sha>
    </Dependency>
    <Dependency Name="Microsoft.VisualStudio.LanguageServices" Version="5.0.0-2.25412.7">
      <Uri>https://github.com/dotnet/roslyn</Uri>
      <Sha>a902000a9416fb2f837ae90553b44828f5099305</Sha>
    </Dependency>
    <Dependency Name="Microsoft.CodeAnalysis.Test.Utilities" Version="5.0.0-2.25412.7">
      <Uri>https://github.com/dotnet/roslyn</Uri>
      <Sha>a902000a9416fb2f837ae90553b44828f5099305</Sha>
    </Dependency>
    <Dependency Name="Microsoft.CodeAnalysis.ExternalAccess.Razor.Features" Version="5.0.0-2.25412.7">
      <Uri>https://github.com/dotnet/roslyn</Uri>
      <Sha>a902000a9416fb2f837ae90553b44828f5099305</Sha>
    </Dependency>
    <Dependency Name="Microsoft.CodeAnalysis.ExternalAccess.Razor.EditorFeatures" Version="5.0.0-2.25412.7">
      <Uri>https://github.com/dotnet/roslyn</Uri>
      <Sha>a902000a9416fb2f837ae90553b44828f5099305</Sha>
    </Dependency>
    <Dependency Name="Microsoft.CodeAnalysis.LanguageServer.Protocol" Version="5.0.0-2.25412.7">
      <Uri>https://github.com/dotnet/roslyn</Uri>
      <Sha>a902000a9416fb2f837ae90553b44828f5099305</Sha>
    </Dependency>
    <Dependency Name="Microsoft.CodeAnalysis.ExternalAccess.FSharp" Version="5.0.0-2.25412.7">
      <Uri>https://github.com/dotnet/roslyn</Uri>
      <Sha>a902000a9416fb2f837ae90553b44828f5099305</Sha>
    </Dependency>
    <Dependency Name="Microsoft.CodeAnalysis.Analyzers" Version="5.0.0-2.25412.7">
      <Uri>https://github.com/dotnet/roslyn</Uri>
      <Sha>a902000a9416fb2f837ae90553b44828f5099305</Sha>
=======
    <Dependency Name="Microsoft.Net.Compilers.Toolset" Version="5.0.0-2.25418.8">
      <Uri>https://github.com/dotnet/roslyn</Uri>
      <Sha>8405da69a543a680aab32ede20062e22602d3aef</Sha>
    </Dependency>
    <Dependency Name="Microsoft.CommonLanguageServerProtocol.Framework" Version="5.0.0-2.25418.8">
      <Uri>https://github.com/dotnet/roslyn</Uri>
      <Sha>8405da69a543a680aab32ede20062e22602d3aef</Sha>
    </Dependency>
    <Dependency Name="Microsoft.CodeAnalysis.Common" Version="5.0.0-2.25418.8">
      <Uri>https://github.com/dotnet/roslyn</Uri>
      <Sha>8405da69a543a680aab32ede20062e22602d3aef</Sha>
    </Dependency>
    <Dependency Name="Microsoft.CodeAnalysis.CSharp" Version="5.0.0-2.25418.8">
      <Uri>https://github.com/dotnet/roslyn</Uri>
      <Sha>8405da69a543a680aab32ede20062e22602d3aef</Sha>
    </Dependency>
    <Dependency Name="Microsoft.CodeAnalysis.CSharp.EditorFeatures" Version="5.0.0-2.25418.8">
      <Uri>https://github.com/dotnet/roslyn</Uri>
      <Sha>8405da69a543a680aab32ede20062e22602d3aef</Sha>
    </Dependency>
    <Dependency Name="Microsoft.CodeAnalysis.CSharp.Features" Version="5.0.0-2.25418.8">
      <Uri>https://github.com/dotnet/roslyn</Uri>
      <Sha>8405da69a543a680aab32ede20062e22602d3aef</Sha>
    </Dependency>
    <Dependency Name="Microsoft.CodeAnalysis.CSharp.Workspaces" Version="5.0.0-2.25418.8">
      <Uri>https://github.com/dotnet/roslyn</Uri>
      <Sha>8405da69a543a680aab32ede20062e22602d3aef</Sha>
    </Dependency>
    <Dependency Name="Microsoft.CodeAnalysis.EditorFeatures" Version="5.0.0-2.25418.8">
      <Uri>https://github.com/dotnet/roslyn</Uri>
      <Sha>8405da69a543a680aab32ede20062e22602d3aef</Sha>
    </Dependency>
    <Dependency Name="Microsoft.CodeAnalysis.EditorFeatures.Common" Version="5.0.0-2.25418.8">
      <Uri>https://github.com/dotnet/roslyn</Uri>
      <Sha>8405da69a543a680aab32ede20062e22602d3aef</Sha>
    </Dependency>
    <Dependency Name="Microsoft.CodeAnalysis.EditorFeatures.Text" Version="5.0.0-2.25418.8">
      <Uri>https://github.com/dotnet/roslyn</Uri>
      <Sha>8405da69a543a680aab32ede20062e22602d3aef</Sha>
    </Dependency>
    <Dependency Name="Microsoft.CodeAnalysis.Remote.ServiceHub" Version="5.0.0-2.25418.8">
      <Uri>https://github.com/dotnet/roslyn</Uri>
      <Sha>8405da69a543a680aab32ede20062e22602d3aef</Sha>
    </Dependency>
    <Dependency Name="Microsoft.CodeAnalysis.VisualBasic.Workspaces" Version="5.0.0-2.25418.8">
      <Uri>https://github.com/dotnet/roslyn</Uri>
      <Sha>8405da69a543a680aab32ede20062e22602d3aef</Sha>
    </Dependency>
    <Dependency Name="Microsoft.CodeAnalysis.Workspaces.Common" Version="5.0.0-2.25418.8">
      <Uri>https://github.com/dotnet/roslyn</Uri>
      <Sha>8405da69a543a680aab32ede20062e22602d3aef</Sha>
    </Dependency>
    <Dependency Name="Microsoft.CodeAnalysis.Workspaces.MSBuild" Version="5.0.0-2.25418.8">
      <Uri>https://github.com/dotnet/roslyn</Uri>
      <Sha>8405da69a543a680aab32ede20062e22602d3aef</Sha>
    </Dependency>
    <Dependency Name="Microsoft.VisualStudio.LanguageServices" Version="5.0.0-2.25418.8">
      <Uri>https://github.com/dotnet/roslyn</Uri>
      <Sha>8405da69a543a680aab32ede20062e22602d3aef</Sha>
    </Dependency>
    <Dependency Name="Microsoft.CodeAnalysis.Test.Utilities" Version="5.0.0-2.25418.8">
      <Uri>https://github.com/dotnet/roslyn</Uri>
      <Sha>8405da69a543a680aab32ede20062e22602d3aef</Sha>
    </Dependency>
    <Dependency Name="Microsoft.CodeAnalysis.ExternalAccess.Razor.Features" Version="5.0.0-2.25418.8">
      <Uri>https://github.com/dotnet/roslyn</Uri>
      <Sha>8405da69a543a680aab32ede20062e22602d3aef</Sha>
    </Dependency>
    <Dependency Name="Microsoft.CodeAnalysis.ExternalAccess.Razor.EditorFeatures" Version="5.0.0-2.25418.8">
      <Uri>https://github.com/dotnet/roslyn</Uri>
      <Sha>8405da69a543a680aab32ede20062e22602d3aef</Sha>
    </Dependency>
    <Dependency Name="Microsoft.CodeAnalysis.LanguageServer.Protocol" Version="5.0.0-2.25418.8">
      <Uri>https://github.com/dotnet/roslyn</Uri>
      <Sha>8405da69a543a680aab32ede20062e22602d3aef</Sha>
    </Dependency>
    <Dependency Name="Microsoft.CodeAnalysis.ExternalAccess.FSharp" Version="5.0.0-2.25418.8">
      <Uri>https://github.com/dotnet/roslyn</Uri>
      <Sha>8405da69a543a680aab32ede20062e22602d3aef</Sha>
    </Dependency>
    <Dependency Name="Microsoft.CodeAnalysis.Analyzers" Version="5.0.0-2.25418.8">
      <Uri>https://github.com/dotnet/roslyn</Uri>
      <Sha>8405da69a543a680aab32ede20062e22602d3aef</Sha>
>>>>>>> c8b7900c
    </Dependency>
  </ProductDependencies>
  <ToolsetDependencies>
    <Dependency Name="Microsoft.DotNet.Arcade.Sdk" Version="9.0.0-beta.25255.5">
      <Uri>https://github.com/dotnet/arcade</Uri>
      <Sha>1cfa39f82d00b3659a3d367bc344241946e10681</Sha>
    </Dependency>
    <!-- Necessary for source-build. This allows Microsoft.Extensions.ObjectPool and System.Collections.Immutable packages
         to be retrieved from live source-build and their content consumed by packages produced by razor.
         Without these entries, due to PVP flow work, SBRP packages would be consumed causing runtime issue. -->
    <Dependency Name="Microsoft.Extensions.ObjectPool" Version="8.0.0">
      <Uri>https://github.com/dotnet/aspnetcore</Uri>
      <Sha>3f1acb59718cadf111a0a796681e3d3509bb3381</Sha>
    </Dependency>
    <Dependency Name="System.Collections.Immutable" Version="9.0.0">
      <Uri>https://github.com/dotnet/runtime</Uri>
      <Sha>9d5a6a9aa463d6d10b0b0ba6d5982cc82f363dc3</Sha>
    </Dependency>
    <Dependency Name="System.Reflection.Metadata" Version="9.0.0">
      <Uri>https://github.com/dotnet/runtime</Uri>
      <Sha>9d5a6a9aa463d6d10b0b0ba6d5982cc82f363dc3</Sha>
    </Dependency>
  </ToolsetDependencies>
</Dependencies><|MERGE_RESOLUTION|>--- conflicted
+++ resolved
@@ -2,91 +2,6 @@
 <Dependencies>
   <Source Uri="https://github.com/dotnet/dotnet" Mapping="razor" Sha="7f2a07b481a3d24677ebcf6a45e7e27c8ff95a4e" BarId="279809" />
   <ProductDependencies>
-<<<<<<< HEAD
-    <Dependency Name="Microsoft.Net.Compilers.Toolset" Version="5.0.0-2.25412.7">
-      <Uri>https://github.com/dotnet/roslyn</Uri>
-      <Sha>a902000a9416fb2f837ae90553b44828f5099305</Sha>
-    </Dependency>
-    <Dependency Name="Microsoft.CommonLanguageServerProtocol.Framework" Version="5.0.0-2.25412.7">
-      <Uri>https://github.com/dotnet/roslyn</Uri>
-      <Sha>a902000a9416fb2f837ae90553b44828f5099305</Sha>
-    </Dependency>
-    <Dependency Name="Microsoft.CodeAnalysis.Common" Version="5.0.0-2.25412.7">
-      <Uri>https://github.com/dotnet/roslyn</Uri>
-      <Sha>a902000a9416fb2f837ae90553b44828f5099305</Sha>
-    </Dependency>
-    <Dependency Name="Microsoft.CodeAnalysis.CSharp" Version="5.0.0-2.25412.7">
-      <Uri>https://github.com/dotnet/roslyn</Uri>
-      <Sha>a902000a9416fb2f837ae90553b44828f5099305</Sha>
-    </Dependency>
-    <Dependency Name="Microsoft.CodeAnalysis.CSharp.EditorFeatures" Version="5.0.0-2.25412.7">
-      <Uri>https://github.com/dotnet/roslyn</Uri>
-      <Sha>a902000a9416fb2f837ae90553b44828f5099305</Sha>
-    </Dependency>
-    <Dependency Name="Microsoft.CodeAnalysis.CSharp.Features" Version="5.0.0-2.25412.7">
-      <Uri>https://github.com/dotnet/roslyn</Uri>
-      <Sha>a902000a9416fb2f837ae90553b44828f5099305</Sha>
-    </Dependency>
-    <Dependency Name="Microsoft.CodeAnalysis.CSharp.Workspaces" Version="5.0.0-2.25412.7">
-      <Uri>https://github.com/dotnet/roslyn</Uri>
-      <Sha>a902000a9416fb2f837ae90553b44828f5099305</Sha>
-    </Dependency>
-    <Dependency Name="Microsoft.CodeAnalysis.EditorFeatures" Version="5.0.0-2.25412.7">
-      <Uri>https://github.com/dotnet/roslyn</Uri>
-      <Sha>a902000a9416fb2f837ae90553b44828f5099305</Sha>
-    </Dependency>
-    <Dependency Name="Microsoft.CodeAnalysis.EditorFeatures.Common" Version="5.0.0-2.25412.7">
-      <Uri>https://github.com/dotnet/roslyn</Uri>
-      <Sha>a902000a9416fb2f837ae90553b44828f5099305</Sha>
-    </Dependency>
-    <Dependency Name="Microsoft.CodeAnalysis.EditorFeatures.Text" Version="5.0.0-2.25412.7">
-      <Uri>https://github.com/dotnet/roslyn</Uri>
-      <Sha>a902000a9416fb2f837ae90553b44828f5099305</Sha>
-    </Dependency>
-    <Dependency Name="Microsoft.CodeAnalysis.Remote.ServiceHub" Version="5.0.0-2.25412.7">
-      <Uri>https://github.com/dotnet/roslyn</Uri>
-      <Sha>a902000a9416fb2f837ae90553b44828f5099305</Sha>
-    </Dependency>
-    <Dependency Name="Microsoft.CodeAnalysis.VisualBasic.Workspaces" Version="5.0.0-2.25412.7">
-      <Uri>https://github.com/dotnet/roslyn</Uri>
-      <Sha>a902000a9416fb2f837ae90553b44828f5099305</Sha>
-    </Dependency>
-    <Dependency Name="Microsoft.CodeAnalysis.Workspaces.Common" Version="5.0.0-2.25412.7">
-      <Uri>https://github.com/dotnet/roslyn</Uri>
-      <Sha>a902000a9416fb2f837ae90553b44828f5099305</Sha>
-    </Dependency>
-    <Dependency Name="Microsoft.CodeAnalysis.Workspaces.MSBuild" Version="5.0.0-2.25412.7">
-      <Uri>https://github.com/dotnet/roslyn</Uri>
-      <Sha>a902000a9416fb2f837ae90553b44828f5099305</Sha>
-    </Dependency>
-    <Dependency Name="Microsoft.VisualStudio.LanguageServices" Version="5.0.0-2.25412.7">
-      <Uri>https://github.com/dotnet/roslyn</Uri>
-      <Sha>a902000a9416fb2f837ae90553b44828f5099305</Sha>
-    </Dependency>
-    <Dependency Name="Microsoft.CodeAnalysis.Test.Utilities" Version="5.0.0-2.25412.7">
-      <Uri>https://github.com/dotnet/roslyn</Uri>
-      <Sha>a902000a9416fb2f837ae90553b44828f5099305</Sha>
-    </Dependency>
-    <Dependency Name="Microsoft.CodeAnalysis.ExternalAccess.Razor.Features" Version="5.0.0-2.25412.7">
-      <Uri>https://github.com/dotnet/roslyn</Uri>
-      <Sha>a902000a9416fb2f837ae90553b44828f5099305</Sha>
-    </Dependency>
-    <Dependency Name="Microsoft.CodeAnalysis.ExternalAccess.Razor.EditorFeatures" Version="5.0.0-2.25412.7">
-      <Uri>https://github.com/dotnet/roslyn</Uri>
-      <Sha>a902000a9416fb2f837ae90553b44828f5099305</Sha>
-    </Dependency>
-    <Dependency Name="Microsoft.CodeAnalysis.LanguageServer.Protocol" Version="5.0.0-2.25412.7">
-      <Uri>https://github.com/dotnet/roslyn</Uri>
-      <Sha>a902000a9416fb2f837ae90553b44828f5099305</Sha>
-    </Dependency>
-    <Dependency Name="Microsoft.CodeAnalysis.ExternalAccess.FSharp" Version="5.0.0-2.25412.7">
-      <Uri>https://github.com/dotnet/roslyn</Uri>
-      <Sha>a902000a9416fb2f837ae90553b44828f5099305</Sha>
-    </Dependency>
-    <Dependency Name="Microsoft.CodeAnalysis.Analyzers" Version="5.0.0-2.25412.7">
-      <Uri>https://github.com/dotnet/roslyn</Uri>
-      <Sha>a902000a9416fb2f837ae90553b44828f5099305</Sha>
-=======
     <Dependency Name="Microsoft.Net.Compilers.Toolset" Version="5.0.0-2.25418.8">
       <Uri>https://github.com/dotnet/roslyn</Uri>
       <Sha>8405da69a543a680aab32ede20062e22602d3aef</Sha>
@@ -170,7 +85,6 @@
     <Dependency Name="Microsoft.CodeAnalysis.Analyzers" Version="5.0.0-2.25418.8">
       <Uri>https://github.com/dotnet/roslyn</Uri>
       <Sha>8405da69a543a680aab32ede20062e22602d3aef</Sha>
->>>>>>> c8b7900c
     </Dependency>
   </ProductDependencies>
   <ToolsetDependencies>
