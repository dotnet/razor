<?xml version="1.0" encoding="utf-8"?>
<Dependencies>
  <ProductDependencies>
<<<<<<< HEAD
    <Dependency Name="Microsoft.Extensions.CommandLineUtils.Sources" Version="3.0.2-servicing.19571.2">
      <Uri>https://github.com/aspnet/Extensions</Uri>
      <Sha>9e4580f93ba719e2c880c49a96b9b3baa010cdf9</Sha>
    </Dependency>
    <Dependency Name="Microsoft.Extensions.HashCodeCombiner.Sources" Version="3.0.2-servicing.19571.2">
      <Uri>https://github.com/aspnet/Extensions</Uri>
      <Sha>9e4580f93ba719e2c880c49a96b9b3baa010cdf9</Sha>
    </Dependency>
    <Dependency Name="Microsoft.Extensions.NonCapturingTimer.Sources" Version="3.0.2-servicing.19571.2">
      <Uri>https://github.com/aspnet/Extensions</Uri>
      <Sha>9e4580f93ba719e2c880c49a96b9b3baa010cdf9</Sha>
    </Dependency>
    <Dependency Name="Microsoft.Extensions.Logging" Version="3.0.2-servicing.19571.2">
      <Uri>https://github.com/aspnet/Extensions</Uri>
      <Sha>9e4580f93ba719e2c880c49a96b9b3baa010cdf9</Sha>
=======
    <Dependency Name="Microsoft.Extensions.CommandLineUtils.Sources" Version="3.1.0-rtm.19571.4">
      <Uri>https://github.com/aspnet/Extensions</Uri>
      <Sha>1bb89c52182b66b9f1b569cfe780947fa77c5dab</Sha>
    </Dependency>
    <Dependency Name="Microsoft.Extensions.HashCodeCombiner.Sources" Version="3.1.0-rtm.19571.4">
      <Uri>https://github.com/aspnet/Extensions</Uri>
      <Sha>1bb89c52182b66b9f1b569cfe780947fa77c5dab</Sha>
    </Dependency>
    <Dependency Name="Microsoft.Extensions.NonCapturingTimer.Sources" Version="3.1.0-rtm.19571.4">
      <Uri>https://github.com/aspnet/Extensions</Uri>
      <Sha>1bb89c52182b66b9f1b569cfe780947fa77c5dab</Sha>
    </Dependency>
    <Dependency Name="Microsoft.Extensions.Logging" Version="3.1.0">
      <Uri>https://github.com/aspnet/Extensions</Uri>
      <Sha>1bb89c52182b66b9f1b569cfe780947fa77c5dab</Sha>
>>>>>>> 574d72c6
    </Dependency>
    <Dependency Name="System.Diagnostics.DiagnosticSource" Version="4.7.0" CoherentParentDependency="Microsoft.NETCore.App.Runtime.win-x64">
      <Uri>https://github.com/dotnet/corefx</Uri>
      <Sha>0f7f38c4fd323b26da10cce95f857f77f0f09b48</Sha>
    </Dependency>
    <Dependency Name="System.Reflection.Metadata" Version="1.8.0" CoherentParentDependency="Microsoft.NETCore.App.Runtime.win-x64">
      <Uri>https://github.com/dotnet/corefx</Uri>
      <Sha>0f7f38c4fd323b26da10cce95f857f77f0f09b48</Sha>
    </Dependency>
    <Dependency Name="System.Text.Encodings.Web" Version="4.7.0" CoherentParentDependency="Microsoft.NETCore.App.Runtime.win-x64">
      <Uri>https://github.com/dotnet/corefx</Uri>
      <Sha>0f7f38c4fd323b26da10cce95f857f77f0f09b48</Sha>
    </Dependency>
    <Dependency Name="Microsoft.Extensions.DependencyModel" Version="3.1.0" CoherentParentDependency="Microsoft.Extensions.Logging">
      <Uri>https://github.com/dotnet/core-setup</Uri>
      <Sha>4e1bb23ca12cfe3de0b7e834872ed7327377d420</Sha>
    </Dependency>
    <Dependency Name="Microsoft.NETCore.App.Ref" Version="3.1.0" CoherentParentDependency="Microsoft.Extensions.Logging">
      <Uri>https://github.com/dotnet/core-setup</Uri>
      <Sha>4e1bb23ca12cfe3de0b7e834872ed7327377d420</Sha>
    </Dependency>
    <!--
      Win-x64 is used here because we have picked an arbitrary runtime identifier to flow the version of the latest NETCore.App runtime.
      All Runtime.$rid packages should have the same version.
    -->
    <Dependency Name="Microsoft.NETCore.App.Runtime.win-x64" Version="3.1.0" CoherentParentDependency="Microsoft.Extensions.Logging">
      <Uri>https://github.com/dotnet/core-setup</Uri>
      <Sha>4e1bb23ca12cfe3de0b7e834872ed7327377d420</Sha>
    </Dependency>
  </ProductDependencies>
  <ToolsetDependencies>
    <!-- Listed as a dependency to workaround https://github.com/dotnet/cli/issues/10528 -->
    <Dependency Name="Microsoft.NETCore.Platforms" Version="3.1.0" CoherentParentDependency="Microsoft.NETCore.App.Runtime.win-x64">
      <Uri>https://github.com/dotnet/corefx</Uri>
      <Sha>0f7f38c4fd323b26da10cce95f857f77f0f09b48</Sha>
    </Dependency>
<<<<<<< HEAD
    <Dependency Name="Microsoft.AspNetCore.BenchmarkRunner.Sources" Version="3.0.2-servicing.19571.2">
      <Uri>https://github.com/aspnet/Extensions</Uri>
      <Sha>9e4580f93ba719e2c880c49a96b9b3baa010cdf9</Sha>
    </Dependency>
    <Dependency Name="Microsoft.AspNetCore.Testing" Version="3.0.2-servicing.19571.2">
      <Uri>https://github.com/aspnet/Extensions</Uri>
      <Sha>9e4580f93ba719e2c880c49a96b9b3baa010cdf9</Sha>
    </Dependency>
    <Dependency Name="Microsoft.DotNet.Arcade.Sdk" Version="1.0.0-beta.19569.2">
      <Uri>https://github.com/dotnet/arcade</Uri>
      <Sha>e34d933e18ba1cd393bbafcb6018e0f858d3e89e</Sha>
=======
    <Dependency Name="Microsoft.AspNetCore.BenchmarkRunner.Sources" Version="3.1.0-rtm.19571.4">
      <Uri>https://github.com/aspnet/Extensions</Uri>
      <Sha>1bb89c52182b66b9f1b569cfe780947fa77c5dab</Sha>
    </Dependency>
    <Dependency Name="Microsoft.AspNetCore.Testing" Version="3.1.0-rtm.19571.4">
      <Uri>https://github.com/aspnet/Extensions</Uri>
      <Sha>1bb89c52182b66b9f1b569cfe780947fa77c5dab</Sha>
    </Dependency>
    <Dependency Name="Microsoft.DotNet.Arcade.Sdk" Version="1.0.0-beta.19517.3">
      <Uri>https://github.com/dotnet/arcade</Uri>
      <Sha>a42a124635ce1a218309ecb31ec59d559cacb886</Sha>
>>>>>>> 574d72c6
    </Dependency>
    <Dependency Name="Microsoft.Net.Compilers.Toolset" Version="3.4.0-beta4-19569-03" CoherentParentDependency="Microsoft.Extensions.Logging">
      <Uri>https://github.com/dotnet/roslyn</Uri>
      <Sha>82f2e2541478e239dc4b04f231e90dc2b3dcb422</Sha>
    </Dependency>
  </ToolsetDependencies>
</Dependencies><|MERGE_RESOLUTION|>--- conflicted
+++ resolved
@@ -1,23 +1,6 @@
 <?xml version="1.0" encoding="utf-8"?>
 <Dependencies>
   <ProductDependencies>
-<<<<<<< HEAD
-    <Dependency Name="Microsoft.Extensions.CommandLineUtils.Sources" Version="3.0.2-servicing.19571.2">
-      <Uri>https://github.com/aspnet/Extensions</Uri>
-      <Sha>9e4580f93ba719e2c880c49a96b9b3baa010cdf9</Sha>
-    </Dependency>
-    <Dependency Name="Microsoft.Extensions.HashCodeCombiner.Sources" Version="3.0.2-servicing.19571.2">
-      <Uri>https://github.com/aspnet/Extensions</Uri>
-      <Sha>9e4580f93ba719e2c880c49a96b9b3baa010cdf9</Sha>
-    </Dependency>
-    <Dependency Name="Microsoft.Extensions.NonCapturingTimer.Sources" Version="3.0.2-servicing.19571.2">
-      <Uri>https://github.com/aspnet/Extensions</Uri>
-      <Sha>9e4580f93ba719e2c880c49a96b9b3baa010cdf9</Sha>
-    </Dependency>
-    <Dependency Name="Microsoft.Extensions.Logging" Version="3.0.2-servicing.19571.2">
-      <Uri>https://github.com/aspnet/Extensions</Uri>
-      <Sha>9e4580f93ba719e2c880c49a96b9b3baa010cdf9</Sha>
-=======
     <Dependency Name="Microsoft.Extensions.CommandLineUtils.Sources" Version="3.1.0-rtm.19571.4">
       <Uri>https://github.com/aspnet/Extensions</Uri>
       <Sha>1bb89c52182b66b9f1b569cfe780947fa77c5dab</Sha>
@@ -33,7 +16,6 @@
     <Dependency Name="Microsoft.Extensions.Logging" Version="3.1.0">
       <Uri>https://github.com/aspnet/Extensions</Uri>
       <Sha>1bb89c52182b66b9f1b569cfe780947fa77c5dab</Sha>
->>>>>>> 574d72c6
     </Dependency>
     <Dependency Name="System.Diagnostics.DiagnosticSource" Version="4.7.0" CoherentParentDependency="Microsoft.NETCore.App.Runtime.win-x64">
       <Uri>https://github.com/dotnet/corefx</Uri>
@@ -70,19 +52,6 @@
       <Uri>https://github.com/dotnet/corefx</Uri>
       <Sha>0f7f38c4fd323b26da10cce95f857f77f0f09b48</Sha>
     </Dependency>
-<<<<<<< HEAD
-    <Dependency Name="Microsoft.AspNetCore.BenchmarkRunner.Sources" Version="3.0.2-servicing.19571.2">
-      <Uri>https://github.com/aspnet/Extensions</Uri>
-      <Sha>9e4580f93ba719e2c880c49a96b9b3baa010cdf9</Sha>
-    </Dependency>
-    <Dependency Name="Microsoft.AspNetCore.Testing" Version="3.0.2-servicing.19571.2">
-      <Uri>https://github.com/aspnet/Extensions</Uri>
-      <Sha>9e4580f93ba719e2c880c49a96b9b3baa010cdf9</Sha>
-    </Dependency>
-    <Dependency Name="Microsoft.DotNet.Arcade.Sdk" Version="1.0.0-beta.19569.2">
-      <Uri>https://github.com/dotnet/arcade</Uri>
-      <Sha>e34d933e18ba1cd393bbafcb6018e0f858d3e89e</Sha>
-=======
     <Dependency Name="Microsoft.AspNetCore.BenchmarkRunner.Sources" Version="3.1.0-rtm.19571.4">
       <Uri>https://github.com/aspnet/Extensions</Uri>
       <Sha>1bb89c52182b66b9f1b569cfe780947fa77c5dab</Sha>
@@ -94,7 +63,6 @@
     <Dependency Name="Microsoft.DotNet.Arcade.Sdk" Version="1.0.0-beta.19517.3">
       <Uri>https://github.com/dotnet/arcade</Uri>
       <Sha>a42a124635ce1a218309ecb31ec59d559cacb886</Sha>
->>>>>>> 574d72c6
     </Dependency>
     <Dependency Name="Microsoft.Net.Compilers.Toolset" Version="3.4.0-beta4-19569-03" CoherentParentDependency="Microsoft.Extensions.Logging">
       <Uri>https://github.com/dotnet/roslyn</Uri>
