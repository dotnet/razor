<?xml version="1.0" encoding="utf-8"?>
<Dependencies>
  <ProductDependencies>
<<<<<<< HEAD
    <Dependency Name="Microsoft.Extensions.CommandLineUtils.Sources" Version="3.1.32-servicing.22566.2">
      <Uri>https://dev.azure.com/dnceng/internal/_git/dotnet-extensions</Uri>
      <Sha>86e38007b27f3a464223908075c57f1d7f5ee649</Sha>
    </Dependency>
    <Dependency Name="Microsoft.Extensions.HashCodeCombiner.Sources" Version="3.1.32-servicing.22566.2">
      <Uri>https://dev.azure.com/dnceng/internal/_git/dotnet-extensions</Uri>
      <Sha>86e38007b27f3a464223908075c57f1d7f5ee649</Sha>
    </Dependency>
    <Dependency Name="Microsoft.Extensions.NonCapturingTimer.Sources" Version="3.1.32-servicing.22566.2">
      <Uri>https://dev.azure.com/dnceng/internal/_git/dotnet-extensions</Uri>
      <Sha>86e38007b27f3a464223908075c57f1d7f5ee649</Sha>
    </Dependency>
    <Dependency Name="Microsoft.Extensions.Logging" Version="3.1.32">
      <Uri>https://dev.azure.com/dnceng/internal/_git/dotnet-extensions</Uri>
      <Sha>86e38007b27f3a464223908075c57f1d7f5ee649</Sha>
    </Dependency>
    <Dependency Name="Microsoft.AspNetCore.BenchmarkRunner.Sources" Version="3.1.32-servicing.22566.2">
      <Uri>https://dev.azure.com/dnceng/internal/_git/dotnet-extensions</Uri>
      <Sha>86e38007b27f3a464223908075c57f1d7f5ee649</Sha>
    </Dependency>
    <Dependency Name="Microsoft.AspNetCore.Testing" Version="3.1.32-servicing.22566.2">
      <Uri>https://dev.azure.com/dnceng/internal/_git/dotnet-extensions</Uri>
      <Sha>86e38007b27f3a464223908075c57f1d7f5ee649</Sha>
=======
    <Dependency Name="Microsoft.Extensions.CommandLineUtils.Sources" Version="3.1.31-servicing.22514.1">
      <Uri>https://dev.azure.com/dnceng/internal/_git/dotnet-extensions</Uri>
      <Sha>cc9959c7f4ab9dcc97dae67ed48cb7226e75c67b</Sha>
    </Dependency>
    <Dependency Name="Microsoft.Extensions.HashCodeCombiner.Sources" Version="3.1.31-servicing.22514.1">
      <Uri>https://dev.azure.com/dnceng/internal/_git/dotnet-extensions</Uri>
      <Sha>cc9959c7f4ab9dcc97dae67ed48cb7226e75c67b</Sha>
    </Dependency>
    <Dependency Name="Microsoft.Extensions.NonCapturingTimer.Sources" Version="3.1.31-servicing.22514.1">
      <Uri>https://dev.azure.com/dnceng/internal/_git/dotnet-extensions</Uri>
      <Sha>cc9959c7f4ab9dcc97dae67ed48cb7226e75c67b</Sha>
    </Dependency>
    <Dependency Name="Microsoft.Extensions.Logging" Version="3.1.31">
      <Uri>https://dev.azure.com/dnceng/internal/_git/dotnet-extensions</Uri>
      <Sha>cc9959c7f4ab9dcc97dae67ed48cb7226e75c67b</Sha>
    </Dependency>
    <Dependency Name="Microsoft.AspNetCore.BenchmarkRunner.Sources" Version="3.1.31-servicing.22514.1">
      <Uri>https://dev.azure.com/dnceng/internal/_git/dotnet-extensions</Uri>
      <Sha>cc9959c7f4ab9dcc97dae67ed48cb7226e75c67b</Sha>
    </Dependency>
    <Dependency Name="Microsoft.AspNetCore.Testing" Version="3.1.31-servicing.22514.1">
      <Uri>https://dev.azure.com/dnceng/internal/_git/dotnet-extensions</Uri>
      <Sha>cc9959c7f4ab9dcc97dae67ed48cb7226e75c67b</Sha>
>>>>>>> ccb88c75
    </Dependency>
    <Dependency Name="System.Text.Json" Version="4.7.2" CoherentParentDependency="Microsoft.NETCore.App.Runtime.win-x64">
      <Uri>https://dev.azure.com/dnceng/internal/_git/dotnet-corefx</Uri>
      <Sha>059a4a19e602494bfbed473dbbb18f2dbfbd0878</Sha>
    </Dependency>
    <Dependency Name="System.Diagnostics.DiagnosticSource" Version="4.7.1" CoherentParentDependency="Microsoft.NETCore.App.Runtime.win-x64">
      <Uri>https://dev.azure.com/dnceng/internal/_git/dotnet-corefx</Uri>
      <Sha>059a4a19e602494bfbed473dbbb18f2dbfbd0878</Sha>
    </Dependency>
    <Dependency Name="System.Reflection.Metadata" Version="1.8.1" CoherentParentDependency="Microsoft.NETCore.App.Runtime.win-x64">
      <Uri>https://dev.azure.com/dnceng/internal/_git/dotnet-corefx</Uri>
      <Sha>059a4a19e602494bfbed473dbbb18f2dbfbd0878</Sha>
    </Dependency>
    <Dependency Name="System.Text.Encodings.Web" Version="4.7.2" CoherentParentDependency="Microsoft.NETCore.App.Runtime.win-x64">
      <Uri>https://dev.azure.com/dnceng/internal/_git/dotnet-corefx</Uri>
      <Sha>9f21c83298820c9c42f14ed2bd3af5f6203d75ec</Sha>
    </Dependency>
    <Dependency Name="System.Runtime.CompilerServices.Unsafe" Version="4.7.1" CoherentParentDependency="Microsoft.NETCore.App.Runtime.win-x64">
      <Uri>https://github.com/dotnet/corefx</Uri>
      <Sha>8a3ffed558ddf943c1efa87d693227722d6af094</Sha>
    </Dependency>
    <Dependency Name="Microsoft.Extensions.DependencyModel" Version="3.1.25" CoherentParentDependency="Microsoft.Extensions.Logging">
      <Uri>https://dev.azure.com/dnceng/internal/_git/dotnet-core-setup</Uri>
      <Sha>9165b88e05fc37585aa1c3fc9585b5a7d751bb21</Sha>
    </Dependency>
<<<<<<< HEAD
    <Dependency Name="Microsoft.NETCore.App.Internal" Version="3.1.32-servicing.22565.20" CoherentParentDependency="Microsoft.Extensions.Logging">
      <Uri>https://dev.azure.com/dnceng/internal/_git/dotnet-core-setup</Uri>
      <Sha>f94bb2c3ff432dcc4a6229eca2f978197bf06150</Sha>
=======
    <Dependency Name="Microsoft.NETCore.App.Internal" Version="3.1.31-servicing.22513.7" CoherentParentDependency="Microsoft.Extensions.Logging">
      <Uri>https://dev.azure.com/dnceng/internal/_git/dotnet-core-setup</Uri>
      <Sha>0e404aa9b868b6ad67321cb3a0a6161c25b966d4</Sha>
>>>>>>> ccb88c75
    </Dependency>
    <!-- Listed as a dependency to workaround https://github.com/dotnet/cli/issues/10528 -->
    <Dependency Name="Microsoft.NETCore.Platforms" Version="3.1.12" CoherentParentDependency="Microsoft.NETCore.App.Runtime.win-x64">
      <Uri>https://dev.azure.com/dnceng/internal/_git/dotnet-corefx</Uri>
      <Sha>b58ef0a19eca6269799664d6288be14b7f0cef3e</Sha>
    </Dependency>
    <!--
      Win-x64 is used here because we have picked an arbitrary runtime identifier to flow the version of the latest NETCore.App runtime.
      All Runtime.$rid packages should have the same version.
    -->
<<<<<<< HEAD
    <Dependency Name="Microsoft.NETCore.App.Runtime.win-x64" Version="3.1.32" CoherentParentDependency="Microsoft.Extensions.Logging">
      <Uri>https://dev.azure.com/dnceng/internal/_git/dotnet-core-setup</Uri>
      <Sha>f94bb2c3ff432dcc4a6229eca2f978197bf06150</Sha>
=======
    <Dependency Name="Microsoft.NETCore.App.Runtime.win-x64" Version="3.1.31" CoherentParentDependency="Microsoft.Extensions.Logging">
      <Uri>https://dev.azure.com/dnceng/internal/_git/dotnet-core-setup</Uri>
      <Sha>0e404aa9b868b6ad67321cb3a0a6161c25b966d4</Sha>
>>>>>>> ccb88c75
    </Dependency>
    <!-- Keep this dependency at the bottom of ProductDependencies, else it will be picked as the parent for CoherentParentDependencies -->
    <Dependency Name="Microsoft.NETCore.App.Ref" Version="3.1.0" Pinned="true">
      <Uri>https://github.com/dotnet/core-setup</Uri>
      <Sha>65f04fb6db7a5e198d05dbebd5c4ad21eb018f89</Sha>
    </Dependency>
  </ProductDependencies>
  <ToolsetDependencies>
    <Dependency Name="Microsoft.DotNet.Arcade.Sdk" Version="1.0.0-beta.22512.2">
      <Uri>https://github.com/dotnet/arcade</Uri>
      <Sha>869528d3af327eb6de19b414631280734dfe76e6</Sha>
    </Dependency>
    <Dependency Name="Microsoft.Net.Compilers.Toolset" Version="3.4.1-beta4-20127-10" CoherentParentDependency="Microsoft.Extensions.Logging">
      <Uri>https://github.com/dotnet/roslyn</Uri>
      <Sha>d8180a5ecafb92adcfbfe8cf9199eb23be1a1ccf</Sha>
    </Dependency>
  </ToolsetDependencies>
</Dependencies><|MERGE_RESOLUTION|>--- conflicted
+++ resolved
@@ -1,7 +1,6 @@
 <?xml version="1.0" encoding="utf-8"?>
 <Dependencies>
   <ProductDependencies>
-<<<<<<< HEAD
     <Dependency Name="Microsoft.Extensions.CommandLineUtils.Sources" Version="3.1.32-servicing.22566.2">
       <Uri>https://dev.azure.com/dnceng/internal/_git/dotnet-extensions</Uri>
       <Sha>86e38007b27f3a464223908075c57f1d7f5ee649</Sha>
@@ -25,31 +24,6 @@
     <Dependency Name="Microsoft.AspNetCore.Testing" Version="3.1.32-servicing.22566.2">
       <Uri>https://dev.azure.com/dnceng/internal/_git/dotnet-extensions</Uri>
       <Sha>86e38007b27f3a464223908075c57f1d7f5ee649</Sha>
-=======
-    <Dependency Name="Microsoft.Extensions.CommandLineUtils.Sources" Version="3.1.31-servicing.22514.1">
-      <Uri>https://dev.azure.com/dnceng/internal/_git/dotnet-extensions</Uri>
-      <Sha>cc9959c7f4ab9dcc97dae67ed48cb7226e75c67b</Sha>
-    </Dependency>
-    <Dependency Name="Microsoft.Extensions.HashCodeCombiner.Sources" Version="3.1.31-servicing.22514.1">
-      <Uri>https://dev.azure.com/dnceng/internal/_git/dotnet-extensions</Uri>
-      <Sha>cc9959c7f4ab9dcc97dae67ed48cb7226e75c67b</Sha>
-    </Dependency>
-    <Dependency Name="Microsoft.Extensions.NonCapturingTimer.Sources" Version="3.1.31-servicing.22514.1">
-      <Uri>https://dev.azure.com/dnceng/internal/_git/dotnet-extensions</Uri>
-      <Sha>cc9959c7f4ab9dcc97dae67ed48cb7226e75c67b</Sha>
-    </Dependency>
-    <Dependency Name="Microsoft.Extensions.Logging" Version="3.1.31">
-      <Uri>https://dev.azure.com/dnceng/internal/_git/dotnet-extensions</Uri>
-      <Sha>cc9959c7f4ab9dcc97dae67ed48cb7226e75c67b</Sha>
-    </Dependency>
-    <Dependency Name="Microsoft.AspNetCore.BenchmarkRunner.Sources" Version="3.1.31-servicing.22514.1">
-      <Uri>https://dev.azure.com/dnceng/internal/_git/dotnet-extensions</Uri>
-      <Sha>cc9959c7f4ab9dcc97dae67ed48cb7226e75c67b</Sha>
-    </Dependency>
-    <Dependency Name="Microsoft.AspNetCore.Testing" Version="3.1.31-servicing.22514.1">
-      <Uri>https://dev.azure.com/dnceng/internal/_git/dotnet-extensions</Uri>
-      <Sha>cc9959c7f4ab9dcc97dae67ed48cb7226e75c67b</Sha>
->>>>>>> ccb88c75
     </Dependency>
     <Dependency Name="System.Text.Json" Version="4.7.2" CoherentParentDependency="Microsoft.NETCore.App.Runtime.win-x64">
       <Uri>https://dev.azure.com/dnceng/internal/_git/dotnet-corefx</Uri>
@@ -75,15 +49,9 @@
       <Uri>https://dev.azure.com/dnceng/internal/_git/dotnet-core-setup</Uri>
       <Sha>9165b88e05fc37585aa1c3fc9585b5a7d751bb21</Sha>
     </Dependency>
-<<<<<<< HEAD
     <Dependency Name="Microsoft.NETCore.App.Internal" Version="3.1.32-servicing.22565.20" CoherentParentDependency="Microsoft.Extensions.Logging">
       <Uri>https://dev.azure.com/dnceng/internal/_git/dotnet-core-setup</Uri>
       <Sha>f94bb2c3ff432dcc4a6229eca2f978197bf06150</Sha>
-=======
-    <Dependency Name="Microsoft.NETCore.App.Internal" Version="3.1.31-servicing.22513.7" CoherentParentDependency="Microsoft.Extensions.Logging">
-      <Uri>https://dev.azure.com/dnceng/internal/_git/dotnet-core-setup</Uri>
-      <Sha>0e404aa9b868b6ad67321cb3a0a6161c25b966d4</Sha>
->>>>>>> ccb88c75
     </Dependency>
     <!-- Listed as a dependency to workaround https://github.com/dotnet/cli/issues/10528 -->
     <Dependency Name="Microsoft.NETCore.Platforms" Version="3.1.12" CoherentParentDependency="Microsoft.NETCore.App.Runtime.win-x64">
@@ -94,15 +62,9 @@
       Win-x64 is used here because we have picked an arbitrary runtime identifier to flow the version of the latest NETCore.App runtime.
       All Runtime.$rid packages should have the same version.
     -->
-<<<<<<< HEAD
     <Dependency Name="Microsoft.NETCore.App.Runtime.win-x64" Version="3.1.32" CoherentParentDependency="Microsoft.Extensions.Logging">
       <Uri>https://dev.azure.com/dnceng/internal/_git/dotnet-core-setup</Uri>
       <Sha>f94bb2c3ff432dcc4a6229eca2f978197bf06150</Sha>
-=======
-    <Dependency Name="Microsoft.NETCore.App.Runtime.win-x64" Version="3.1.31" CoherentParentDependency="Microsoft.Extensions.Logging">
-      <Uri>https://dev.azure.com/dnceng/internal/_git/dotnet-core-setup</Uri>
-      <Sha>0e404aa9b868b6ad67321cb3a0a6161c25b966d4</Sha>
->>>>>>> ccb88c75
     </Dependency>
     <!-- Keep this dependency at the bottom of ProductDependencies, else it will be picked as the parent for CoherentParentDependencies -->
     <Dependency Name="Microsoft.NETCore.App.Ref" Version="3.1.0" Pinned="true">
