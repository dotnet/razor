--- conflicted
+++ resolved
@@ -1,7 +1,6 @@
 <?xml version="1.0" encoding="utf-8"?>
 <Dependencies>
   <ProductDependencies>
-<<<<<<< HEAD
     <Dependency Name="Microsoft.Extensions.CommandLineUtils.Sources" Version="3.1.19-servicing.21403.12">
       <Uri>https://dev.azure.com/dnceng/internal/_git/dotnet-extensions</Uri>
       <Sha>a4a96ed434a2560a5e820c84563b45f541e5a55a</Sha>
@@ -25,31 +24,6 @@
     <Dependency Name="Microsoft.AspNetCore.Testing" Version="3.1.19-servicing.21403.12">
       <Uri>https://dev.azure.com/dnceng/internal/_git/dotnet-extensions</Uri>
       <Sha>a4a96ed434a2560a5e820c84563b45f541e5a55a</Sha>
-=======
-    <Dependency Name="Microsoft.Extensions.CommandLineUtils.Sources" Version="3.1.18-servicing.21364.3">
-      <Uri>https://dev.azure.com/dnceng/internal/_git/dotnet-extensions</Uri>
-      <Sha>9130c4bf47c4920f1f3dffb7504119c367b83808</Sha>
-    </Dependency>
-    <Dependency Name="Microsoft.Extensions.HashCodeCombiner.Sources" Version="3.1.18-servicing.21364.3">
-      <Uri>https://dev.azure.com/dnceng/internal/_git/dotnet-extensions</Uri>
-      <Sha>9130c4bf47c4920f1f3dffb7504119c367b83808</Sha>
-    </Dependency>
-    <Dependency Name="Microsoft.Extensions.NonCapturingTimer.Sources" Version="3.1.18-servicing.21364.3">
-      <Uri>https://dev.azure.com/dnceng/internal/_git/dotnet-extensions</Uri>
-      <Sha>9130c4bf47c4920f1f3dffb7504119c367b83808</Sha>
-    </Dependency>
-    <Dependency Name="Microsoft.Extensions.Logging" Version="3.1.18">
-      <Uri>https://dev.azure.com/dnceng/internal/_git/dotnet-extensions</Uri>
-      <Sha>9130c4bf47c4920f1f3dffb7504119c367b83808</Sha>
-    </Dependency>
-    <Dependency Name="Microsoft.AspNetCore.BenchmarkRunner.Sources" Version="3.1.18-servicing.21364.3">
-      <Uri>https://dev.azure.com/dnceng/internal/_git/dotnet-extensions</Uri>
-      <Sha>9130c4bf47c4920f1f3dffb7504119c367b83808</Sha>
-    </Dependency>
-    <Dependency Name="Microsoft.AspNetCore.Testing" Version="3.1.18-servicing.21364.3">
-      <Uri>https://dev.azure.com/dnceng/internal/_git/dotnet-extensions</Uri>
-      <Sha>9130c4bf47c4920f1f3dffb7504119c367b83808</Sha>
->>>>>>> d752ab4f
     </Dependency>
     <Dependency Name="System.Text.Json" Version="4.7.2" CoherentParentDependency="Microsoft.NETCore.App.Runtime.win-x64">
       <Uri>https://dev.azure.com/dnceng/internal/_git/dotnet-corefx</Uri>
@@ -75,15 +49,9 @@
       <Uri>https://dev.azure.com/dnceng/internal/_git/dotnet-core-setup</Uri>
       <Sha>3acd9b0cd16596bad450c82be08780875a73c05c</Sha>
     </Dependency>
-<<<<<<< HEAD
     <Dependency Name="Microsoft.NETCore.App.Internal" Version="3.1.19-servicing.21403.19" CoherentParentDependency="Microsoft.Extensions.Logging">
       <Uri>https://dev.azure.com/dnceng/internal/_git/dotnet-core-setup</Uri>
       <Sha>99ed3ce6cba19f46c50dbef34c3ef54df2f09bf4</Sha>
-=======
-    <Dependency Name="Microsoft.NETCore.App.Internal" Version="3.1.18-servicing.21364.2" CoherentParentDependency="Microsoft.Extensions.Logging">
-      <Uri>https://dev.azure.com/dnceng/internal/_git/dotnet-core-setup</Uri>
-      <Sha>5d3919d34e0d8940ee50c36d823ddc28d6b1723c</Sha>
->>>>>>> d752ab4f
     </Dependency>
     <!-- Listed as a dependency to workaround https://github.com/dotnet/cli/issues/10528 -->
     <Dependency Name="Microsoft.NETCore.Platforms" Version="3.1.7" CoherentParentDependency="Microsoft.NETCore.App.Runtime.win-x64">
@@ -94,15 +62,9 @@
       Win-x64 is used here because we have picked an arbitrary runtime identifier to flow the version of the latest NETCore.App runtime.
       All Runtime.$rid packages should have the same version.
     -->
-<<<<<<< HEAD
     <Dependency Name="Microsoft.NETCore.App.Runtime.win-x64" Version="3.1.19" CoherentParentDependency="Microsoft.Extensions.Logging">
       <Uri>https://dev.azure.com/dnceng/internal/_git/dotnet-core-setup</Uri>
       <Sha>99ed3ce6cba19f46c50dbef34c3ef54df2f09bf4</Sha>
-=======
-    <Dependency Name="Microsoft.NETCore.App.Runtime.win-x64" Version="3.1.18" CoherentParentDependency="Microsoft.Extensions.Logging">
-      <Uri>https://dev.azure.com/dnceng/internal/_git/dotnet-core-setup</Uri>
-      <Sha>5d3919d34e0d8940ee50c36d823ddc28d6b1723c</Sha>
->>>>>>> d752ab4f
     </Dependency>
     <!-- Keep this dependency at the bottom of ProductDependencies, else it will be picked as the parent for CoherentParentDependencies -->
     <Dependency Name="Microsoft.NETCore.App.Ref" Version="3.1.0" Pinned="true">
