<?xml version="1.0" encoding="utf-8"?>
<Dependencies>
  <ProductDependencies>
<<<<<<< HEAD
    <Dependency Name="Microsoft.Extensions.CommandLineUtils.Sources" Version="3.0.0-rc2.19463.5">
      <Uri>https://github.com/aspnet/Extensions</Uri>
      <Sha>0b951c16de0f39e13cce8372e11c28eb90576662</Sha>
    </Dependency>
    <Dependency Name="Microsoft.Extensions.HashCodeCombiner.Sources" Version="3.0.0-rc2.19463.5">
      <Uri>https://github.com/aspnet/Extensions</Uri>
      <Sha>0b951c16de0f39e13cce8372e11c28eb90576662</Sha>
    </Dependency>
    <Dependency Name="Microsoft.Extensions.NonCapturingTimer.Sources" Version="3.0.0-rc2.19463.5">
      <Uri>https://github.com/aspnet/Extensions</Uri>
      <Sha>0b951c16de0f39e13cce8372e11c28eb90576662</Sha>
    </Dependency>
    <Dependency Name="Microsoft.Extensions.Logging" Version="3.0.0">
      <Uri>https://github.com/aspnet/Extensions</Uri>
      <Sha>0b951c16de0f39e13cce8372e11c28eb90576662</Sha>
    </Dependency>
    <Dependency Name="System.Diagnostics.DiagnosticSource" Version="4.6.0" CoherentParentDependency="Microsoft.NETCore.App.Runtime.win-x64">
      <Uri>https://github.com/dotnet/corefx</Uri>
      <Sha>4ac4c0367003fe3973a3648eb0715ddb0e3bbcea</Sha>
    </Dependency>
    <Dependency Name="System.Reflection.Metadata" Version="1.7.0" CoherentParentDependency="Microsoft.NETCore.App.Runtime.win-x64">
      <Uri>https://github.com/dotnet/corefx</Uri>
      <Sha>4ac4c0367003fe3973a3648eb0715ddb0e3bbcea</Sha>
    </Dependency>
    <Dependency Name="System.Text.Encodings.Web" Version="4.6.0" CoherentParentDependency="Microsoft.NETCore.App.Runtime.win-x64">
      <Uri>https://github.com/dotnet/corefx</Uri>
      <Sha>4ac4c0367003fe3973a3648eb0715ddb0e3bbcea</Sha>
    </Dependency>
    <Dependency Name="Microsoft.Extensions.DependencyModel" Version="3.0.0" CoherentParentDependency="Microsoft.Extensions.Logging">
      <Uri>https://github.com/dotnet/core-setup</Uri>
      <Sha>7d57652f33493fa022125b7f63aad0d70c52d810</Sha>
    </Dependency>
    <Dependency Name="Microsoft.NETCore.App.Ref" Version="3.0.0" CoherentParentDependency="Microsoft.Extensions.Logging">
      <Uri>https://github.com/dotnet/core-setup</Uri>
      <Sha>7d57652f33493fa022125b7f63aad0d70c52d810</Sha>
=======
    <Dependency Name="Microsoft.Extensions.CommandLineUtils.Sources" Version="3.1.0-preview1.19463.6">
      <Uri>https://github.com/aspnet/Extensions</Uri>
      <Sha>2db96ea772152fe064f606d39bf0425c503076ab</Sha>
    </Dependency>
    <Dependency Name="Microsoft.Extensions.HashCodeCombiner.Sources" Version="3.1.0-preview1.19463.6">
      <Uri>https://github.com/aspnet/Extensions</Uri>
      <Sha>2db96ea772152fe064f606d39bf0425c503076ab</Sha>
    </Dependency>
    <Dependency Name="Microsoft.Extensions.NonCapturingTimer.Sources" Version="3.1.0-preview1.19463.6">
      <Uri>https://github.com/aspnet/Extensions</Uri>
      <Sha>2db96ea772152fe064f606d39bf0425c503076ab</Sha>
    </Dependency>
    <Dependency Name="Microsoft.Extensions.Logging" Version="3.1.0-preview1.19463.6">
      <Uri>https://github.com/aspnet/Extensions</Uri>
      <Sha>2db96ea772152fe064f606d39bf0425c503076ab</Sha>
    </Dependency>
    <Dependency Name="System.Diagnostics.DiagnosticSource" Version="4.7.0-preview1.19463.3" CoherentParentDependency="Microsoft.NETCore.App.Runtime.win-x64">
      <Uri>https://github.com/dotnet/corefx</Uri>
      <Sha>d0f0bfa5b123b4c1183c889cf4017bb529675502</Sha>
    </Dependency>
    <Dependency Name="System.Reflection.Metadata" Version="1.8.0-preview1.19463.3" CoherentParentDependency="Microsoft.NETCore.App.Runtime.win-x64">
      <Uri>https://github.com/dotnet/corefx</Uri>
      <Sha>d0f0bfa5b123b4c1183c889cf4017bb529675502</Sha>
    </Dependency>
    <Dependency Name="System.Text.Encodings.Web" Version="4.7.0-preview1.19463.3" CoherentParentDependency="Microsoft.NETCore.App.Runtime.win-x64">
      <Uri>https://github.com/dotnet/corefx</Uri>
      <Sha>d0f0bfa5b123b4c1183c889cf4017bb529675502</Sha>
    </Dependency>
    <Dependency Name="Microsoft.Extensions.DependencyModel" Version="3.1.0-preview1.19463.3" CoherentParentDependency="Microsoft.Extensions.Logging">
      <Uri>https://github.com/dotnet/core-setup</Uri>
      <Sha>1e35b022cbc45bd8185cfa3f3151451298bf6de4</Sha>
    </Dependency>
    <Dependency Name="Microsoft.NETCore.App.Ref" Version="3.1.0-preview1.19463.3" CoherentParentDependency="Microsoft.Extensions.Logging">
      <Uri>https://github.com/dotnet/core-setup</Uri>
      <Sha>1e35b022cbc45bd8185cfa3f3151451298bf6de4</Sha>
>>>>>>> 1bd010f8
    </Dependency>
    <!--
      Win-x64 is used here because we have picked an arbitrary runtime identifier to flow the version of the latest NETCore.App runtime.
      All Runtime.$rid packages should have the same version.
    -->
<<<<<<< HEAD
    <Dependency Name="Microsoft.NETCore.App.Runtime.win-x64" Version="3.0.0" CoherentParentDependency="Microsoft.Extensions.Logging">
      <Uri>https://github.com/dotnet/core-setup</Uri>
      <Sha>7d57652f33493fa022125b7f63aad0d70c52d810</Sha>
=======
    <Dependency Name="Microsoft.NETCore.App.Runtime.win-x64" Version="3.1.0-preview1.19463.3" CoherentParentDependency="Microsoft.Extensions.Logging">
      <Uri>https://github.com/dotnet/core-setup</Uri>
      <Sha>1e35b022cbc45bd8185cfa3f3151451298bf6de4</Sha>
>>>>>>> 1bd010f8
    </Dependency>
  </ProductDependencies>
  <ToolsetDependencies>
    <!-- Listed as a dependency to workaround https://github.com/dotnet/cli/issues/10528 -->
<<<<<<< HEAD
    <Dependency Name="Microsoft.NETCore.Platforms" Version="3.0.0" CoherentParentDependency="Microsoft.NETCore.App.Runtime.win-x64">
      <Uri>https://github.com/dotnet/corefx</Uri>
      <Sha>4ac4c0367003fe3973a3648eb0715ddb0e3bbcea</Sha>
    </Dependency>
    <Dependency Name="Microsoft.AspNetCore.BenchmarkRunner.Sources" Version="3.0.0-rc2.19463.5">
      <Uri>https://github.com/aspnet/Extensions</Uri>
      <Sha>0b951c16de0f39e13cce8372e11c28eb90576662</Sha>
    </Dependency>
    <Dependency Name="Microsoft.AspNetCore.Testing" Version="3.0.0-rc2.19463.5">
      <Uri>https://github.com/aspnet/Extensions</Uri>
      <Sha>0b951c16de0f39e13cce8372e11c28eb90576662</Sha>
=======
    <Dependency Name="Microsoft.NETCore.Platforms" Version="3.1.0-preview1.19463.3" CoherentParentDependency="Microsoft.NETCore.App.Runtime.win-x64">
      <Uri>https://github.com/dotnet/corefx</Uri>
      <Sha>d0f0bfa5b123b4c1183c889cf4017bb529675502</Sha>
    </Dependency>
    <Dependency Name="Microsoft.AspNetCore.BenchmarkRunner.Sources" Version="3.1.0-preview1.19463.6">
      <Uri>https://github.com/aspnet/Extensions</Uri>
      <Sha>2db96ea772152fe064f606d39bf0425c503076ab</Sha>
    </Dependency>
    <Dependency Name="Microsoft.AspNetCore.Testing" Version="3.1.0-preview1.19463.6">
      <Uri>https://github.com/aspnet/Extensions</Uri>
      <Sha>2db96ea772152fe064f606d39bf0425c503076ab</Sha>
>>>>>>> 1bd010f8
    </Dependency>
    <Dependency Name="Microsoft.DotNet.Arcade.Sdk" Version="1.0.0-beta.19461.7">
      <Uri>https://github.com/dotnet/arcade</Uri>
      <Sha>8eb29ba860a3cfcfe68f9a8256caa7efc1f1aaba</Sha>
    </Dependency>
<<<<<<< HEAD
    <Dependency Name="Microsoft.Net.Compilers.Toolset" Version="3.3.1-beta4-19462-11" CoherentParentDependency="Microsoft.Extensions.Logging">
      <Uri>https://github.com/dotnet/roslyn</Uri>
      <Sha>66a912c9463eebe832cf742d2fe8bb2e1a4600ec</Sha>
=======
    <Dependency Name="Microsoft.Net.Compilers.Toolset" Version="3.4.0-beta2-19462-08" CoherentParentDependency="Microsoft.Extensions.Logging">
      <Uri>https://github.com/dotnet/roslyn</Uri>
      <Sha>cac1be1463d3b277184ed38115ae35b0cb236688</Sha>
>>>>>>> 1bd010f8
    </Dependency>
  </ToolsetDependencies>
</Dependencies><|MERGE_RESOLUTION|>--- conflicted
+++ resolved
@@ -1,43 +1,6 @@
 <?xml version="1.0" encoding="utf-8"?>
 <Dependencies>
   <ProductDependencies>
-<<<<<<< HEAD
-    <Dependency Name="Microsoft.Extensions.CommandLineUtils.Sources" Version="3.0.0-rc2.19463.5">
-      <Uri>https://github.com/aspnet/Extensions</Uri>
-      <Sha>0b951c16de0f39e13cce8372e11c28eb90576662</Sha>
-    </Dependency>
-    <Dependency Name="Microsoft.Extensions.HashCodeCombiner.Sources" Version="3.0.0-rc2.19463.5">
-      <Uri>https://github.com/aspnet/Extensions</Uri>
-      <Sha>0b951c16de0f39e13cce8372e11c28eb90576662</Sha>
-    </Dependency>
-    <Dependency Name="Microsoft.Extensions.NonCapturingTimer.Sources" Version="3.0.0-rc2.19463.5">
-      <Uri>https://github.com/aspnet/Extensions</Uri>
-      <Sha>0b951c16de0f39e13cce8372e11c28eb90576662</Sha>
-    </Dependency>
-    <Dependency Name="Microsoft.Extensions.Logging" Version="3.0.0">
-      <Uri>https://github.com/aspnet/Extensions</Uri>
-      <Sha>0b951c16de0f39e13cce8372e11c28eb90576662</Sha>
-    </Dependency>
-    <Dependency Name="System.Diagnostics.DiagnosticSource" Version="4.6.0" CoherentParentDependency="Microsoft.NETCore.App.Runtime.win-x64">
-      <Uri>https://github.com/dotnet/corefx</Uri>
-      <Sha>4ac4c0367003fe3973a3648eb0715ddb0e3bbcea</Sha>
-    </Dependency>
-    <Dependency Name="System.Reflection.Metadata" Version="1.7.0" CoherentParentDependency="Microsoft.NETCore.App.Runtime.win-x64">
-      <Uri>https://github.com/dotnet/corefx</Uri>
-      <Sha>4ac4c0367003fe3973a3648eb0715ddb0e3bbcea</Sha>
-    </Dependency>
-    <Dependency Name="System.Text.Encodings.Web" Version="4.6.0" CoherentParentDependency="Microsoft.NETCore.App.Runtime.win-x64">
-      <Uri>https://github.com/dotnet/corefx</Uri>
-      <Sha>4ac4c0367003fe3973a3648eb0715ddb0e3bbcea</Sha>
-    </Dependency>
-    <Dependency Name="Microsoft.Extensions.DependencyModel" Version="3.0.0" CoherentParentDependency="Microsoft.Extensions.Logging">
-      <Uri>https://github.com/dotnet/core-setup</Uri>
-      <Sha>7d57652f33493fa022125b7f63aad0d70c52d810</Sha>
-    </Dependency>
-    <Dependency Name="Microsoft.NETCore.App.Ref" Version="3.0.0" CoherentParentDependency="Microsoft.Extensions.Logging">
-      <Uri>https://github.com/dotnet/core-setup</Uri>
-      <Sha>7d57652f33493fa022125b7f63aad0d70c52d810</Sha>
-=======
     <Dependency Name="Microsoft.Extensions.CommandLineUtils.Sources" Version="3.1.0-preview1.19463.6">
       <Uri>https://github.com/aspnet/Extensions</Uri>
       <Sha>2db96ea772152fe064f606d39bf0425c503076ab</Sha>
@@ -73,38 +36,18 @@
     <Dependency Name="Microsoft.NETCore.App.Ref" Version="3.1.0-preview1.19463.3" CoherentParentDependency="Microsoft.Extensions.Logging">
       <Uri>https://github.com/dotnet/core-setup</Uri>
       <Sha>1e35b022cbc45bd8185cfa3f3151451298bf6de4</Sha>
->>>>>>> 1bd010f8
     </Dependency>
     <!--
       Win-x64 is used here because we have picked an arbitrary runtime identifier to flow the version of the latest NETCore.App runtime.
       All Runtime.$rid packages should have the same version.
     -->
-<<<<<<< HEAD
-    <Dependency Name="Microsoft.NETCore.App.Runtime.win-x64" Version="3.0.0" CoherentParentDependency="Microsoft.Extensions.Logging">
-      <Uri>https://github.com/dotnet/core-setup</Uri>
-      <Sha>7d57652f33493fa022125b7f63aad0d70c52d810</Sha>
-=======
     <Dependency Name="Microsoft.NETCore.App.Runtime.win-x64" Version="3.1.0-preview1.19463.3" CoherentParentDependency="Microsoft.Extensions.Logging">
       <Uri>https://github.com/dotnet/core-setup</Uri>
       <Sha>1e35b022cbc45bd8185cfa3f3151451298bf6de4</Sha>
->>>>>>> 1bd010f8
     </Dependency>
   </ProductDependencies>
   <ToolsetDependencies>
     <!-- Listed as a dependency to workaround https://github.com/dotnet/cli/issues/10528 -->
-<<<<<<< HEAD
-    <Dependency Name="Microsoft.NETCore.Platforms" Version="3.0.0" CoherentParentDependency="Microsoft.NETCore.App.Runtime.win-x64">
-      <Uri>https://github.com/dotnet/corefx</Uri>
-      <Sha>4ac4c0367003fe3973a3648eb0715ddb0e3bbcea</Sha>
-    </Dependency>
-    <Dependency Name="Microsoft.AspNetCore.BenchmarkRunner.Sources" Version="3.0.0-rc2.19463.5">
-      <Uri>https://github.com/aspnet/Extensions</Uri>
-      <Sha>0b951c16de0f39e13cce8372e11c28eb90576662</Sha>
-    </Dependency>
-    <Dependency Name="Microsoft.AspNetCore.Testing" Version="3.0.0-rc2.19463.5">
-      <Uri>https://github.com/aspnet/Extensions</Uri>
-      <Sha>0b951c16de0f39e13cce8372e11c28eb90576662</Sha>
-=======
     <Dependency Name="Microsoft.NETCore.Platforms" Version="3.1.0-preview1.19463.3" CoherentParentDependency="Microsoft.NETCore.App.Runtime.win-x64">
       <Uri>https://github.com/dotnet/corefx</Uri>
       <Sha>d0f0bfa5b123b4c1183c889cf4017bb529675502</Sha>
@@ -116,21 +59,14 @@
     <Dependency Name="Microsoft.AspNetCore.Testing" Version="3.1.0-preview1.19463.6">
       <Uri>https://github.com/aspnet/Extensions</Uri>
       <Sha>2db96ea772152fe064f606d39bf0425c503076ab</Sha>
->>>>>>> 1bd010f8
     </Dependency>
     <Dependency Name="Microsoft.DotNet.Arcade.Sdk" Version="1.0.0-beta.19461.7">
       <Uri>https://github.com/dotnet/arcade</Uri>
       <Sha>8eb29ba860a3cfcfe68f9a8256caa7efc1f1aaba</Sha>
     </Dependency>
-<<<<<<< HEAD
-    <Dependency Name="Microsoft.Net.Compilers.Toolset" Version="3.3.1-beta4-19462-11" CoherentParentDependency="Microsoft.Extensions.Logging">
-      <Uri>https://github.com/dotnet/roslyn</Uri>
-      <Sha>66a912c9463eebe832cf742d2fe8bb2e1a4600ec</Sha>
-=======
     <Dependency Name="Microsoft.Net.Compilers.Toolset" Version="3.4.0-beta2-19462-08" CoherentParentDependency="Microsoft.Extensions.Logging">
       <Uri>https://github.com/dotnet/roslyn</Uri>
       <Sha>cac1be1463d3b277184ed38115ae35b0cb236688</Sha>
->>>>>>> 1bd010f8
     </Dependency>
   </ToolsetDependencies>
 </Dependencies>