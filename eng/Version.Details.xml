<?xml version="1.0" encoding="utf-8"?>
<Dependencies>
  <ProductDependencies>
    <Dependency Name="Microsoft.NETCore.BrowserDebugHost.Transport" Version="6.0.2-servicing.22064.6">
      <Uri>https://dev.azure.com/dnceng/internal/_git/dotnet-runtime</Uri>
      <Sha>839cdfb0ecca5e0be3dbccd926e7651ef50fdf10</Sha>
    </Dependency>
    <Dependency Name="Microsoft.SourceBuild.Intermediate.source-build-reference-packages" Version="8.0.0-alpha.1.23272.1">
      <Uri>https://github.com/dotnet/source-build-reference-packages</Uri>
      <Sha>32291c2835d9ffcba7288a01a715c21512946c75</Sha>
      <SourceBuild RepoName="source-build-reference-packages" ManagedOnly="true" />
    </Dependency>
<<<<<<< HEAD
    <Dependency Name="Microsoft.Net.Compilers.Toolset" Version="4.7.0-2.23253.2">
=======
    <Dependency Name="Microsoft.Net.Compilers.Toolset" Version="4.7.0-2.23301.2">
>>>>>>> 6dff364b
      <Uri>https://github.com/dotnet/roslyn</Uri>
      <Sha>f6725f6f04ce03574fcf89faa4b20b72ef83e4dd</Sha>
      <SourceBuild RepoName="roslyn" ManagedOnly="true" />
    </Dependency>
<<<<<<< HEAD
    <Dependency Name="Microsoft.CommonLanguageServerProtocol.Framework" Version="4.7.0-2.23253.2">
=======
    <Dependency Name="Microsoft.CommonLanguageServerProtocol.Framework" Version="4.7.0-2.23301.2">
>>>>>>> 6dff364b
      <Uri>https://github.com/dotnet/roslyn</Uri>
      <Sha>f6725f6f04ce03574fcf89faa4b20b72ef83e4dd</Sha>
    </Dependency>
<<<<<<< HEAD
    <Dependency Name="Microsoft.CodeAnalysis.ExternalAccess.Razor" Version="4.7.0-2.23253.2">
=======
    <Dependency Name="Microsoft.CodeAnalysis.ExternalAccess.Razor" Version="4.7.0-2.23301.2">
>>>>>>> 6dff364b
      <Uri>https://github.com/dotnet/roslyn</Uri>
      <Sha>f6725f6f04ce03574fcf89faa4b20b72ef83e4dd</Sha>
    </Dependency>
<<<<<<< HEAD
    <Dependency Name="Microsoft.CodeAnalysis.ExternalAccess.RazorCompiler" Version="4.7.0-2.23253.2">
=======
    <Dependency Name="Microsoft.CodeAnalysis.ExternalAccess.OmniSharp.CSharp" Version="4.7.0-2.23301.2">
>>>>>>> 6dff364b
      <Uri>https://github.com/dotnet/roslyn</Uri>
      <Sha>f6725f6f04ce03574fcf89faa4b20b72ef83e4dd</Sha>
    </Dependency>
<<<<<<< HEAD
    <Dependency Name="Microsoft.CodeAnalysis.ExternalAccess.OmniSharp.CSharp" Version="4.7.0-2.23253.2">
=======
    <Dependency Name="Microsoft.CodeAnalysis.Common" Version="4.7.0-2.23301.2">
>>>>>>> 6dff364b
      <Uri>https://github.com/dotnet/roslyn</Uri>
      <Sha>f6725f6f04ce03574fcf89faa4b20b72ef83e4dd</Sha>
    </Dependency>
<<<<<<< HEAD
    <Dependency Name="Microsoft.CodeAnalysis.Common" Version="4.7.0-2.23253.2">
=======
    <Dependency Name="Microsoft.CodeAnalysis.CSharp" Version="4.7.0-2.23301.2">
>>>>>>> 6dff364b
      <Uri>https://github.com/dotnet/roslyn</Uri>
      <Sha>f6725f6f04ce03574fcf89faa4b20b72ef83e4dd</Sha>
    </Dependency>
<<<<<<< HEAD
    <Dependency Name="Microsoft.CodeAnalysis.CSharp" Version="4.7.0-2.23253.2">
=======
    <Dependency Name="Microsoft.CodeAnalysis.CSharp.EditorFeatures" Version="4.7.0-2.23301.2">
>>>>>>> 6dff364b
      <Uri>https://github.com/dotnet/roslyn</Uri>
      <Sha>f6725f6f04ce03574fcf89faa4b20b72ef83e4dd</Sha>
    </Dependency>
<<<<<<< HEAD
    <Dependency Name="Microsoft.CodeAnalysis.CSharp.EditorFeatures" Version="4.7.0-2.23253.2">
=======
    <Dependency Name="Microsoft.CodeAnalysis.CSharp.Features" Version="4.7.0-2.23301.2">
>>>>>>> 6dff364b
      <Uri>https://github.com/dotnet/roslyn</Uri>
      <Sha>f6725f6f04ce03574fcf89faa4b20b72ef83e4dd</Sha>
    </Dependency>
<<<<<<< HEAD
    <Dependency Name="Microsoft.CodeAnalysis.CSharp.Features" Version="4.7.0-2.23253.2">
=======
    <Dependency Name="Microsoft.CodeAnalysis.CSharp.Workspaces" Version="4.7.0-2.23301.2">
>>>>>>> 6dff364b
      <Uri>https://github.com/dotnet/roslyn</Uri>
      <Sha>f6725f6f04ce03574fcf89faa4b20b72ef83e4dd</Sha>
    </Dependency>
<<<<<<< HEAD
    <Dependency Name="Microsoft.CodeAnalysis.CSharp.Workspaces" Version="4.7.0-2.23253.2">
=======
    <Dependency Name="Microsoft.CodeAnalysis.EditorFeatures" Version="4.7.0-2.23301.2">
>>>>>>> 6dff364b
      <Uri>https://github.com/dotnet/roslyn</Uri>
      <Sha>f6725f6f04ce03574fcf89faa4b20b72ef83e4dd</Sha>
    </Dependency>
<<<<<<< HEAD
    <Dependency Name="Microsoft.CodeAnalysis.EditorFeatures" Version="4.7.0-2.23253.2">
=======
    <Dependency Name="Microsoft.CodeAnalysis.EditorFeatures.Common" Version="4.7.0-2.23301.2">
>>>>>>> 6dff364b
      <Uri>https://github.com/dotnet/roslyn</Uri>
      <Sha>f6725f6f04ce03574fcf89faa4b20b72ef83e4dd</Sha>
    </Dependency>
<<<<<<< HEAD
    <Dependency Name="Microsoft.CodeAnalysis.EditorFeatures.Common" Version="4.7.0-2.23253.2">
=======
    <Dependency Name="Microsoft.CodeAnalysis.EditorFeatures.Text" Version="4.7.0-2.23301.2">
>>>>>>> 6dff364b
      <Uri>https://github.com/dotnet/roslyn</Uri>
      <Sha>f6725f6f04ce03574fcf89faa4b20b72ef83e4dd</Sha>
    </Dependency>
<<<<<<< HEAD
    <Dependency Name="Microsoft.CodeAnalysis.EditorFeatures.Text" Version="4.7.0-2.23253.2">
=======
    <Dependency Name="Microsoft.CodeAnalysis.EditorFeatures.Wpf" Version="4.7.0-2.23301.2">
>>>>>>> 6dff364b
      <Uri>https://github.com/dotnet/roslyn</Uri>
      <Sha>f6725f6f04ce03574fcf89faa4b20b72ef83e4dd</Sha>
    </Dependency>
<<<<<<< HEAD
    <Dependency Name="Microsoft.CodeAnalysis.EditorFeatures.Wpf" Version="4.7.0-2.23253.2">
=======
    <Dependency Name="Microsoft.CodeAnalysis.Remote.ServiceHub" Version="4.7.0-2.23301.2">
>>>>>>> 6dff364b
      <Uri>https://github.com/dotnet/roslyn</Uri>
      <Sha>f6725f6f04ce03574fcf89faa4b20b72ef83e4dd</Sha>
    </Dependency>
<<<<<<< HEAD
    <Dependency Name="Microsoft.CodeAnalysis.Remote.ServiceHub" Version="4.7.0-2.23253.2">
=======
    <Dependency Name="Microsoft.CodeAnalysis.VisualBasic.Workspaces" Version="4.7.0-2.23301.2">
>>>>>>> 6dff364b
      <Uri>https://github.com/dotnet/roslyn</Uri>
      <Sha>f6725f6f04ce03574fcf89faa4b20b72ef83e4dd</Sha>
    </Dependency>
<<<<<<< HEAD
    <Dependency Name="Microsoft.CodeAnalysis.VisualBasic.Workspaces" Version="4.7.0-2.23253.2">
=======
    <Dependency Name="Microsoft.CodeAnalysis.Workspaces.Common" Version="4.7.0-2.23301.2">
>>>>>>> 6dff364b
      <Uri>https://github.com/dotnet/roslyn</Uri>
      <Sha>f6725f6f04ce03574fcf89faa4b20b72ef83e4dd</Sha>
    </Dependency>
<<<<<<< HEAD
    <Dependency Name="Microsoft.CodeAnalysis.Workspaces.Common" Version="4.7.0-2.23253.2">
=======
    <Dependency Name="Microsoft.CodeAnalysis.Workspaces.MSBuild" Version="4.7.0-2.23301.2">
>>>>>>> 6dff364b
      <Uri>https://github.com/dotnet/roslyn</Uri>
      <Sha>f6725f6f04ce03574fcf89faa4b20b72ef83e4dd</Sha>
    </Dependency>
<<<<<<< HEAD
    <Dependency Name="Microsoft.CodeAnalysis.Workspaces.MSBuild" Version="4.7.0-2.23253.2">
      <Uri>https://github.com/dotnet/roslyn</Uri>
      <Sha>3fc97de0f151e67a0b8ee2840edb04b49fbc623f</Sha>
    </Dependency>
    <Dependency Name="Microsoft.VisualStudio.LanguageServices" Version="4.7.0-2.23253.2">
=======
    <Dependency Name="Microsoft.VisualStudio.LanguageServices" Version="4.7.0-2.23301.2">
>>>>>>> 6dff364b
      <Uri>https://github.com/dotnet/roslyn</Uri>
      <Sha>f6725f6f04ce03574fcf89faa4b20b72ef83e4dd</Sha>
    </Dependency>
  </ProductDependencies>
  <ToolsetDependencies>
    <!-- Listed as a dependency to workaround https://github.com/dotnet/cli/issues/10528 -->
    <Dependency Name="Microsoft.NETCore.Platforms" Version="6.0.1">
      <Uri>https://dev.azure.com/dnceng/internal/_git/dotnet-runtime</Uri>
      <Sha>3a25a7f1cc446b60678ed25c9d829420d6321eba</Sha>
    </Dependency>
    <Dependency Name="Microsoft.DotNet.Arcade.Sdk" Version="8.0.0-beta.23269.2">
      <Uri>https://github.com/dotnet/arcade</Uri>
      <Sha>792c346a52b2388152c2fad6f626b88ed8736d6f</Sha>
      <SourceBuild RepoName="arcade" ManagedOnly="true" />
    </Dependency>
    <Dependency Name="Microsoft.SourceLink.GitHub" Version="8.0.0-beta.23252.2" CoherentParentDependency="Microsoft.DotNet.Arcade.Sdk">
      <Uri>https://github.com/dotnet/sourcelink</Uri>
      <Sha>54eb3b811c57f5e94617d31a102fc9cb664ccdd5</Sha>
      <SourceBuild RepoName="sourcelink" ManagedOnly="true" />
    </Dependency>
    <Dependency Name="Microsoft.DotNet.XliffTasks" Version="1.0.0-beta.23266.1" CoherentParentDependency="Microsoft.DotNet.Arcade.Sdk">
      <Uri>https://github.com/dotnet/xliff-tasks</Uri>
      <Sha>9e7fbcab4e5275f63c0cd37553ba426de9194309</Sha>
      <SourceBuild RepoName="xliff-tasks" ManagedOnly="true" />
    </Dependency>
    <!-- Necessary for source-build. This allows the package to be retrieved from previously-source-built artifacts
         and flow in as dependencies of the packages produced by razor. Without this entry an SBRP version of the
         dependency would be bundled together with the produced package, causing issues for the consumer. -->
    <Dependency Name="Microsoft.Extensions.ObjectPool" Version="6.0.0">
      <Uri>https://github.com/dotnet/aspnetcore</Uri>
      <Sha>ae1a6cbe225b99c0bf38b7e31bf60cb653b73a52</Sha>
    </Dependency>
  </ToolsetDependencies>
</Dependencies><|MERGE_RESOLUTION|>--- conflicted
+++ resolved
@@ -10,152 +10,80 @@
       <Sha>32291c2835d9ffcba7288a01a715c21512946c75</Sha>
       <SourceBuild RepoName="source-build-reference-packages" ManagedOnly="true" />
     </Dependency>
-<<<<<<< HEAD
-    <Dependency Name="Microsoft.Net.Compilers.Toolset" Version="4.7.0-2.23253.2">
-=======
     <Dependency Name="Microsoft.Net.Compilers.Toolset" Version="4.7.0-2.23301.2">
->>>>>>> 6dff364b
       <Uri>https://github.com/dotnet/roslyn</Uri>
       <Sha>f6725f6f04ce03574fcf89faa4b20b72ef83e4dd</Sha>
       <SourceBuild RepoName="roslyn" ManagedOnly="true" />
     </Dependency>
-<<<<<<< HEAD
-    <Dependency Name="Microsoft.CommonLanguageServerProtocol.Framework" Version="4.7.0-2.23253.2">
-=======
     <Dependency Name="Microsoft.CommonLanguageServerProtocol.Framework" Version="4.7.0-2.23301.2">
->>>>>>> 6dff364b
       <Uri>https://github.com/dotnet/roslyn</Uri>
       <Sha>f6725f6f04ce03574fcf89faa4b20b72ef83e4dd</Sha>
     </Dependency>
-<<<<<<< HEAD
-    <Dependency Name="Microsoft.CodeAnalysis.ExternalAccess.Razor" Version="4.7.0-2.23253.2">
-=======
     <Dependency Name="Microsoft.CodeAnalysis.ExternalAccess.Razor" Version="4.7.0-2.23301.2">
->>>>>>> 6dff364b
       <Uri>https://github.com/dotnet/roslyn</Uri>
       <Sha>f6725f6f04ce03574fcf89faa4b20b72ef83e4dd</Sha>
     </Dependency>
-<<<<<<< HEAD
-    <Dependency Name="Microsoft.CodeAnalysis.ExternalAccess.RazorCompiler" Version="4.7.0-2.23253.2">
-=======
-    <Dependency Name="Microsoft.CodeAnalysis.ExternalAccess.OmniSharp.CSharp" Version="4.7.0-2.23301.2">
->>>>>>> 6dff364b
+    <Dependency Name="Microsoft.CodeAnalysis.ExternalAccess.RazorCompiler" Version="4.7.0-2.23301.2">
       <Uri>https://github.com/dotnet/roslyn</Uri>
       <Sha>f6725f6f04ce03574fcf89faa4b20b72ef83e4dd</Sha>
     </Dependency>
-<<<<<<< HEAD
-    <Dependency Name="Microsoft.CodeAnalysis.ExternalAccess.OmniSharp.CSharp" Version="4.7.0-2.23253.2">
-=======
-    <Dependency Name="Microsoft.CodeAnalysis.Common" Version="4.7.0-2.23301.2">
->>>>>>> 6dff364b
+    <Dependency Name="Microsoft.CodeAnalysis.ExternalAccess.OmniSharp.CSharp" Version="4.7.0-2.23301.2">
       <Uri>https://github.com/dotnet/roslyn</Uri>
       <Sha>f6725f6f04ce03574fcf89faa4b20b72ef83e4dd</Sha>
     </Dependency>
-<<<<<<< HEAD
-    <Dependency Name="Microsoft.CodeAnalysis.Common" Version="4.7.0-2.23253.2">
-=======
-    <Dependency Name="Microsoft.CodeAnalysis.CSharp" Version="4.7.0-2.23301.2">
->>>>>>> 6dff364b
+    <Dependency Name="Microsoft.CodeAnalysis.Common" Version="4.7.0-2.23301.2">
       <Uri>https://github.com/dotnet/roslyn</Uri>
       <Sha>f6725f6f04ce03574fcf89faa4b20b72ef83e4dd</Sha>
     </Dependency>
-<<<<<<< HEAD
-    <Dependency Name="Microsoft.CodeAnalysis.CSharp" Version="4.7.0-2.23253.2">
-=======
-    <Dependency Name="Microsoft.CodeAnalysis.CSharp.EditorFeatures" Version="4.7.0-2.23301.2">
->>>>>>> 6dff364b
+    <Dependency Name="Microsoft.CodeAnalysis.CSharp" Version="4.7.0-2.23301.2">
       <Uri>https://github.com/dotnet/roslyn</Uri>
       <Sha>f6725f6f04ce03574fcf89faa4b20b72ef83e4dd</Sha>
     </Dependency>
-<<<<<<< HEAD
-    <Dependency Name="Microsoft.CodeAnalysis.CSharp.EditorFeatures" Version="4.7.0-2.23253.2">
-=======
-    <Dependency Name="Microsoft.CodeAnalysis.CSharp.Features" Version="4.7.0-2.23301.2">
->>>>>>> 6dff364b
+    <Dependency Name="Microsoft.CodeAnalysis.CSharp.EditorFeatures" Version="4.7.0-2.23301.2">
       <Uri>https://github.com/dotnet/roslyn</Uri>
       <Sha>f6725f6f04ce03574fcf89faa4b20b72ef83e4dd</Sha>
     </Dependency>
-<<<<<<< HEAD
-    <Dependency Name="Microsoft.CodeAnalysis.CSharp.Features" Version="4.7.0-2.23253.2">
-=======
-    <Dependency Name="Microsoft.CodeAnalysis.CSharp.Workspaces" Version="4.7.0-2.23301.2">
->>>>>>> 6dff364b
+    <Dependency Name="Microsoft.CodeAnalysis.CSharp.Features" Version="4.7.0-2.23301.2">
       <Uri>https://github.com/dotnet/roslyn</Uri>
       <Sha>f6725f6f04ce03574fcf89faa4b20b72ef83e4dd</Sha>
     </Dependency>
-<<<<<<< HEAD
-    <Dependency Name="Microsoft.CodeAnalysis.CSharp.Workspaces" Version="4.7.0-2.23253.2">
-=======
-    <Dependency Name="Microsoft.CodeAnalysis.EditorFeatures" Version="4.7.0-2.23301.2">
->>>>>>> 6dff364b
+    <Dependency Name="Microsoft.CodeAnalysis.CSharp.Workspaces" Version="4.7.0-2.23301.2">
       <Uri>https://github.com/dotnet/roslyn</Uri>
       <Sha>f6725f6f04ce03574fcf89faa4b20b72ef83e4dd</Sha>
     </Dependency>
-<<<<<<< HEAD
-    <Dependency Name="Microsoft.CodeAnalysis.EditorFeatures" Version="4.7.0-2.23253.2">
-=======
-    <Dependency Name="Microsoft.CodeAnalysis.EditorFeatures.Common" Version="4.7.0-2.23301.2">
->>>>>>> 6dff364b
+    <Dependency Name="Microsoft.CodeAnalysis.EditorFeatures" Version="4.7.0-2.23301.2">
       <Uri>https://github.com/dotnet/roslyn</Uri>
       <Sha>f6725f6f04ce03574fcf89faa4b20b72ef83e4dd</Sha>
     </Dependency>
-<<<<<<< HEAD
-    <Dependency Name="Microsoft.CodeAnalysis.EditorFeatures.Common" Version="4.7.0-2.23253.2">
-=======
-    <Dependency Name="Microsoft.CodeAnalysis.EditorFeatures.Text" Version="4.7.0-2.23301.2">
->>>>>>> 6dff364b
+    <Dependency Name="Microsoft.CodeAnalysis.EditorFeatures.Common" Version="4.7.0-2.23301.2">
       <Uri>https://github.com/dotnet/roslyn</Uri>
       <Sha>f6725f6f04ce03574fcf89faa4b20b72ef83e4dd</Sha>
     </Dependency>
-<<<<<<< HEAD
-    <Dependency Name="Microsoft.CodeAnalysis.EditorFeatures.Text" Version="4.7.0-2.23253.2">
-=======
-    <Dependency Name="Microsoft.CodeAnalysis.EditorFeatures.Wpf" Version="4.7.0-2.23301.2">
->>>>>>> 6dff364b
+    <Dependency Name="Microsoft.CodeAnalysis.EditorFeatures.Text" Version="4.7.0-2.23301.2">
       <Uri>https://github.com/dotnet/roslyn</Uri>
       <Sha>f6725f6f04ce03574fcf89faa4b20b72ef83e4dd</Sha>
     </Dependency>
-<<<<<<< HEAD
-    <Dependency Name="Microsoft.CodeAnalysis.EditorFeatures.Wpf" Version="4.7.0-2.23253.2">
-=======
-    <Dependency Name="Microsoft.CodeAnalysis.Remote.ServiceHub" Version="4.7.0-2.23301.2">
->>>>>>> 6dff364b
+    <Dependency Name="Microsoft.CodeAnalysis.EditorFeatures.Wpf" Version="4.7.0-2.23301.2">
       <Uri>https://github.com/dotnet/roslyn</Uri>
       <Sha>f6725f6f04ce03574fcf89faa4b20b72ef83e4dd</Sha>
     </Dependency>
-<<<<<<< HEAD
-    <Dependency Name="Microsoft.CodeAnalysis.Remote.ServiceHub" Version="4.7.0-2.23253.2">
-=======
-    <Dependency Name="Microsoft.CodeAnalysis.VisualBasic.Workspaces" Version="4.7.0-2.23301.2">
->>>>>>> 6dff364b
+    <Dependency Name="Microsoft.CodeAnalysis.Remote.ServiceHub" Version="4.7.0-2.23301.2">
       <Uri>https://github.com/dotnet/roslyn</Uri>
       <Sha>f6725f6f04ce03574fcf89faa4b20b72ef83e4dd</Sha>
     </Dependency>
-<<<<<<< HEAD
-    <Dependency Name="Microsoft.CodeAnalysis.VisualBasic.Workspaces" Version="4.7.0-2.23253.2">
-=======
-    <Dependency Name="Microsoft.CodeAnalysis.Workspaces.Common" Version="4.7.0-2.23301.2">
->>>>>>> 6dff364b
+    <Dependency Name="Microsoft.CodeAnalysis.VisualBasic.Workspaces" Version="4.7.0-2.23301.2">
       <Uri>https://github.com/dotnet/roslyn</Uri>
       <Sha>f6725f6f04ce03574fcf89faa4b20b72ef83e4dd</Sha>
     </Dependency>
-<<<<<<< HEAD
-    <Dependency Name="Microsoft.CodeAnalysis.Workspaces.Common" Version="4.7.0-2.23253.2">
-=======
-    <Dependency Name="Microsoft.CodeAnalysis.Workspaces.MSBuild" Version="4.7.0-2.23301.2">
->>>>>>> 6dff364b
+    <Dependency Name="Microsoft.CodeAnalysis.Workspaces.Common" Version="4.7.0-2.23301.2">
       <Uri>https://github.com/dotnet/roslyn</Uri>
       <Sha>f6725f6f04ce03574fcf89faa4b20b72ef83e4dd</Sha>
     </Dependency>
-<<<<<<< HEAD
-    <Dependency Name="Microsoft.CodeAnalysis.Workspaces.MSBuild" Version="4.7.0-2.23253.2">
+    <Dependency Name="Microsoft.CodeAnalysis.Workspaces.MSBuild" Version="4.7.0-2.23301.2">
       <Uri>https://github.com/dotnet/roslyn</Uri>
-      <Sha>3fc97de0f151e67a0b8ee2840edb04b49fbc623f</Sha>
+      <Sha>f6725f6f04ce03574fcf89faa4b20b72ef83e4dd</Sha>
     </Dependency>
-    <Dependency Name="Microsoft.VisualStudio.LanguageServices" Version="4.7.0-2.23253.2">
-=======
     <Dependency Name="Microsoft.VisualStudio.LanguageServices" Version="4.7.0-2.23301.2">
->>>>>>> 6dff364b
       <Uri>https://github.com/dotnet/roslyn</Uri>
       <Sha>f6725f6f04ce03574fcf89faa4b20b72ef83e4dd</Sha>
     </Dependency>
