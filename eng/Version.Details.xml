<?xml version="1.0" encoding="utf-8"?>
<Dependencies>
  <ProductDependencies>
    <Dependency Name="Microsoft.NETCore.BrowserDebugHost.Transport" Version="6.0.2-servicing.22064.6">
      <Uri>https://dev.azure.com/dnceng/internal/_git/dotnet-runtime</Uri>
      <Sha>839cdfb0ecca5e0be3dbccd926e7651ef50fdf10</Sha>
    </Dependency>
    <!-- Intermediate is necessary for source build. -->
    <Dependency Name="Microsoft.SourceBuild.Intermediate.source-build-reference-packages" Version="9.0.0-alpha.1.24252.1">
      <Uri>https://github.com/dotnet/source-build-reference-packages</Uri>
      <Sha>9c1cc994f8123ec2a923c5179c238c13da1b4ab7</Sha>
      <SourceBuild RepoName="source-build-reference-packages" ManagedOnly="true" />
    </Dependency>
<<<<<<< HEAD
    <Dependency Name="Microsoft.Net.Compilers.Toolset" Version="4.11.0-1.24176.5">
      <Uri>https://github.com/dotnet/roslyn</Uri>
      <Sha>396f0a3d630ddc9391fbf16fc69294560ebed8db</Sha>
    </Dependency>
    <Dependency Name="Microsoft.CommonLanguageServerProtocol.Framework" Version="4.11.0-1.24176.5">
      <Uri>https://github.com/dotnet/roslyn</Uri>
      <Sha>396f0a3d630ddc9391fbf16fc69294560ebed8db</Sha>
    </Dependency>
    <Dependency Name="Microsoft.CodeAnalysis.ExternalAccess.Razor" Version="4.11.0-1.24176.5">
      <Uri>https://github.com/dotnet/roslyn</Uri>
      <Sha>396f0a3d630ddc9391fbf16fc69294560ebed8db</Sha>
    </Dependency>
    <Dependency Name="Microsoft.CodeAnalysis.Common" Version="4.11.0-1.24176.5">
      <Uri>https://github.com/dotnet/roslyn</Uri>
      <Sha>396f0a3d630ddc9391fbf16fc69294560ebed8db</Sha>
    </Dependency>
    <Dependency Name="Microsoft.CodeAnalysis.CSharp" Version="4.11.0-1.24176.5">
      <Uri>https://github.com/dotnet/roslyn</Uri>
      <Sha>396f0a3d630ddc9391fbf16fc69294560ebed8db</Sha>
    </Dependency>
    <Dependency Name="Microsoft.CodeAnalysis.CSharp.EditorFeatures" Version="4.11.0-1.24176.5">
      <Uri>https://github.com/dotnet/roslyn</Uri>
      <Sha>396f0a3d630ddc9391fbf16fc69294560ebed8db</Sha>
    </Dependency>
    <Dependency Name="Microsoft.CodeAnalysis.CSharp.Features" Version="4.11.0-1.24176.5">
      <Uri>https://github.com/dotnet/roslyn</Uri>
      <Sha>396f0a3d630ddc9391fbf16fc69294560ebed8db</Sha>
    </Dependency>
    <Dependency Name="Microsoft.CodeAnalysis.CSharp.Workspaces" Version="4.11.0-1.24176.5">
      <Uri>https://github.com/dotnet/roslyn</Uri>
      <Sha>396f0a3d630ddc9391fbf16fc69294560ebed8db</Sha>
    </Dependency>
    <Dependency Name="Microsoft.CodeAnalysis.EditorFeatures" Version="4.11.0-1.24176.5">
      <Uri>https://github.com/dotnet/roslyn</Uri>
      <Sha>396f0a3d630ddc9391fbf16fc69294560ebed8db</Sha>
    </Dependency>
    <Dependency Name="Microsoft.CodeAnalysis.EditorFeatures.Common" Version="4.11.0-1.24176.5">
      <Uri>https://github.com/dotnet/roslyn</Uri>
      <Sha>396f0a3d630ddc9391fbf16fc69294560ebed8db</Sha>
    </Dependency>
    <Dependency Name="Microsoft.CodeAnalysis.EditorFeatures.Text" Version="4.11.0-1.24176.5">
      <Uri>https://github.com/dotnet/roslyn</Uri>
      <Sha>396f0a3d630ddc9391fbf16fc69294560ebed8db</Sha>
    </Dependency>
    <Dependency Name="Microsoft.CodeAnalysis.EditorFeatures.Wpf" Version="4.11.0-1.24176.5">
      <Uri>https://github.com/dotnet/roslyn</Uri>
      <Sha>396f0a3d630ddc9391fbf16fc69294560ebed8db</Sha>
    </Dependency>
    <Dependency Name="Microsoft.CodeAnalysis.Remote.ServiceHub" Version="4.11.0-1.24176.5">
      <Uri>https://github.com/dotnet/roslyn</Uri>
      <Sha>396f0a3d630ddc9391fbf16fc69294560ebed8db</Sha>
    </Dependency>
    <Dependency Name="Microsoft.CodeAnalysis.VisualBasic.Workspaces" Version="4.11.0-1.24176.5">
      <Uri>https://github.com/dotnet/roslyn</Uri>
      <Sha>396f0a3d630ddc9391fbf16fc69294560ebed8db</Sha>
    </Dependency>
    <Dependency Name="Microsoft.CodeAnalysis.Workspaces.Common" Version="4.11.0-1.24176.5">
      <Uri>https://github.com/dotnet/roslyn</Uri>
      <Sha>396f0a3d630ddc9391fbf16fc69294560ebed8db</Sha>
    </Dependency>
    <Dependency Name="Microsoft.CodeAnalysis.Workspaces.MSBuild" Version="4.11.0-1.24176.5">
      <Uri>https://github.com/dotnet/roslyn</Uri>
      <Sha>396f0a3d630ddc9391fbf16fc69294560ebed8db</Sha>
    </Dependency>
    <Dependency Name="Microsoft.VisualStudio.LanguageServices" Version="4.11.0-1.24176.5">
      <Uri>https://github.com/dotnet/roslyn</Uri>
      <Sha>396f0a3d630ddc9391fbf16fc69294560ebed8db</Sha>
    </Dependency>
    <Dependency Name="Microsoft.CodeAnalysis.Test.Utilities" Version="4.11.0-1.24176.5">
      <Uri>https://github.com/dotnet/roslyn</Uri>
      <Sha>396f0a3d630ddc9391fbf16fc69294560ebed8db</Sha>
    </Dependency>
    <!-- Intermediate is necessary for source build. -->
    <Dependency Name="Microsoft.SourceBuild.Intermediate.roslyn" Version="4.11.0-1.24176.5">
      <Uri>https://github.com/dotnet/roslyn</Uri>
      <Sha>396f0a3d630ddc9391fbf16fc69294560ebed8db</Sha>
=======
    <Dependency Name="Microsoft.Net.Compilers.Toolset" Version="4.11.0-1.24214.4">
      <Uri>https://github.com/dotnet/roslyn</Uri>
      <Sha>84c5476ef3111c9abd78d43e65063280bb7202d9</Sha>
    </Dependency>
    <Dependency Name="Microsoft.CommonLanguageServerProtocol.Framework" Version="4.11.0-1.24214.4">
      <Uri>https://github.com/dotnet/roslyn</Uri>
      <Sha>84c5476ef3111c9abd78d43e65063280bb7202d9</Sha>
    </Dependency>
    <Dependency Name="Microsoft.CodeAnalysis.ExternalAccess.Razor" Version="4.11.0-1.24214.4">
      <Uri>https://github.com/dotnet/roslyn</Uri>
      <Sha>84c5476ef3111c9abd78d43e65063280bb7202d9</Sha>
    </Dependency>
    <Dependency Name="Microsoft.CodeAnalysis.Common" Version="4.11.0-1.24214.4">
      <Uri>https://github.com/dotnet/roslyn</Uri>
      <Sha>84c5476ef3111c9abd78d43e65063280bb7202d9</Sha>
    </Dependency>
    <Dependency Name="Microsoft.CodeAnalysis.CSharp" Version="4.11.0-1.24214.4">
      <Uri>https://github.com/dotnet/roslyn</Uri>
      <Sha>84c5476ef3111c9abd78d43e65063280bb7202d9</Sha>
    </Dependency>
    <Dependency Name="Microsoft.CodeAnalysis.CSharp.EditorFeatures" Version="4.11.0-1.24214.4">
      <Uri>https://github.com/dotnet/roslyn</Uri>
      <Sha>84c5476ef3111c9abd78d43e65063280bb7202d9</Sha>
    </Dependency>
    <Dependency Name="Microsoft.CodeAnalysis.CSharp.Features" Version="4.11.0-1.24214.4">
      <Uri>https://github.com/dotnet/roslyn</Uri>
      <Sha>84c5476ef3111c9abd78d43e65063280bb7202d9</Sha>
    </Dependency>
    <Dependency Name="Microsoft.CodeAnalysis.CSharp.Workspaces" Version="4.11.0-1.24214.4">
      <Uri>https://github.com/dotnet/roslyn</Uri>
      <Sha>84c5476ef3111c9abd78d43e65063280bb7202d9</Sha>
    </Dependency>
    <Dependency Name="Microsoft.CodeAnalysis.EditorFeatures" Version="4.11.0-1.24214.4">
      <Uri>https://github.com/dotnet/roslyn</Uri>
      <Sha>84c5476ef3111c9abd78d43e65063280bb7202d9</Sha>
    </Dependency>
    <Dependency Name="Microsoft.CodeAnalysis.EditorFeatures.Common" Version="4.11.0-1.24214.4">
      <Uri>https://github.com/dotnet/roslyn</Uri>
      <Sha>84c5476ef3111c9abd78d43e65063280bb7202d9</Sha>
    </Dependency>
    <Dependency Name="Microsoft.CodeAnalysis.EditorFeatures.Text" Version="4.11.0-1.24214.4">
      <Uri>https://github.com/dotnet/roslyn</Uri>
      <Sha>84c5476ef3111c9abd78d43e65063280bb7202d9</Sha>
    </Dependency>
    <Dependency Name="Microsoft.CodeAnalysis.EditorFeatures.Wpf" Version="4.11.0-1.24214.4">
      <Uri>https://github.com/dotnet/roslyn</Uri>
      <Sha>84c5476ef3111c9abd78d43e65063280bb7202d9</Sha>
    </Dependency>
    <Dependency Name="Microsoft.CodeAnalysis.Remote.ServiceHub" Version="4.11.0-1.24214.4">
      <Uri>https://github.com/dotnet/roslyn</Uri>
      <Sha>84c5476ef3111c9abd78d43e65063280bb7202d9</Sha>
    </Dependency>
    <Dependency Name="Microsoft.CodeAnalysis.VisualBasic.Workspaces" Version="4.11.0-1.24214.4">
      <Uri>https://github.com/dotnet/roslyn</Uri>
      <Sha>84c5476ef3111c9abd78d43e65063280bb7202d9</Sha>
    </Dependency>
    <Dependency Name="Microsoft.CodeAnalysis.Workspaces.Common" Version="4.11.0-1.24214.4">
      <Uri>https://github.com/dotnet/roslyn</Uri>
      <Sha>84c5476ef3111c9abd78d43e65063280bb7202d9</Sha>
    </Dependency>
    <Dependency Name="Microsoft.CodeAnalysis.Workspaces.MSBuild" Version="4.11.0-1.24214.4">
      <Uri>https://github.com/dotnet/roslyn</Uri>
      <Sha>84c5476ef3111c9abd78d43e65063280bb7202d9</Sha>
    </Dependency>
    <Dependency Name="Microsoft.VisualStudio.LanguageServices" Version="4.11.0-1.24214.4">
      <Uri>https://github.com/dotnet/roslyn</Uri>
      <Sha>84c5476ef3111c9abd78d43e65063280bb7202d9</Sha>
    </Dependency>
    <Dependency Name="Microsoft.CodeAnalysis.Test.Utilities" Version="4.11.0-1.24214.4">
      <Uri>https://github.com/dotnet/roslyn</Uri>
      <Sha>84c5476ef3111c9abd78d43e65063280bb7202d9</Sha>
    </Dependency>
    <!-- Intermediate is necessary for source build. -->
    <Dependency Name="Microsoft.SourceBuild.Intermediate.roslyn" Version="4.11.0-1.24214.4">
      <Uri>https://github.com/dotnet/roslyn</Uri>
      <Sha>84c5476ef3111c9abd78d43e65063280bb7202d9</Sha>
>>>>>>> cf13db48
      <SourceBuild RepoName="roslyn" ManagedOnly="true" />
    </Dependency>
  </ProductDependencies>
  <ToolsetDependencies>
    <!-- Listed as a dependency to workaround https://github.com/dotnet/cli/issues/10528 -->
    <Dependency Name="Microsoft.NETCore.Platforms" Version="6.0.1">
      <Uri>https://dev.azure.com/dnceng/internal/_git/dotnet-runtime</Uri>
      <Sha>3a25a7f1cc446b60678ed25c9d829420d6321eba</Sha>
    </Dependency>
    <Dependency Name="Microsoft.DotNet.Arcade.Sdk" Version="8.0.0-beta.24204.3">
      <Uri>https://github.com/dotnet/arcade</Uri>
      <Sha>188340e12c0a372b1681ad6a5e72c608021efdba</Sha>
    </Dependency>
    <!-- Intermediate is necessary for source build. -->
    <Dependency Name="Microsoft.SourceBuild.Intermediate.arcade" Version="8.0.0-beta.24204.3">
      <Uri>https://github.com/dotnet/arcade</Uri>
      <Sha>188340e12c0a372b1681ad6a5e72c608021efdba</Sha>
      <SourceBuild RepoName="arcade" ManagedOnly="true" />
    </Dependency>
    <Dependency Name="Microsoft.DotNet.XliffTasks" Version="1.0.0-beta.23475.1" CoherentParentDependency="Microsoft.DotNet.Arcade.Sdk">
      <Uri>https://github.com/dotnet/xliff-tasks</Uri>
      <Sha>73f0850939d96131c28cf6ea6ee5aacb4da0083a</Sha>
    </Dependency>
    <!-- Intermediate is necessary for source build. -->
    <Dependency Name="Microsoft.SourceBuild.Intermediate.xliff-tasks" Version="1.0.0-beta.23475.1" CoherentParentDependency="Microsoft.DotNet.Arcade.Sdk">
      <Uri>https://github.com/dotnet/xliff-tasks</Uri>
      <Sha>73f0850939d96131c28cf6ea6ee5aacb4da0083a</Sha>
      <SourceBuild RepoName="xliff-tasks" ManagedOnly="true" />
    </Dependency>
    <!-- Necessary for source-build. This allows Microsoft.Extensions.ObjectPool and System.Collections.Immutable packages
         to be retrieved from live source-build and their content consumed by packages produced by razor.
         Without these entries, due to PVP flow work, SBRP packages would be consumed causing runtime issue. -->
    <Dependency Name="Microsoft.Extensions.ObjectPool" Version="8.0.0">
      <Uri>https://github.com/dotnet/aspnetcore</Uri>
      <Sha>3f1acb59718cadf111a0a796681e3d3509bb3381</Sha>
    </Dependency>
    <Dependency Name="System.Collections.Immutable" Version="8.0.0">
      <Uri>https://github.com/dotnet/runtime</Uri>
      <Sha>5535e31a712343a63f5d7d796cd874e563e5ac14</Sha>
    </Dependency>
    <Dependency Name="System.Reflection.Metadata" Version="8.0.0">
      <Uri>https://github.com/dotnet/runtime</Uri>
      <Sha>5535e31a712343a63f5d7d796cd874e563e5ac14</Sha>
    </Dependency>
  </ToolsetDependencies>
</Dependencies><|MERGE_RESOLUTION|>--- conflicted
+++ resolved
@@ -11,84 +11,6 @@
       <Sha>9c1cc994f8123ec2a923c5179c238c13da1b4ab7</Sha>
       <SourceBuild RepoName="source-build-reference-packages" ManagedOnly="true" />
     </Dependency>
-<<<<<<< HEAD
-    <Dependency Name="Microsoft.Net.Compilers.Toolset" Version="4.11.0-1.24176.5">
-      <Uri>https://github.com/dotnet/roslyn</Uri>
-      <Sha>396f0a3d630ddc9391fbf16fc69294560ebed8db</Sha>
-    </Dependency>
-    <Dependency Name="Microsoft.CommonLanguageServerProtocol.Framework" Version="4.11.0-1.24176.5">
-      <Uri>https://github.com/dotnet/roslyn</Uri>
-      <Sha>396f0a3d630ddc9391fbf16fc69294560ebed8db</Sha>
-    </Dependency>
-    <Dependency Name="Microsoft.CodeAnalysis.ExternalAccess.Razor" Version="4.11.0-1.24176.5">
-      <Uri>https://github.com/dotnet/roslyn</Uri>
-      <Sha>396f0a3d630ddc9391fbf16fc69294560ebed8db</Sha>
-    </Dependency>
-    <Dependency Name="Microsoft.CodeAnalysis.Common" Version="4.11.0-1.24176.5">
-      <Uri>https://github.com/dotnet/roslyn</Uri>
-      <Sha>396f0a3d630ddc9391fbf16fc69294560ebed8db</Sha>
-    </Dependency>
-    <Dependency Name="Microsoft.CodeAnalysis.CSharp" Version="4.11.0-1.24176.5">
-      <Uri>https://github.com/dotnet/roslyn</Uri>
-      <Sha>396f0a3d630ddc9391fbf16fc69294560ebed8db</Sha>
-    </Dependency>
-    <Dependency Name="Microsoft.CodeAnalysis.CSharp.EditorFeatures" Version="4.11.0-1.24176.5">
-      <Uri>https://github.com/dotnet/roslyn</Uri>
-      <Sha>396f0a3d630ddc9391fbf16fc69294560ebed8db</Sha>
-    </Dependency>
-    <Dependency Name="Microsoft.CodeAnalysis.CSharp.Features" Version="4.11.0-1.24176.5">
-      <Uri>https://github.com/dotnet/roslyn</Uri>
-      <Sha>396f0a3d630ddc9391fbf16fc69294560ebed8db</Sha>
-    </Dependency>
-    <Dependency Name="Microsoft.CodeAnalysis.CSharp.Workspaces" Version="4.11.0-1.24176.5">
-      <Uri>https://github.com/dotnet/roslyn</Uri>
-      <Sha>396f0a3d630ddc9391fbf16fc69294560ebed8db</Sha>
-    </Dependency>
-    <Dependency Name="Microsoft.CodeAnalysis.EditorFeatures" Version="4.11.0-1.24176.5">
-      <Uri>https://github.com/dotnet/roslyn</Uri>
-      <Sha>396f0a3d630ddc9391fbf16fc69294560ebed8db</Sha>
-    </Dependency>
-    <Dependency Name="Microsoft.CodeAnalysis.EditorFeatures.Common" Version="4.11.0-1.24176.5">
-      <Uri>https://github.com/dotnet/roslyn</Uri>
-      <Sha>396f0a3d630ddc9391fbf16fc69294560ebed8db</Sha>
-    </Dependency>
-    <Dependency Name="Microsoft.CodeAnalysis.EditorFeatures.Text" Version="4.11.0-1.24176.5">
-      <Uri>https://github.com/dotnet/roslyn</Uri>
-      <Sha>396f0a3d630ddc9391fbf16fc69294560ebed8db</Sha>
-    </Dependency>
-    <Dependency Name="Microsoft.CodeAnalysis.EditorFeatures.Wpf" Version="4.11.0-1.24176.5">
-      <Uri>https://github.com/dotnet/roslyn</Uri>
-      <Sha>396f0a3d630ddc9391fbf16fc69294560ebed8db</Sha>
-    </Dependency>
-    <Dependency Name="Microsoft.CodeAnalysis.Remote.ServiceHub" Version="4.11.0-1.24176.5">
-      <Uri>https://github.com/dotnet/roslyn</Uri>
-      <Sha>396f0a3d630ddc9391fbf16fc69294560ebed8db</Sha>
-    </Dependency>
-    <Dependency Name="Microsoft.CodeAnalysis.VisualBasic.Workspaces" Version="4.11.0-1.24176.5">
-      <Uri>https://github.com/dotnet/roslyn</Uri>
-      <Sha>396f0a3d630ddc9391fbf16fc69294560ebed8db</Sha>
-    </Dependency>
-    <Dependency Name="Microsoft.CodeAnalysis.Workspaces.Common" Version="4.11.0-1.24176.5">
-      <Uri>https://github.com/dotnet/roslyn</Uri>
-      <Sha>396f0a3d630ddc9391fbf16fc69294560ebed8db</Sha>
-    </Dependency>
-    <Dependency Name="Microsoft.CodeAnalysis.Workspaces.MSBuild" Version="4.11.0-1.24176.5">
-      <Uri>https://github.com/dotnet/roslyn</Uri>
-      <Sha>396f0a3d630ddc9391fbf16fc69294560ebed8db</Sha>
-    </Dependency>
-    <Dependency Name="Microsoft.VisualStudio.LanguageServices" Version="4.11.0-1.24176.5">
-      <Uri>https://github.com/dotnet/roslyn</Uri>
-      <Sha>396f0a3d630ddc9391fbf16fc69294560ebed8db</Sha>
-    </Dependency>
-    <Dependency Name="Microsoft.CodeAnalysis.Test.Utilities" Version="4.11.0-1.24176.5">
-      <Uri>https://github.com/dotnet/roslyn</Uri>
-      <Sha>396f0a3d630ddc9391fbf16fc69294560ebed8db</Sha>
-    </Dependency>
-    <!-- Intermediate is necessary for source build. -->
-    <Dependency Name="Microsoft.SourceBuild.Intermediate.roslyn" Version="4.11.0-1.24176.5">
-      <Uri>https://github.com/dotnet/roslyn</Uri>
-      <Sha>396f0a3d630ddc9391fbf16fc69294560ebed8db</Sha>
-=======
     <Dependency Name="Microsoft.Net.Compilers.Toolset" Version="4.11.0-1.24214.4">
       <Uri>https://github.com/dotnet/roslyn</Uri>
       <Sha>84c5476ef3111c9abd78d43e65063280bb7202d9</Sha>
@@ -165,7 +87,6 @@
     <Dependency Name="Microsoft.SourceBuild.Intermediate.roslyn" Version="4.11.0-1.24214.4">
       <Uri>https://github.com/dotnet/roslyn</Uri>
       <Sha>84c5476ef3111c9abd78d43e65063280bb7202d9</Sha>
->>>>>>> cf13db48
       <SourceBuild RepoName="roslyn" ManagedOnly="true" />
     </Dependency>
   </ProductDependencies>
