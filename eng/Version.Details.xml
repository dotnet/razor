<?xml version="1.0" encoding="utf-8"?>
<Dependencies>
  <ProductDependencies>
<<<<<<< HEAD
    <Dependency Name="Microsoft.Extensions.CommandLineUtils.Sources" Version="3.1.0-preview3.19531.1">
      <Uri>https://github.com/aspnet/Extensions</Uri>
      <Sha>e43eaf0709fab3d8305449e3ae933420a8b913bc</Sha>
    </Dependency>
    <Dependency Name="Microsoft.Extensions.HashCodeCombiner.Sources" Version="3.1.0-preview3.19531.1">
      <Uri>https://github.com/aspnet/Extensions</Uri>
      <Sha>e43eaf0709fab3d8305449e3ae933420a8b913bc</Sha>
    </Dependency>
    <Dependency Name="Microsoft.Extensions.NonCapturingTimer.Sources" Version="3.1.0-preview3.19531.1">
      <Uri>https://github.com/aspnet/Extensions</Uri>
      <Sha>e43eaf0709fab3d8305449e3ae933420a8b913bc</Sha>
    </Dependency>
    <Dependency Name="Microsoft.Extensions.Logging" Version="3.1.0-preview3.19531.1">
      <Uri>https://github.com/aspnet/Extensions</Uri>
      <Sha>e43eaf0709fab3d8305449e3ae933420a8b913bc</Sha>
    </Dependency>
    <Dependency Name="System.Diagnostics.DiagnosticSource" Version="4.7.0-preview3.19530.2" CoherentParentDependency="Microsoft.NETCore.App.Runtime.win-x64">
      <Uri>https://github.com/dotnet/corefx</Uri>
      <Sha>d29d1bf34dea385124d076405ccb66ccfd173a86</Sha>
    </Dependency>
    <Dependency Name="System.Reflection.Metadata" Version="1.8.0-preview3.19530.2" CoherentParentDependency="Microsoft.NETCore.App.Runtime.win-x64">
      <Uri>https://github.com/dotnet/corefx</Uri>
      <Sha>d29d1bf34dea385124d076405ccb66ccfd173a86</Sha>
    </Dependency>
    <Dependency Name="System.Text.Encodings.Web" Version="4.7.0-preview3.19530.2" CoherentParentDependency="Microsoft.NETCore.App.Runtime.win-x64">
      <Uri>https://github.com/dotnet/corefx</Uri>
      <Sha>d29d1bf34dea385124d076405ccb66ccfd173a86</Sha>
    </Dependency>
    <Dependency Name="Microsoft.Extensions.DependencyModel" Version="3.1.0-preview3.19530.5" CoherentParentDependency="Microsoft.Extensions.Logging">
      <Uri>https://github.com/dotnet/core-setup</Uri>
      <Sha>4950751278293d59898be799c0115e0ad895747e</Sha>
    </Dependency>
    <Dependency Name="Microsoft.NETCore.App.Ref" Version="3.1.0-preview3.19530.5" CoherentParentDependency="Microsoft.Extensions.Logging">
      <Uri>https://github.com/dotnet/core-setup</Uri>
      <Sha>4950751278293d59898be799c0115e0ad895747e</Sha>
=======
    <Dependency Name="Microsoft.Extensions.CommandLineUtils.Sources" Version="5.0.0-alpha1.19518.28">
      <Uri>https://github.com/aspnet/Extensions</Uri>
      <Sha>02c5fce040a75bcc3670de5eb6e92b568a294e16</Sha>
    </Dependency>
    <Dependency Name="Microsoft.Extensions.HashCodeCombiner.Sources" Version="5.0.0-alpha1.19518.28">
      <Uri>https://github.com/aspnet/Extensions</Uri>
      <Sha>02c5fce040a75bcc3670de5eb6e92b568a294e16</Sha>
    </Dependency>
    <Dependency Name="Microsoft.Extensions.NonCapturingTimer.Sources" Version="5.0.0-alpha1.19518.28">
      <Uri>https://github.com/aspnet/Extensions</Uri>
      <Sha>02c5fce040a75bcc3670de5eb6e92b568a294e16</Sha>
    </Dependency>
    <Dependency Name="Microsoft.Extensions.Logging" Version="5.0.0-alpha1.19518.28">
      <Uri>https://github.com/aspnet/Extensions</Uri>
      <Sha>02c5fce040a75bcc3670de5eb6e92b568a294e16</Sha>
    </Dependency>
    <Dependency Name="System.Diagnostics.DiagnosticSource" Version="4.6.0" CoherentParentDependency="Microsoft.NETCore.App.Runtime.win-x64">
      <Uri>https://github.com/dotnet/corefx</Uri>
      <Sha>4ac4c0367003fe3973a3648eb0715ddb0e3bbcea</Sha>
    </Dependency>
    <Dependency Name="System.Reflection.Metadata" Version="5.0.0-alpha1.19517.14" CoherentParentDependency="Microsoft.NETCore.App.Runtime.win-x64">
      <Uri>https://github.com/dotnet/corefx</Uri>
      <Sha>296bbb0d56d9c236a44700d78a0251ed3faa22e1</Sha>
    </Dependency>
    <Dependency Name="System.Text.Encodings.Web" Version="5.0.0-alpha1.19517.14" CoherentParentDependency="Microsoft.NETCore.App.Runtime.win-x64">
      <Uri>https://github.com/dotnet/corefx</Uri>
      <Sha>296bbb0d56d9c236a44700d78a0251ed3faa22e1</Sha>
    </Dependency>
    <Dependency Name="Microsoft.Extensions.DependencyModel" Version="5.0.0-alpha1.19518.1" CoherentParentDependency="Microsoft.Extensions.Logging">
      <Uri>https://github.com/dotnet/core-setup</Uri>
      <Sha>83b657163a4a0fa7f64ed635ef65d830d48753e2</Sha>
    </Dependency>
    <Dependency Name="Microsoft.NETCore.App.Ref" Version="5.0.0-alpha1.19518.1" CoherentParentDependency="Microsoft.Extensions.Logging">
      <Uri>https://github.com/dotnet/core-setup</Uri>
      <Sha>83b657163a4a0fa7f64ed635ef65d830d48753e2</Sha>
>>>>>>> 200bec7b
    </Dependency>
    <!--
      Win-x64 is used here because we have picked an arbitrary runtime identifier to flow the version of the latest NETCore.App runtime.
      All Runtime.$rid packages should have the same version.
    -->
<<<<<<< HEAD
    <Dependency Name="Microsoft.NETCore.App.Runtime.win-x64" Version="3.1.0-preview3.19530.5" CoherentParentDependency="Microsoft.Extensions.Logging">
      <Uri>https://github.com/dotnet/core-setup</Uri>
      <Sha>4950751278293d59898be799c0115e0ad895747e</Sha>
=======
    <Dependency Name="Microsoft.NETCore.App.Runtime.win-x64" Version="5.0.0-alpha1.19518.1" CoherentParentDependency="Microsoft.Extensions.Logging">
      <Uri>https://github.com/dotnet/core-setup</Uri>
      <Sha>83b657163a4a0fa7f64ed635ef65d830d48753e2</Sha>
>>>>>>> 200bec7b
    </Dependency>
  </ProductDependencies>
  <ToolsetDependencies>
    <!-- Listed as a dependency to workaround https://github.com/dotnet/cli/issues/10528 -->
<<<<<<< HEAD
    <Dependency Name="Microsoft.NETCore.Platforms" Version="3.1.0-preview3.19530.2" CoherentParentDependency="Microsoft.NETCore.App.Runtime.win-x64">
      <Uri>https://github.com/dotnet/corefx</Uri>
      <Sha>d29d1bf34dea385124d076405ccb66ccfd173a86</Sha>
    </Dependency>
    <Dependency Name="Microsoft.AspNetCore.BenchmarkRunner.Sources" Version="3.1.0-preview3.19531.1">
      <Uri>https://github.com/aspnet/Extensions</Uri>
      <Sha>e43eaf0709fab3d8305449e3ae933420a8b913bc</Sha>
    </Dependency>
    <Dependency Name="Microsoft.AspNetCore.Testing" Version="3.1.0-preview3.19531.1">
      <Uri>https://github.com/aspnet/Extensions</Uri>
      <Sha>e43eaf0709fab3d8305449e3ae933420a8b913bc</Sha>
=======
    <Dependency Name="Microsoft.NETCore.Platforms" Version="5.0.0-alpha1.19517.14" CoherentParentDependency="Microsoft.NETCore.App.Runtime.win-x64">
      <Uri>https://github.com/dotnet/corefx</Uri>
      <Sha>296bbb0d56d9c236a44700d78a0251ed3faa22e1</Sha>
    </Dependency>
    <Dependency Name="Microsoft.AspNetCore.BenchmarkRunner.Sources" Version="5.0.0-alpha1.19518.28">
      <Uri>https://github.com/aspnet/Extensions</Uri>
      <Sha>02c5fce040a75bcc3670de5eb6e92b568a294e16</Sha>
    </Dependency>
    <Dependency Name="Microsoft.AspNetCore.Testing" Version="5.0.0-alpha1.19518.28">
      <Uri>https://github.com/aspnet/Extensions</Uri>
      <Sha>02c5fce040a75bcc3670de5eb6e92b568a294e16</Sha>
>>>>>>> 200bec7b
    </Dependency>
    <Dependency Name="Microsoft.DotNet.Arcade.Sdk" Version="1.0.0-beta.19517.3">
      <Uri>https://github.com/dotnet/arcade</Uri>
      <Sha>a42a124635ce1a218309ecb31ec59d559cacb886</Sha>
    </Dependency>
<<<<<<< HEAD
    <Dependency Name="Microsoft.Net.Compilers.Toolset" Version="3.5.0-beta1-19531-01" CoherentParentDependency="Microsoft.Extensions.Logging">
      <Uri>https://github.com/dotnet/roslyn</Uri>
      <Sha>d54455f982927b219209b63ba09c21b3f059be1d</Sha>
=======
    <Dependency Name="Microsoft.Net.Compilers.Toolset" Version="3.4.0-beta1-19456-03" CoherentParentDependency="Microsoft.Extensions.Logging">
      <Uri>https://github.com/dotnet/roslyn</Uri>
      <Sha>3c865821f2864393a0ff7fe22c92ded6d51a546c</Sha>
>>>>>>> 200bec7b
    </Dependency>
  </ToolsetDependencies>
</Dependencies><|MERGE_RESOLUTION|>--- conflicted
+++ resolved
@@ -1,43 +1,6 @@
 <?xml version="1.0" encoding="utf-8"?>
 <Dependencies>
   <ProductDependencies>
-<<<<<<< HEAD
-    <Dependency Name="Microsoft.Extensions.CommandLineUtils.Sources" Version="3.1.0-preview3.19531.1">
-      <Uri>https://github.com/aspnet/Extensions</Uri>
-      <Sha>e43eaf0709fab3d8305449e3ae933420a8b913bc</Sha>
-    </Dependency>
-    <Dependency Name="Microsoft.Extensions.HashCodeCombiner.Sources" Version="3.1.0-preview3.19531.1">
-      <Uri>https://github.com/aspnet/Extensions</Uri>
-      <Sha>e43eaf0709fab3d8305449e3ae933420a8b913bc</Sha>
-    </Dependency>
-    <Dependency Name="Microsoft.Extensions.NonCapturingTimer.Sources" Version="3.1.0-preview3.19531.1">
-      <Uri>https://github.com/aspnet/Extensions</Uri>
-      <Sha>e43eaf0709fab3d8305449e3ae933420a8b913bc</Sha>
-    </Dependency>
-    <Dependency Name="Microsoft.Extensions.Logging" Version="3.1.0-preview3.19531.1">
-      <Uri>https://github.com/aspnet/Extensions</Uri>
-      <Sha>e43eaf0709fab3d8305449e3ae933420a8b913bc</Sha>
-    </Dependency>
-    <Dependency Name="System.Diagnostics.DiagnosticSource" Version="4.7.0-preview3.19530.2" CoherentParentDependency="Microsoft.NETCore.App.Runtime.win-x64">
-      <Uri>https://github.com/dotnet/corefx</Uri>
-      <Sha>d29d1bf34dea385124d076405ccb66ccfd173a86</Sha>
-    </Dependency>
-    <Dependency Name="System.Reflection.Metadata" Version="1.8.0-preview3.19530.2" CoherentParentDependency="Microsoft.NETCore.App.Runtime.win-x64">
-      <Uri>https://github.com/dotnet/corefx</Uri>
-      <Sha>d29d1bf34dea385124d076405ccb66ccfd173a86</Sha>
-    </Dependency>
-    <Dependency Name="System.Text.Encodings.Web" Version="4.7.0-preview3.19530.2" CoherentParentDependency="Microsoft.NETCore.App.Runtime.win-x64">
-      <Uri>https://github.com/dotnet/corefx</Uri>
-      <Sha>d29d1bf34dea385124d076405ccb66ccfd173a86</Sha>
-    </Dependency>
-    <Dependency Name="Microsoft.Extensions.DependencyModel" Version="3.1.0-preview3.19530.5" CoherentParentDependency="Microsoft.Extensions.Logging">
-      <Uri>https://github.com/dotnet/core-setup</Uri>
-      <Sha>4950751278293d59898be799c0115e0ad895747e</Sha>
-    </Dependency>
-    <Dependency Name="Microsoft.NETCore.App.Ref" Version="3.1.0-preview3.19530.5" CoherentParentDependency="Microsoft.Extensions.Logging">
-      <Uri>https://github.com/dotnet/core-setup</Uri>
-      <Sha>4950751278293d59898be799c0115e0ad895747e</Sha>
-=======
     <Dependency Name="Microsoft.Extensions.CommandLineUtils.Sources" Version="5.0.0-alpha1.19518.28">
       <Uri>https://github.com/aspnet/Extensions</Uri>
       <Sha>02c5fce040a75bcc3670de5eb6e92b568a294e16</Sha>
@@ -73,38 +36,18 @@
     <Dependency Name="Microsoft.NETCore.App.Ref" Version="5.0.0-alpha1.19518.1" CoherentParentDependency="Microsoft.Extensions.Logging">
       <Uri>https://github.com/dotnet/core-setup</Uri>
       <Sha>83b657163a4a0fa7f64ed635ef65d830d48753e2</Sha>
->>>>>>> 200bec7b
     </Dependency>
     <!--
       Win-x64 is used here because we have picked an arbitrary runtime identifier to flow the version of the latest NETCore.App runtime.
       All Runtime.$rid packages should have the same version.
     -->
-<<<<<<< HEAD
-    <Dependency Name="Microsoft.NETCore.App.Runtime.win-x64" Version="3.1.0-preview3.19530.5" CoherentParentDependency="Microsoft.Extensions.Logging">
-      <Uri>https://github.com/dotnet/core-setup</Uri>
-      <Sha>4950751278293d59898be799c0115e0ad895747e</Sha>
-=======
     <Dependency Name="Microsoft.NETCore.App.Runtime.win-x64" Version="5.0.0-alpha1.19518.1" CoherentParentDependency="Microsoft.Extensions.Logging">
       <Uri>https://github.com/dotnet/core-setup</Uri>
       <Sha>83b657163a4a0fa7f64ed635ef65d830d48753e2</Sha>
->>>>>>> 200bec7b
     </Dependency>
   </ProductDependencies>
   <ToolsetDependencies>
     <!-- Listed as a dependency to workaround https://github.com/dotnet/cli/issues/10528 -->
-<<<<<<< HEAD
-    <Dependency Name="Microsoft.NETCore.Platforms" Version="3.1.0-preview3.19530.2" CoherentParentDependency="Microsoft.NETCore.App.Runtime.win-x64">
-      <Uri>https://github.com/dotnet/corefx</Uri>
-      <Sha>d29d1bf34dea385124d076405ccb66ccfd173a86</Sha>
-    </Dependency>
-    <Dependency Name="Microsoft.AspNetCore.BenchmarkRunner.Sources" Version="3.1.0-preview3.19531.1">
-      <Uri>https://github.com/aspnet/Extensions</Uri>
-      <Sha>e43eaf0709fab3d8305449e3ae933420a8b913bc</Sha>
-    </Dependency>
-    <Dependency Name="Microsoft.AspNetCore.Testing" Version="3.1.0-preview3.19531.1">
-      <Uri>https://github.com/aspnet/Extensions</Uri>
-      <Sha>e43eaf0709fab3d8305449e3ae933420a8b913bc</Sha>
-=======
     <Dependency Name="Microsoft.NETCore.Platforms" Version="5.0.0-alpha1.19517.14" CoherentParentDependency="Microsoft.NETCore.App.Runtime.win-x64">
       <Uri>https://github.com/dotnet/corefx</Uri>
       <Sha>296bbb0d56d9c236a44700d78a0251ed3faa22e1</Sha>
@@ -116,21 +59,14 @@
     <Dependency Name="Microsoft.AspNetCore.Testing" Version="5.0.0-alpha1.19518.28">
       <Uri>https://github.com/aspnet/Extensions</Uri>
       <Sha>02c5fce040a75bcc3670de5eb6e92b568a294e16</Sha>
->>>>>>> 200bec7b
     </Dependency>
     <Dependency Name="Microsoft.DotNet.Arcade.Sdk" Version="1.0.0-beta.19517.3">
       <Uri>https://github.com/dotnet/arcade</Uri>
       <Sha>a42a124635ce1a218309ecb31ec59d559cacb886</Sha>
     </Dependency>
-<<<<<<< HEAD
-    <Dependency Name="Microsoft.Net.Compilers.Toolset" Version="3.5.0-beta1-19531-01" CoherentParentDependency="Microsoft.Extensions.Logging">
-      <Uri>https://github.com/dotnet/roslyn</Uri>
-      <Sha>d54455f982927b219209b63ba09c21b3f059be1d</Sha>
-=======
     <Dependency Name="Microsoft.Net.Compilers.Toolset" Version="3.4.0-beta1-19456-03" CoherentParentDependency="Microsoft.Extensions.Logging">
       <Uri>https://github.com/dotnet/roslyn</Uri>
       <Sha>3c865821f2864393a0ff7fe22c92ded6d51a546c</Sha>
->>>>>>> 200bec7b
     </Dependency>
   </ToolsetDependencies>
 </Dependencies>