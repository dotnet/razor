<?xml version="1.0" encoding="utf-8"?>
<Dependencies>
  <ProductDependencies>
    <Dependency Name="Microsoft.NETCore.BrowserDebugHost.Transport" Version="6.0.2-servicing.22064.6">
      <Uri>https://dev.azure.com/dnceng/internal/_git/dotnet-runtime</Uri>
      <Sha>839cdfb0ecca5e0be3dbccd926e7651ef50fdf10</Sha>
    </Dependency>
    <!-- Intermediate is necessary for source build. -->
    <Dependency Name="Microsoft.SourceBuild.Intermediate.source-build-reference-packages" Version="10.0.0-alpha.1.24521.1">
      <Uri>https://github.com/dotnet/source-build-reference-packages</Uri>
      <Sha>ccd0927e3823fb178c7151594f5d2eaba81bba81</Sha>
      <SourceBuild RepoName="source-build-reference-packages" ManagedOnly="true" />
    </Dependency>
<<<<<<< HEAD
    <Dependency Name="Microsoft.Net.Compilers.Toolset" Version="4.13.0-1.24505.1">
      <Uri>https://github.com/dotnet/roslyn</Uri>
      <Sha>e2d4e372f19c16f9b3dea06f7ca857ed5d42bc09</Sha>
    </Dependency>
    <Dependency Name="Microsoft.CommonLanguageServerProtocol.Framework" Version="4.13.0-1.24505.1">
      <Uri>https://github.com/dotnet/roslyn</Uri>
      <Sha>e2d4e372f19c16f9b3dea06f7ca857ed5d42bc09</Sha>
    </Dependency>
    <Dependency Name="Microsoft.CodeAnalysis.ExternalAccess.Razor" Version="4.13.0-1.24505.1">
      <Uri>https://github.com/dotnet/roslyn</Uri>
      <Sha>e2d4e372f19c16f9b3dea06f7ca857ed5d42bc09</Sha>
    </Dependency>
    <Dependency Name="Microsoft.CodeAnalysis.Common" Version="4.13.0-1.24505.1">
      <Uri>https://github.com/dotnet/roslyn</Uri>
      <Sha>e2d4e372f19c16f9b3dea06f7ca857ed5d42bc09</Sha>
    </Dependency>
    <Dependency Name="Microsoft.CodeAnalysis.CSharp" Version="4.13.0-1.24505.1">
      <Uri>https://github.com/dotnet/roslyn</Uri>
      <Sha>e2d4e372f19c16f9b3dea06f7ca857ed5d42bc09</Sha>
    </Dependency>
    <Dependency Name="Microsoft.CodeAnalysis.CSharp.EditorFeatures" Version="4.13.0-1.24505.1">
      <Uri>https://github.com/dotnet/roslyn</Uri>
      <Sha>e2d4e372f19c16f9b3dea06f7ca857ed5d42bc09</Sha>
    </Dependency>
    <Dependency Name="Microsoft.CodeAnalysis.CSharp.Features" Version="4.13.0-1.24505.1">
      <Uri>https://github.com/dotnet/roslyn</Uri>
      <Sha>e2d4e372f19c16f9b3dea06f7ca857ed5d42bc09</Sha>
    </Dependency>
    <Dependency Name="Microsoft.CodeAnalysis.CSharp.Workspaces" Version="4.13.0-1.24505.1">
      <Uri>https://github.com/dotnet/roslyn</Uri>
      <Sha>e2d4e372f19c16f9b3dea06f7ca857ed5d42bc09</Sha>
    </Dependency>
    <Dependency Name="Microsoft.CodeAnalysis.EditorFeatures" Version="4.13.0-1.24505.1">
      <Uri>https://github.com/dotnet/roslyn</Uri>
      <Sha>e2d4e372f19c16f9b3dea06f7ca857ed5d42bc09</Sha>
    </Dependency>
    <Dependency Name="Microsoft.CodeAnalysis.EditorFeatures.Common" Version="4.13.0-1.24505.1">
      <Uri>https://github.com/dotnet/roslyn</Uri>
      <Sha>e2d4e372f19c16f9b3dea06f7ca857ed5d42bc09</Sha>
    </Dependency>
    <Dependency Name="Microsoft.CodeAnalysis.EditorFeatures.Text" Version="4.13.0-1.24505.1">
      <Uri>https://github.com/dotnet/roslyn</Uri>
      <Sha>e2d4e372f19c16f9b3dea06f7ca857ed5d42bc09</Sha>
    </Dependency>
    <Dependency Name="Microsoft.CodeAnalysis.EditorFeatures.Wpf" Version="4.13.0-1.24505.1">
      <Uri>https://github.com/dotnet/roslyn</Uri>
      <Sha>e2d4e372f19c16f9b3dea06f7ca857ed5d42bc09</Sha>
    </Dependency>
    <Dependency Name="Microsoft.CodeAnalysis.Remote.ServiceHub" Version="4.13.0-1.24505.1">
      <Uri>https://github.com/dotnet/roslyn</Uri>
      <Sha>e2d4e372f19c16f9b3dea06f7ca857ed5d42bc09</Sha>
    </Dependency>
    <Dependency Name="Microsoft.CodeAnalysis.VisualBasic.Workspaces" Version="4.13.0-1.24505.1">
      <Uri>https://github.com/dotnet/roslyn</Uri>
      <Sha>e2d4e372f19c16f9b3dea06f7ca857ed5d42bc09</Sha>
    </Dependency>
    <Dependency Name="Microsoft.CodeAnalysis.Workspaces.Common" Version="4.13.0-1.24505.1">
      <Uri>https://github.com/dotnet/roslyn</Uri>
      <Sha>e2d4e372f19c16f9b3dea06f7ca857ed5d42bc09</Sha>
    </Dependency>
    <Dependency Name="Microsoft.CodeAnalysis.Workspaces.MSBuild" Version="4.13.0-1.24505.1">
      <Uri>https://github.com/dotnet/roslyn</Uri>
      <Sha>e2d4e372f19c16f9b3dea06f7ca857ed5d42bc09</Sha>
    </Dependency>
    <Dependency Name="Microsoft.VisualStudio.LanguageServices" Version="4.13.0-1.24505.1">
      <Uri>https://github.com/dotnet/roslyn</Uri>
      <Sha>e2d4e372f19c16f9b3dea06f7ca857ed5d42bc09</Sha>
    </Dependency>
    <Dependency Name="Microsoft.CodeAnalysis.Test.Utilities" Version="4.13.0-1.24505.1">
      <Uri>https://github.com/dotnet/roslyn</Uri>
      <Sha>e2d4e372f19c16f9b3dea06f7ca857ed5d42bc09</Sha>
    </Dependency>
    <!-- Intermediate is necessary for source build. -->
    <Dependency Name="Microsoft.SourceBuild.Intermediate.roslyn" Version="4.13.0-1.24505.1">
      <Uri>https://github.com/dotnet/roslyn</Uri>
      <Sha>e2d4e372f19c16f9b3dea06f7ca857ed5d42bc09</Sha>
=======
    <Dependency Name="Microsoft.Net.Compilers.Toolset" Version="4.13.0-1.24522.7">
      <Uri>https://github.com/dotnet/roslyn</Uri>
      <Sha>77c6704c42b162e89095631f12e2661398a75ba7</Sha>
    </Dependency>
    <Dependency Name="Microsoft.CommonLanguageServerProtocol.Framework" Version="4.13.0-1.24522.7">
      <Uri>https://github.com/dotnet/roslyn</Uri>
      <Sha>77c6704c42b162e89095631f12e2661398a75ba7</Sha>
    </Dependency>
    <Dependency Name="Microsoft.CodeAnalysis.ExternalAccess.Razor" Version="4.13.0-1.24522.7">
      <Uri>https://github.com/dotnet/roslyn</Uri>
      <Sha>77c6704c42b162e89095631f12e2661398a75ba7</Sha>
    </Dependency>
    <Dependency Name="Microsoft.CodeAnalysis.Common" Version="4.13.0-1.24522.7">
      <Uri>https://github.com/dotnet/roslyn</Uri>
      <Sha>77c6704c42b162e89095631f12e2661398a75ba7</Sha>
    </Dependency>
    <Dependency Name="Microsoft.CodeAnalysis.CSharp" Version="4.13.0-1.24522.7">
      <Uri>https://github.com/dotnet/roslyn</Uri>
      <Sha>77c6704c42b162e89095631f12e2661398a75ba7</Sha>
    </Dependency>
    <Dependency Name="Microsoft.CodeAnalysis.CSharp.EditorFeatures" Version="4.13.0-1.24522.7">
      <Uri>https://github.com/dotnet/roslyn</Uri>
      <Sha>77c6704c42b162e89095631f12e2661398a75ba7</Sha>
    </Dependency>
    <Dependency Name="Microsoft.CodeAnalysis.CSharp.Features" Version="4.13.0-1.24522.7">
      <Uri>https://github.com/dotnet/roslyn</Uri>
      <Sha>77c6704c42b162e89095631f12e2661398a75ba7</Sha>
    </Dependency>
    <Dependency Name="Microsoft.CodeAnalysis.CSharp.Workspaces" Version="4.13.0-1.24522.7">
      <Uri>https://github.com/dotnet/roslyn</Uri>
      <Sha>77c6704c42b162e89095631f12e2661398a75ba7</Sha>
    </Dependency>
    <Dependency Name="Microsoft.CodeAnalysis.EditorFeatures" Version="4.13.0-1.24522.7">
      <Uri>https://github.com/dotnet/roslyn</Uri>
      <Sha>77c6704c42b162e89095631f12e2661398a75ba7</Sha>
    </Dependency>
    <Dependency Name="Microsoft.CodeAnalysis.EditorFeatures.Common" Version="4.13.0-1.24522.7">
      <Uri>https://github.com/dotnet/roslyn</Uri>
      <Sha>77c6704c42b162e89095631f12e2661398a75ba7</Sha>
    </Dependency>
    <Dependency Name="Microsoft.CodeAnalysis.EditorFeatures.Text" Version="4.13.0-1.24522.7">
      <Uri>https://github.com/dotnet/roslyn</Uri>
      <Sha>77c6704c42b162e89095631f12e2661398a75ba7</Sha>
    </Dependency>
    <Dependency Name="Microsoft.CodeAnalysis.EditorFeatures.Wpf" Version="4.13.0-1.24522.7">
      <Uri>https://github.com/dotnet/roslyn</Uri>
      <Sha>77c6704c42b162e89095631f12e2661398a75ba7</Sha>
    </Dependency>
    <Dependency Name="Microsoft.CodeAnalysis.Remote.ServiceHub" Version="4.13.0-1.24522.7">
      <Uri>https://github.com/dotnet/roslyn</Uri>
      <Sha>77c6704c42b162e89095631f12e2661398a75ba7</Sha>
    </Dependency>
    <Dependency Name="Microsoft.CodeAnalysis.VisualBasic.Workspaces" Version="4.13.0-1.24522.7">
      <Uri>https://github.com/dotnet/roslyn</Uri>
      <Sha>77c6704c42b162e89095631f12e2661398a75ba7</Sha>
    </Dependency>
    <Dependency Name="Microsoft.CodeAnalysis.Workspaces.Common" Version="4.13.0-1.24522.7">
      <Uri>https://github.com/dotnet/roslyn</Uri>
      <Sha>77c6704c42b162e89095631f12e2661398a75ba7</Sha>
    </Dependency>
    <Dependency Name="Microsoft.CodeAnalysis.Workspaces.MSBuild" Version="4.13.0-1.24522.7">
      <Uri>https://github.com/dotnet/roslyn</Uri>
      <Sha>77c6704c42b162e89095631f12e2661398a75ba7</Sha>
    </Dependency>
    <Dependency Name="Microsoft.VisualStudio.LanguageServices" Version="4.13.0-1.24522.7">
      <Uri>https://github.com/dotnet/roslyn</Uri>
      <Sha>77c6704c42b162e89095631f12e2661398a75ba7</Sha>
    </Dependency>
    <Dependency Name="Microsoft.CodeAnalysis.Test.Utilities" Version="4.13.0-1.24522.7">
      <Uri>https://github.com/dotnet/roslyn</Uri>
      <Sha>77c6704c42b162e89095631f12e2661398a75ba7</Sha>
    </Dependency>
    <!-- Intermediate is necessary for source build. -->
    <Dependency Name="Microsoft.SourceBuild.Intermediate.roslyn" Version="4.13.0-1.24522.7">
      <Uri>https://github.com/dotnet/roslyn</Uri>
      <Sha>77c6704c42b162e89095631f12e2661398a75ba7</Sha>
>>>>>>> 4bf2470b
      <SourceBuild RepoName="roslyn" ManagedOnly="true" />
    </Dependency>
  </ProductDependencies>
  <ToolsetDependencies>
    <!-- Listed as a dependency to workaround https://github.com/dotnet/cli/issues/10528 -->
    <Dependency Name="Microsoft.NETCore.Platforms" Version="6.0.1">
      <Uri>https://dev.azure.com/dnceng/internal/_git/dotnet-runtime</Uri>
      <Sha>3a25a7f1cc446b60678ed25c9d829420d6321eba</Sha>
    </Dependency>
    <Dependency Name="Microsoft.DotNet.Arcade.Sdk" Version="9.0.0-beta.24516.2">
      <Uri>https://github.com/dotnet/arcade</Uri>
      <Sha>3c393bbd85ae16ddddba20d0b75035b0c6f1a52d</Sha>
    </Dependency>
    <!-- Intermediate is necessary for source build. -->
    <Dependency Name="Microsoft.SourceBuild.Intermediate.arcade" Version="9.0.0-beta.24516.2">
      <Uri>https://github.com/dotnet/arcade</Uri>
      <Sha>3c393bbd85ae16ddddba20d0b75035b0c6f1a52d</Sha>
      <SourceBuild RepoName="arcade" ManagedOnly="true" />
    </Dependency>
    <Dependency Name="Microsoft.DotNet.XliffTasks" Version="1.0.0-beta.23475.1" CoherentParentDependency="Microsoft.DotNet.Arcade.Sdk">
      <Uri>https://github.com/dotnet/xliff-tasks</Uri>
      <Sha>73f0850939d96131c28cf6ea6ee5aacb4da0083a</Sha>
    </Dependency>
    <!-- Intermediate is necessary for source build. -->
    <Dependency Name="Microsoft.SourceBuild.Intermediate.xliff-tasks" Version="1.0.0-beta.23475.1" CoherentParentDependency="Microsoft.DotNet.Arcade.Sdk">
      <Uri>https://github.com/dotnet/xliff-tasks</Uri>
      <Sha>73f0850939d96131c28cf6ea6ee5aacb4da0083a</Sha>
      <SourceBuild RepoName="xliff-tasks" ManagedOnly="true" />
    </Dependency>
    <!-- Necessary for source-build. This allows Microsoft.Extensions.ObjectPool and System.Collections.Immutable packages
         to be retrieved from live source-build and their content consumed by packages produced by razor.
         Without these entries, due to PVP flow work, SBRP packages would be consumed causing runtime issue. -->
    <Dependency Name="Microsoft.Extensions.ObjectPool" Version="8.0.0">
      <Uri>https://github.com/dotnet/aspnetcore</Uri>
      <Sha>3f1acb59718cadf111a0a796681e3d3509bb3381</Sha>
    </Dependency>
    <Dependency Name="System.Collections.Immutable" Version="8.0.0">
      <Uri>https://github.com/dotnet/runtime</Uri>
      <Sha>5535e31a712343a63f5d7d796cd874e563e5ac14</Sha>
    </Dependency>
    <Dependency Name="System.Reflection.Metadata" Version="8.0.0">
      <Uri>https://github.com/dotnet/runtime</Uri>
      <Sha>5535e31a712343a63f5d7d796cd874e563e5ac14</Sha>
    </Dependency>
  </ToolsetDependencies>
</Dependencies><|MERGE_RESOLUTION|>--- conflicted
+++ resolved
@@ -11,84 +11,6 @@
       <Sha>ccd0927e3823fb178c7151594f5d2eaba81bba81</Sha>
       <SourceBuild RepoName="source-build-reference-packages" ManagedOnly="true" />
     </Dependency>
-<<<<<<< HEAD
-    <Dependency Name="Microsoft.Net.Compilers.Toolset" Version="4.13.0-1.24505.1">
-      <Uri>https://github.com/dotnet/roslyn</Uri>
-      <Sha>e2d4e372f19c16f9b3dea06f7ca857ed5d42bc09</Sha>
-    </Dependency>
-    <Dependency Name="Microsoft.CommonLanguageServerProtocol.Framework" Version="4.13.0-1.24505.1">
-      <Uri>https://github.com/dotnet/roslyn</Uri>
-      <Sha>e2d4e372f19c16f9b3dea06f7ca857ed5d42bc09</Sha>
-    </Dependency>
-    <Dependency Name="Microsoft.CodeAnalysis.ExternalAccess.Razor" Version="4.13.0-1.24505.1">
-      <Uri>https://github.com/dotnet/roslyn</Uri>
-      <Sha>e2d4e372f19c16f9b3dea06f7ca857ed5d42bc09</Sha>
-    </Dependency>
-    <Dependency Name="Microsoft.CodeAnalysis.Common" Version="4.13.0-1.24505.1">
-      <Uri>https://github.com/dotnet/roslyn</Uri>
-      <Sha>e2d4e372f19c16f9b3dea06f7ca857ed5d42bc09</Sha>
-    </Dependency>
-    <Dependency Name="Microsoft.CodeAnalysis.CSharp" Version="4.13.0-1.24505.1">
-      <Uri>https://github.com/dotnet/roslyn</Uri>
-      <Sha>e2d4e372f19c16f9b3dea06f7ca857ed5d42bc09</Sha>
-    </Dependency>
-    <Dependency Name="Microsoft.CodeAnalysis.CSharp.EditorFeatures" Version="4.13.0-1.24505.1">
-      <Uri>https://github.com/dotnet/roslyn</Uri>
-      <Sha>e2d4e372f19c16f9b3dea06f7ca857ed5d42bc09</Sha>
-    </Dependency>
-    <Dependency Name="Microsoft.CodeAnalysis.CSharp.Features" Version="4.13.0-1.24505.1">
-      <Uri>https://github.com/dotnet/roslyn</Uri>
-      <Sha>e2d4e372f19c16f9b3dea06f7ca857ed5d42bc09</Sha>
-    </Dependency>
-    <Dependency Name="Microsoft.CodeAnalysis.CSharp.Workspaces" Version="4.13.0-1.24505.1">
-      <Uri>https://github.com/dotnet/roslyn</Uri>
-      <Sha>e2d4e372f19c16f9b3dea06f7ca857ed5d42bc09</Sha>
-    </Dependency>
-    <Dependency Name="Microsoft.CodeAnalysis.EditorFeatures" Version="4.13.0-1.24505.1">
-      <Uri>https://github.com/dotnet/roslyn</Uri>
-      <Sha>e2d4e372f19c16f9b3dea06f7ca857ed5d42bc09</Sha>
-    </Dependency>
-    <Dependency Name="Microsoft.CodeAnalysis.EditorFeatures.Common" Version="4.13.0-1.24505.1">
-      <Uri>https://github.com/dotnet/roslyn</Uri>
-      <Sha>e2d4e372f19c16f9b3dea06f7ca857ed5d42bc09</Sha>
-    </Dependency>
-    <Dependency Name="Microsoft.CodeAnalysis.EditorFeatures.Text" Version="4.13.0-1.24505.1">
-      <Uri>https://github.com/dotnet/roslyn</Uri>
-      <Sha>e2d4e372f19c16f9b3dea06f7ca857ed5d42bc09</Sha>
-    </Dependency>
-    <Dependency Name="Microsoft.CodeAnalysis.EditorFeatures.Wpf" Version="4.13.0-1.24505.1">
-      <Uri>https://github.com/dotnet/roslyn</Uri>
-      <Sha>e2d4e372f19c16f9b3dea06f7ca857ed5d42bc09</Sha>
-    </Dependency>
-    <Dependency Name="Microsoft.CodeAnalysis.Remote.ServiceHub" Version="4.13.0-1.24505.1">
-      <Uri>https://github.com/dotnet/roslyn</Uri>
-      <Sha>e2d4e372f19c16f9b3dea06f7ca857ed5d42bc09</Sha>
-    </Dependency>
-    <Dependency Name="Microsoft.CodeAnalysis.VisualBasic.Workspaces" Version="4.13.0-1.24505.1">
-      <Uri>https://github.com/dotnet/roslyn</Uri>
-      <Sha>e2d4e372f19c16f9b3dea06f7ca857ed5d42bc09</Sha>
-    </Dependency>
-    <Dependency Name="Microsoft.CodeAnalysis.Workspaces.Common" Version="4.13.0-1.24505.1">
-      <Uri>https://github.com/dotnet/roslyn</Uri>
-      <Sha>e2d4e372f19c16f9b3dea06f7ca857ed5d42bc09</Sha>
-    </Dependency>
-    <Dependency Name="Microsoft.CodeAnalysis.Workspaces.MSBuild" Version="4.13.0-1.24505.1">
-      <Uri>https://github.com/dotnet/roslyn</Uri>
-      <Sha>e2d4e372f19c16f9b3dea06f7ca857ed5d42bc09</Sha>
-    </Dependency>
-    <Dependency Name="Microsoft.VisualStudio.LanguageServices" Version="4.13.0-1.24505.1">
-      <Uri>https://github.com/dotnet/roslyn</Uri>
-      <Sha>e2d4e372f19c16f9b3dea06f7ca857ed5d42bc09</Sha>
-    </Dependency>
-    <Dependency Name="Microsoft.CodeAnalysis.Test.Utilities" Version="4.13.0-1.24505.1">
-      <Uri>https://github.com/dotnet/roslyn</Uri>
-      <Sha>e2d4e372f19c16f9b3dea06f7ca857ed5d42bc09</Sha>
-    </Dependency>
-    <!-- Intermediate is necessary for source build. -->
-    <Dependency Name="Microsoft.SourceBuild.Intermediate.roslyn" Version="4.13.0-1.24505.1">
-      <Uri>https://github.com/dotnet/roslyn</Uri>
-      <Sha>e2d4e372f19c16f9b3dea06f7ca857ed5d42bc09</Sha>
-=======
     <Dependency Name="Microsoft.Net.Compilers.Toolset" Version="4.13.0-1.24522.7">
       <Uri>https://github.com/dotnet/roslyn</Uri>
       <Sha>77c6704c42b162e89095631f12e2661398a75ba7</Sha>
@@ -165,7 +87,6 @@
     <Dependency Name="Microsoft.SourceBuild.Intermediate.roslyn" Version="4.13.0-1.24522.7">
       <Uri>https://github.com/dotnet/roslyn</Uri>
       <Sha>77c6704c42b162e89095631f12e2661398a75ba7</Sha>
->>>>>>> 4bf2470b
       <SourceBuild RepoName="roslyn" ManagedOnly="true" />
     </Dependency>
   </ProductDependencies>
