<?xml version="1.0" encoding="utf-8"?>
<configuration>
  <packageSources>
    <clear />
    <!--Begin: Package sources managed by Dependency Flow automation. Do not edit the sources below.-->
    <!--  Begin: Package sources from dotnet-corefx -->
    <!--  End: Package sources from dotnet-corefx -->
    <!--  Begin: Package sources from dotnet-core-setup -->
<<<<<<< HEAD
=======
    <add key="darc-int-dotnet-core-setup-dae24f1" value="https://pkgs.dev.azure.com/dnceng/_packaging/darc-int-dotnet-core-setup-dae24f14/nuget/v3/index.json" />
    <!--  End: Package sources from dotnet-core-setup -->
    <!--  Begin: Package sources from dotnet-extensions -->
    <add key="darc-int-dotnet-extensions-2595364" value="https://pkgs.dev.azure.com/dnceng/_packaging/darc-int-dotnet-extensions-2595364d/nuget/v3/index.json" />
>>>>>>> 6ca37412
    <!--  End: Package sources from dotnet-extensions -->
    <!--End: Package sources managed by Dependency Flow automation. Do not edit the sources above.-->
    <add key="dotnet-eng" value="https://pkgs.dev.azure.com/dnceng/public/_packaging/dotnet-eng/nuget/v3/index.json" />
    <add key="dotnet-tools" value="https://pkgs.dev.azure.com/dnceng/public/_packaging/dotnet-tools/nuget/v3/index.json" />
    <add key="dotnet3.1" value="https://pkgs.dev.azure.com/dnceng/public/_packaging/dotnet3.1/nuget/v3/index.json" />
    <add key="dotnet3.1-transport" value="https://pkgs.dev.azure.com/dnceng/public/_packaging/dotnet3.1-transport/nuget/v3/index.json" />
    <add key="vssdk" value="https://pkgs.dev.azure.com/azure-public/vside/_packaging/vssdk/nuget/v3/index.json" />
    <add key="vs-impl" value="https://pkgs.dev.azure.com/azure-public/vside/_packaging/vs-impl/nuget/v3/index.json" />
    <add key="myget-legacy" value="https://pkgs.dev.azure.com/dnceng/public/_packaging/myget-legacy/nuget/v3/index.json" />
    <add key="dotnet-public" value="https://pkgs.dev.azure.com/dnceng/public/_packaging/dotnet-public/nuget/v3/index.json" />
  </packageSources>
  <disabledPackageSources>
    <clear />
    <!--Begin: Package sources managed by Dependency Flow automation. Do not edit the sources below.-->
    <!--  Begin: Package sources from dotnet-extensions -->
<<<<<<< HEAD
=======
    <add key="darc-int-dotnet-extensions-2595364" value="true" />
>>>>>>> 6ca37412
    <!--End: Package sources managed by Dependency Flow automation. Do not edit the sources above.-->
    <add key="darc-int-dotnet-extensions-4210e7d" value="true" />
    <add key="darc-int-dotnet-extensions-4210e7d" value="true" />
    <!--  End: Package sources from dotnet-extensions -->
    <!--  Begin: Package sources from dotnet-core-setup -->
<<<<<<< HEAD
=======
    <add key="darc-int-dotnet-core-setup-dae24f1" value="true" />
    <add key="darc-int-dotnet-core-setup-9165b88" value="true" />
    <add key="darc-int-dotnet-core-setup-2494499" value="true" />
    <add key="darc-int-dotnet-core-setup-9165b88" value="true" />
    <add key="darc-int-dotnet-core-setup-39f0d54" value="true" />
    <add key="darc-int-dotnet-core-setup-9165b88" value="true" />
    <add key="darc-int-dotnet-core-setup-9165b88" value="true" />
    <add key="darc-int-dotnet-core-setup-9165b88" value="true" />
>>>>>>> 6ca37412
    <add key="darc-int-dotnet-core-setup-9165b88" value="true" />
    <add key="darc-int-dotnet-core-setup-4c6d1f5" value="true" />
    <add key="darc-int-dotnet-core-setup-93ed159" value="true" />
    <add key="darc-int-dotnet-core-setup-ab07791" value="true" />
    <add key="darc-int-dotnet-core-setup-669de1a" value="true" />
    <add key="darc-int-dotnet-core-setup-f60eb2f" value="true" />
    <add key="darc-int-dotnet-core-setup-d651d1c" value="true" />
    <add key="darc-int-dotnet-core-setup-d651d1c" value="true" />
    <add key="darc-int-dotnet-core-setup-3b38386" value="true" />
    <add key="darc-int-dotnet-core-setup-3b38386" value="true" />
    <add key="darc-int-dotnet-core-setup-593c84e" value="true" />
    <add key="darc-int-dotnet-core-setup-b3f33a3" value="true" />
    <add key="darc-int-dotnet-core-setup-c59d3f6" value="true" />
    <add key="darc-int-dotnet-core-setup-3487563" value="true" />
    <add key="darc-int-dotnet-core-setup-7af614f" value="true" />
    <add key="darc-int-dotnet-core-setup-7af614f" value="true" />
    <add key="darc-int-dotnet-core-setup-7af614f" value="true" />
    <add key="darc-int-dotnet-core-setup-64991f8" value="true" />
    <add key="darc-int-dotnet-core-setup-e38b64f" value="true" />
    <add key="darc-int-dotnet-core-setup-e38b64f" value="true" />
    <add key="darc-int-dotnet-core-setup-e38b64f" value="true" />
    <add key="darc-int-dotnet-core-setup-e38b64f" value="true" />
    <add key="darc-int-dotnet-core-setup-35fa579" value="true" />
    <add key="darc-int-dotnet-core-setup-35fa579" value="true" />
    <add key="darc-int-dotnet-core-setup-35fa579" value="true" />
    <add key="darc-int-dotnet-core-setup-2ef124f" value="true" />
    <add key="darc-int-dotnet-core-setup-47ea5c0" value="true" />
    <add key="darc-int-dotnet-core-setup-df8abc0" value="true" />
    <add key="darc-int-dotnet-core-setup-df8abc0" value="true" />
    <add key="darc-int-dotnet-core-setup-ff13fbc" value="true" />
    <add key="darc-int-dotnet-core-setup-e365b58" value="true" />
    <add key="darc-int-dotnet-core-setup-7b9e303" value="true" />
    <add key="darc-int-dotnet-core-setup-a80e00a" value="true" />
    <add key="darc-int-dotnet-core-setup-abd1c7b" value="true" />
    <add key="darc-int-dotnet-core-setup-d05fcb2" value="true" />
    <add key="darc-int-dotnet-core-setup-d05fcb2" value="true" />
    <add key="darc-int-dotnet-core-setup-d05fcb2" value="true" />
    <add key="darc-int-dotnet-core-setup-0900090-1" value="true" />
    <add key="darc-int-dotnet-core-setup-0900090-2" value="true" />
    <add key="darc-int-dotnet-core-setup-0900090" value="true" />
    <add key="darc-int-dotnet-core-setup-5c4cc97" value="true" />
    <add key="darc-int-dotnet-core-setup-42f8ae7" value="true" />
    <add key="darc-int-dotnet-core-setup-aae0024" value="true" />
    <add key="darc-int-dotnet-core-setup-aae0024" value="true" />
    <add key="darc-int-dotnet-core-setup-aae0024" value="true" />
    <add key="darc-int-dotnet-core-setup-acb8b20" value="true" />
    <add key="darc-int-dotnet-core-setup-3e99273" value="true" />
    <add key="darc-int-dotnet-core-setup-99ed3ce" value="true" />
    <add key="darc-int-dotnet-core-setup-99ed3ce" value="true" />
    <add key="darc-int-dotnet-core-setup-5d3919d" value="true" />
    <add key="darc-int-dotnet-core-setup-5d3919d" value="true" />
    <add key="darc-int-dotnet-core-setup-8a50231" value="true" />
    <add key="darc-int-dotnet-core-setup-7bbff11" value="true" />
    <add key="darc-int-dotnet-core-setup-7bbff11" value="true" />
    <add key="darc-int-dotnet-core-setup-f75a410" value="true" />
    <add key="darc-int-dotnet-core-setup-f172ec2" value="true" />
    <add key="darc-int-dotnet-core-setup-f172ec2" value="true" />
    <add key="darc-int-dotnet-core-setup-c233f0b" value="true" />
    <add key="darc-int-dotnet-core-setup-03ffaad" value="true" />
    <add key="darc-int-dotnet-core-setup-fb595ae" value="true" />
    <add key="darc-int-dotnet-core-setup-3a75b80" value="true" />
    <add key="darc-int-dotnet-core-setup-3a75b80" value="true" />
    <add key="darc-int-dotnet-core-setup-87138a0" value="true" />
    <add key="darc-int-dotnet-core-setup-e133125" value="true" />
    <add key="darc-int-dotnet-core-setup-2c320d0" value="true" />
    <add key="darc-int-dotnet-core-setup-2c320d0" value="true" />
    <add key="darc-int-dotnet-core-setup-da3d798" value="true" />
    <add key="darc-int-dotnet-core-setup-4c6b4aa" value="true" />
    <add key="darc-int-dotnet-core-setup-4c6b4aa" value="true" />
    <add key="darc-int-dotnet-core-setup-4c6b4aa" value="true" />
    <add key="darc-int-dotnet-core-setup-301eef9" value="true" />
    <add key="darc-int-dotnet-core-setup-dc339bd" value="true" />
    <add key="darc-int-dotnet-core-setup-dc339bd" value="true" />
    <add key="darc-int-dotnet-core-setup-dc339bd" value="true" />
    <add key="darc-int-dotnet-core-setup-dc339bd" value="true" />
    <add key="darc-int-dotnet-core-setup-4e41f41" value="true" />
    <add key="darc-int-dotnet-core-setup-0dbcd78" value="true" />
    <add key="darc-int-dotnet-core-setup-c6043a8" value="true" />
    <add key="darc-int-dotnet-core-setup-0af8816" value="true" />
    <add key="darc-int-dotnet-core-setup-0af8816" value="true" />
    <add key="darc-int-dotnet-core-setup-e0cb92a" value="true" />
    <add key="darc-int-dotnet-core-setup-2e83e8f" value="true" />
    <add key="darc-int-dotnet-core-setup-826c2c2" value="true" />
    <add key="darc-int-dotnet-core-setup-d0e340e" value="true" />
    <add key="darc-int-dotnet-core-setup-d0e340e" value="true" />
    <add key="darc-int-dotnet-core-setup-c256022" value="true" />
    <add key="darc-int-dotnet-core-setup-8463a94" value="true" />
    <add key="darc-int-dotnet-core-setup-9f34d80" value="true" />
    <add key="darc-int-dotnet-core-setup-64df28e" value="true" />
    <add key="darc-int-dotnet-core-setup-64df28e" value="true" />
    <add key="darc-int-dotnet-core-setup-2155b18" value="true" />
    <add key="darc-int-dotnet-core-setup-0267ad0" value="true" />
    <add key="darc-int-dotnet-core-setup-0267ad0" value="true" />
    <!--  End: Package sources from dotnet-core-setup -->
    <!--  Begin: Package sources from dotnet-corefx -->
    <add key="darc-int-dotnet-corefx-c2011c5-1" value="true" />
    <add key="darc-int-dotnet-corefx-c2011c5-1" value="true" />
    <add key="darc-int-dotnet-corefx-c2011c5-1" value="true" />
    <add key="darc-int-dotnet-corefx-c2011c5-1" value="true" />
    <add key="darc-int-dotnet-corefx-c2011c5-1" value="true" />
    <add key="darc-int-dotnet-corefx-7711b93" value="true" />
    <add key="darc-int-dotnet-corefx-7711b93" value="true" />
    <add key="darc-int-dotnet-corefx-7711b93" value="true" />
    <add key="darc-int-dotnet-corefx-7711b93" value="true" />
    <add key="darc-int-dotnet-corefx-658544b" value="true" />
    <add key="darc-int-dotnet-corefx-658544b" value="true" />
    <add key="darc-int-dotnet-corefx-658544b" value="true" />
    <add key="darc-int-dotnet-corefx-658544b" value="true" />
    <add key="darc-int-dotnet-corefx-658544b" value="true" />
    <add key="darc-int-dotnet-corefx-658544b" value="true" />
    <add key="darc-int-dotnet-corefx-658544b" value="true" />
    <add key="darc-int-dotnet-corefx-658544b" value="true" />
    <add key="darc-int-dotnet-corefx-6e37696" value="true" />
    <add key="darc-int-dotnet-corefx-9f21c83" value="true" />
    <add key="darc-int-dotnet-corefx-9f21c83" value="true" />
    <add key="darc-int-dotnet-corefx-f12876b" value="true" />
    <add key="darc-int-dotnet-corefx-9299d90" value="true" />
    <add key="darc-int-dotnet-corefx-9299d90" value="true" />
    <add key="darc-int-dotnet-corefx-9299d90" value="true" />
    <add key="darc-int-dotnet-corefx-50a99d5" value="true" />
    <add key="darc-int-dotnet-corefx-50a99d5" value="true" />
    <!--  End: Package sources from dotnet-corefx -->
  </disabledPackageSources>
</configuration><|MERGE_RESOLUTION|>--- conflicted
+++ resolved
@@ -6,13 +6,10 @@
     <!--  Begin: Package sources from dotnet-corefx -->
     <!--  End: Package sources from dotnet-corefx -->
     <!--  Begin: Package sources from dotnet-core-setup -->
-<<<<<<< HEAD
-=======
     <add key="darc-int-dotnet-core-setup-dae24f1" value="https://pkgs.dev.azure.com/dnceng/_packaging/darc-int-dotnet-core-setup-dae24f14/nuget/v3/index.json" />
     <!--  End: Package sources from dotnet-core-setup -->
     <!--  Begin: Package sources from dotnet-extensions -->
     <add key="darc-int-dotnet-extensions-2595364" value="https://pkgs.dev.azure.com/dnceng/_packaging/darc-int-dotnet-extensions-2595364d/nuget/v3/index.json" />
->>>>>>> 6ca37412
     <!--  End: Package sources from dotnet-extensions -->
     <!--End: Package sources managed by Dependency Flow automation. Do not edit the sources above.-->
     <add key="dotnet-eng" value="https://pkgs.dev.azure.com/dnceng/public/_packaging/dotnet-eng/nuget/v3/index.json" />
@@ -28,17 +25,12 @@
     <clear />
     <!--Begin: Package sources managed by Dependency Flow automation. Do not edit the sources below.-->
     <!--  Begin: Package sources from dotnet-extensions -->
-<<<<<<< HEAD
-=======
     <add key="darc-int-dotnet-extensions-2595364" value="true" />
->>>>>>> 6ca37412
     <!--End: Package sources managed by Dependency Flow automation. Do not edit the sources above.-->
     <add key="darc-int-dotnet-extensions-4210e7d" value="true" />
     <add key="darc-int-dotnet-extensions-4210e7d" value="true" />
     <!--  End: Package sources from dotnet-extensions -->
     <!--  Begin: Package sources from dotnet-core-setup -->
-<<<<<<< HEAD
-=======
     <add key="darc-int-dotnet-core-setup-dae24f1" value="true" />
     <add key="darc-int-dotnet-core-setup-9165b88" value="true" />
     <add key="darc-int-dotnet-core-setup-2494499" value="true" />
@@ -47,7 +39,6 @@
     <add key="darc-int-dotnet-core-setup-9165b88" value="true" />
     <add key="darc-int-dotnet-core-setup-9165b88" value="true" />
     <add key="darc-int-dotnet-core-setup-9165b88" value="true" />
->>>>>>> 6ca37412
     <add key="darc-int-dotnet-core-setup-9165b88" value="true" />
     <add key="darc-int-dotnet-core-setup-4c6d1f5" value="true" />
     <add key="darc-int-dotnet-core-setup-93ed159" value="true" />
