--- conflicted
+++ resolved
@@ -7,18 +7,10 @@
     <add key="darc-int-dotnet-corefx-b58ef0a" value="https://pkgs.dev.azure.com/dnceng/_packaging/darc-int-dotnet-corefx-b58ef0a1/nuget/v3/index.json" />
     <!--  End: Package sources from dotnet-corefx -->
     <!--  Begin: Package sources from dotnet-core-setup -->
-<<<<<<< HEAD
     <add key="darc-int-dotnet-core-setup-f94bb2c" value="https://pkgs.dev.azure.com/dnceng/_packaging/darc-int-dotnet-core-setup-f94bb2c3/nuget/v3/index.json" />
     <!--  End: Package sources from dotnet-core-setup -->
     <!--  Begin: Package sources from dotnet-extensions -->
     <add key="darc-int-dotnet-extensions-86e3800" value="https://pkgs.dev.azure.com/dnceng/_packaging/darc-int-dotnet-extensions-86e38007/nuget/v3/index.json" />
-=======
-    <add key="darc-int-dotnet-core-setup-0e404aa" value="https://pkgs.dev.azure.com/dnceng/_packaging/darc-int-dotnet-core-setup-0e404aa9/nuget/v3/index.json" />
-    <add key="darc-int-dotnet-core-setup-0e404aa-1" value="https://pkgs.dev.azure.com/dnceng/_packaging/darc-int-dotnet-core-setup-0e404aa9-1/nuget/v3/index.json" />
-    <!--  End: Package sources from dotnet-core-setup -->
-    <!--  Begin: Package sources from dotnet-extensions -->
-    <add key="darc-int-dotnet-extensions-cc9959c" value="https://pkgs.dev.azure.com/dnceng/_packaging/darc-int-dotnet-extensions-cc9959c7/nuget/v3/index.json" />
->>>>>>> ccb88c75
     <!--  End: Package sources from dotnet-extensions -->
     <!--End: Package sources managed by Dependency Flow automation. Do not edit the sources above.-->
     <add key="dotnet-eng" value="https://pkgs.dev.azure.com/dnceng/public/_packaging/dotnet-eng/nuget/v3/index.json" />
@@ -34,20 +26,13 @@
     <clear />
     <!--Begin: Package sources managed by Dependency Flow automation. Do not edit the sources below.-->
     <!--  Begin: Package sources from dotnet-extensions -->
-<<<<<<< HEAD
     <add key="darc-int-dotnet-extensions-86e3800" value="true" />
-=======
-    <add key="darc-int-dotnet-extensions-cc9959c" value="true" />
->>>>>>> ccb88c75
     <!--End: Package sources managed by Dependency Flow automation. Do not edit the sources above.-->
     <add key="darc-int-dotnet-extensions-4210e7d" value="true" />
     <add key="darc-int-dotnet-extensions-4210e7d" value="true" />
     <!--  End: Package sources from dotnet-extensions -->
     <!--  Begin: Package sources from dotnet-core-setup -->
-<<<<<<< HEAD
     <add key="darc-int-dotnet-core-setup-f94bb2c" value="true" />
-=======
->>>>>>> ccb88c75
     <add key="darc-int-dotnet-core-setup-0e404aa-1" value="true" />
     <add key="darc-int-dotnet-core-setup-0e404aa" value="true" />
     <add key="darc-int-dotnet-core-setup-6ea7191" value="true" />
