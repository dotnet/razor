--- conflicted
+++ resolved
@@ -6,15 +6,8 @@
     <!--  Begin: Package sources from dotnet-corefx -->
     <!--  End: Package sources from dotnet-corefx -->
     <!--  Begin: Package sources from dotnet-core-setup -->
-<<<<<<< HEAD
     <!--  End: Package sources from dotnet-core-setup -->
     <!--  Begin: Package sources from dotnet-extensions -->
-=======
-    <add key="darc-int-dotnet-core-setup-6ea7191" value="https://pkgs.dev.azure.com/dnceng/_packaging/darc-int-dotnet-core-setup-6ea71919/nuget/v3/index.json" />
-    <!--  End: Package sources from dotnet-core-setup -->
-    <!--  Begin: Package sources from dotnet-extensions -->
-    <add key="darc-int-dotnet-extensions-c62ee3d" value="https://pkgs.dev.azure.com/dnceng/_packaging/darc-int-dotnet-extensions-c62ee3d0/nuget/v3/index.json" />
->>>>>>> e6ce839c
     <!--  End: Package sources from dotnet-extensions -->
     <!--End: Package sources managed by Dependency Flow automation. Do not edit the sources above.-->
     <add key="dotnet-eng" value="https://pkgs.dev.azure.com/dnceng/public/_packaging/dotnet-eng/nuget/v3/index.json" />
@@ -30,11 +23,6 @@
     <clear />
     <!--Begin: Package sources managed by Dependency Flow automation. Do not edit the sources below.-->
     <!--  Begin: Package sources from dotnet-extensions -->
-<<<<<<< HEAD
-=======
-    <add key="darc-int-dotnet-extensions-c62ee3d" value="true" />
->>>>>>> e6ce839c
-    <!--End: Package sources managed by Dependency Flow automation. Do not edit the sources above.-->
     <add key="darc-int-dotnet-extensions-4210e7d" value="true" />
     <add key="darc-int-dotnet-extensions-4210e7d" value="true" />
     <!--  End: Package sources from dotnet-extensions -->
@@ -191,5 +179,6 @@
     <add key="darc-int-dotnet-corefx-50a99d5" value="true" />
     <add key="darc-int-dotnet-corefx-50a99d5" value="true" />
     <!--  End: Package sources from dotnet-corefx -->
+    <!--End: Package sources managed by Dependency Flow automation. Do not edit the sources above.-->
   </disabledPackageSources>
 </configuration>